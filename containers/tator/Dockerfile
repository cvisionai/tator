# Build librclone shared object
FROM golang:latest as rclone_build
WORKDIR /go
RUN git clone https://github.com/rclone/rclone.git --single-branch --depth 1 --branch v1.59.2

WORKDIR /go/rclone/librclone/
RUN go build --buildmode=c-shared -o librclone.so github.com/rclone/rclone/librclone

FROM ubuntu:20.04
MAINTAINER CVision AI <info@cvisionai.com>

# Copy librclone shared object to this container
COPY --from=rclone_build /go/rclone/librclone/librclone.so /usr/local/lib/
RUN mkdir -p /root/.config/rclone
RUN touch /root/.config/rclone/rclone.conf

# Install apt packages
RUN apt-get update && DEBIAN_FRONTEND=noninteractive apt-get install -y --no-install-recommends \
        python3 python3-pip libgraphviz-dev xdot \
        python3-setuptools python3-dev gcc libgdal-dev git vim curl libffi-dev \
        ffmpeg wget xmlsec1 && rm -rf /var/lib/apt/lists

# Install fork of openapi-core that works in DRF views
WORKDIR /working
RUN git clone https://github.com/jrtcppv/openapi-core.git
WORKDIR /working/openapi-core
RUN python3 setup.py install

# Install pip packages
RUN python3 -m pip --no-cache-dir --timeout=1000 install --upgrade pip
RUN pip3 --no-cache-dir --timeout=1000 install wheel
RUN pip3 --no-cache-dir --timeout=1000 install pyyaml==5.3.1
RUN pip3 --no-cache-dir --timeout=1000 install \
        django==3.2.11 django-enumfields==2.1.1 \
        psycopg2-binary==2.9.3 pillow==9.0.0 imageio==2.22.2 \
        pillow-avif-plugin==1.2.2 \
        djangorestframework==3.13.1 pygments==2.11.2 \
        django-extensions==3.1.5 pygraphviz==1.9 \
        pyparsing==3.0.7 pydot==1.4.2 markdown==3.3.6 \
        hiredis==2.0.0 redis==4.3.3 greenlet==0.4.15 \
        gunicorn==20.1.0 django_admin_json_editor==0.2.3 django-ltree==0.5.3 \
        requests==2.27.0 python-dateutil==2.8.2 ujson==5.1.0 slackclient==2.9.3 \
        google-auth==2.3.3 elasticsearch==7.10.1 progressbar2==4.0.0 \
        gevent==1.4.0 uritemplate==4.1.1 pylint pylint-django \
        django-cognito-jwt==0.0.4 boto3==1.20.41 \
        google-cloud-storage==2.1.0 datadog==0.43.0 \
        kubernetes==21.7.0 minio==7.1.5 okta-jwt-verifier==0.2.3 jsonschema==4.9.1 \
<<<<<<< HEAD
        pgvector==0.1.6 rawpy==0.17.2 rq==1.11.1 \
        /tmp/grafana_django_saml2_auth*.whl
# =========================================== TEMPORARY ===========================================
# Once https://github.com/grafana/django-saml2-auth merges the changes from
# https://github.com/cvisionai/django-saml2-auth, the wheel for grafana_django_saml2_auth can be
# replaced with the PyPI package.
# =========================================== TEMPORARY ===========================================
=======
        rawpy==0.17.2 grafana-django-saml2-auth==3.9.0
>>>>>>> 60554f72

# Get acme_tiny.py for certificate renewal
WORKDIR /
RUN wget https://raw.githubusercontent.com/diafygi/acme-tiny/4.1.0/acme_tiny.py 

# Install kubectl
RUN wget https://storage.googleapis.com/kubernetes-release/release/v1.16.9/bin/linux/amd64/kubectl
RUN chmod +x kubectl
RUN mv kubectl /usr/local/bin/.

WORKDIR /tator_online
# Copy over the project
COPY main /tator_online/main
COPY scripts /tator_online/scripts
COPY tator_online /tator_online/tator_online
COPY workflows /tator_online/workflows
COPY manage.py /tator_online/manage.py

# Delete front end unit tests
RUN rm -fr /tator_online/test
RUN rm -rf helm<|MERGE_RESOLUTION|>--- conflicted
+++ resolved
@@ -45,17 +45,7 @@
         django-cognito-jwt==0.0.4 boto3==1.20.41 \
         google-cloud-storage==2.1.0 datadog==0.43.0 \
         kubernetes==21.7.0 minio==7.1.5 okta-jwt-verifier==0.2.3 jsonschema==4.9.1 \
-<<<<<<< HEAD
-        pgvector==0.1.6 rawpy==0.17.2 rq==1.11.1 \
-        /tmp/grafana_django_saml2_auth*.whl
-# =========================================== TEMPORARY ===========================================
-# Once https://github.com/grafana/django-saml2-auth merges the changes from
-# https://github.com/cvisionai/django-saml2-auth, the wheel for grafana_django_saml2_auth can be
-# replaced with the PyPI package.
-# =========================================== TEMPORARY ===========================================
-=======
-        rawpy==0.17.2 grafana-django-saml2-auth==3.9.0
->>>>>>> 60554f72
+        rawpy==0.17.2 grafana-django-saml2-auth==3.9.0 pgvector==0.1.6 rq==1.11.1 
 
 # Get acme_tiny.py for certificate renewal
 WORKDIR /
