--- conflicted
+++ resolved
@@ -28,13 +28,9 @@
     def setup_redis(cls):
         retry = Retry(ExponentialBackoff(), 3)
         cls.rds = Redis(
-<<<<<<< HEAD
-            host=os.getenv("REDIS_HOST"),
-=======
             host=REDIS_HOST,
             port=REDIS_PORT,
             password=REDIS_PASSWORD,
->>>>>>> 91903713
             retry=retry,
             retry_on_error=[BusyLoadingError, ConnectionError, TimeoutError],
             health_check_interval=30,
