import json
import os
import psycopg2
import random
import string
from typing import List, Generator, Tuple

from django.contrib.contenttypes.fields import GenericForeignKey
from django.contrib.contenttypes.models import ContentType
from django.contrib.gis.db.models import Model
from django.contrib.gis.db.models import ForeignKey
from django.contrib.gis.db.models import ManyToManyField
from django.contrib.gis.db.models import OneToOneField
from django.contrib.gis.db.models import CharField
from django.contrib.gis.db.models import TextField
from django.contrib.gis.db.models import URLField
from django.contrib.gis.db.models import SlugField
from django.contrib.gis.db.models import BooleanField
from django.contrib.gis.db.models import IntegerField
from django.contrib.gis.db.models import BigIntegerField
from django.contrib.gis.db.models import PositiveIntegerField
from django.contrib.gis.db.models import FloatField
from django.contrib.gis.db.models import DateTimeField
from django.contrib.gis.db.models import PointField
from django.contrib.gis.db.models import FileField
from django.contrib.gis.db.models import FilePathField
from django.contrib.gis.db.models import EmailField
from django.contrib.gis.db.models import PROTECT
from django.contrib.gis.db.models import CASCADE
from django.contrib.gis.db.models import SET_NULL
from django.contrib.gis.geos import Point
from django.contrib.auth.models import AbstractUser
from django.contrib.auth.models import UserManager
from django.contrib.postgres.fields import ArrayField
from django.core.validators import MinValueValidator
from django.core.validators import RegexValidator
from django.db.models import JSONField
from django.db.models import FloatField, Transform, UUIDField
from django.db.models.signals import m2m_changed, pre_delete, pre_save, post_delete, post_save
from django.dispatch import receiver
from django.conf import settings
from django.forms.models import model_to_dict
from enumfields import Enum
from enumfields import EnumField
from django_ltree.fields import PathField
from django.db import transaction
from django.db.models import UniqueConstraint

from .backup import TatorBackupManager
from .search import TatorSearch
from .mail import get_email_service
from .download import download_file
from .encoders import TatorJSONEncoder
from .store import (
    get_tator_store,
    ObjectStore,
    get_storage_lookup,
    DEFAULT_STORAGE_CLASSES,
    VALID_STORAGE_CLASSES,
)
from .cognito import TatorCognito

from collections import UserDict
from urllib.parse import urlparse

import pytz
import datetime
import logging
import os
import shutil
import uuid

# Load the main.view logger
logger = logging.getLogger(__name__)


class ModelDiffMixin(object):
    """
    A model mixin that tracks model fields' values and provide some useful api
    to know what fields have been changed.

    Based on the code in https://stackoverflow.com/a/13842223.
    """

    @staticmethod
    def _diff(old, new):
        """
        Calculates the difference between two model dicts from the same object after a change was
        applied.
        """
        for name, v in old.items():
            new_v = new[name]
            if name != "attributes" and v != new_v:
                yield (f"_{name}", v, new_v)

        old_attributes = old.get("attributes", {})
        new_attributes = new.get("attributes", {})
        for name, v in new_attributes.items():
            old_v = old_attributes.get(name)
            if v != old_v:
                yield (name, old_v, v)

    @property
    def model_dict(self):
        """
        Returns the dictionary representation of the model for comparison.
        """
        model_fields = [field.name for field in self._meta.fields]
        model_dict = model_to_dict(self, fields=model_fields)
        for field in model_fields:
            if (
                field in model_dict
                and self._meta.get_field(field).get_internal_type() == "JSONField"
            ):
                model_dict[field] = dict(model_dict[field]) if model_dict[field] else {}
        for k, v in model_dict.items():
            if type(v) == datetime.datetime:
                model_dict[k] = v.strftime("%Y_%m_%d__%H_%M_%S")
        return model_dict

    @staticmethod
    def _init_change_dict():
        return {"old": [], "new": []}

    def change_dict(self, old):
        """
        Returns the dictionary that is stored in the `description_of_change` field of the ChangeLog
        table.
        """
        change_dict = self._init_change_dict()

        for name, old_val, new_val in self._diff(old, self.model_dict):
            change_dict["old"].append({"name": name, "value": old_val})
            change_dict["new"].append({"name": name, "value": new_val})

        return change_dict

    @property
    def delete_dict(self):
        """
        Returns the dictionary that is stored in the `description_of_change` field of the ChangeLog
        table when a row is deleted.
        """
        change_dict = self._init_change_dict()

        old = self.model_dict
        new = {key: None for key in old.keys() if key != "attributes"}
        new["attributes"] = {key: None for key in old.get("attributes", {})}

        for name, old_val, new_val in self._diff(old, new):
            change_dict["old"].append({"name": name, "value": old_val})
            change_dict["new"].append({"name": name, "value": new_val})

        return change_dict

    @property
    def create_dict(self):
        """
        Returns the dictionary that is stored in the `description_of_change` field of the ChangeLog
        table when a row is created.
        """
        change_dict = self._init_change_dict()

        new = self.model_dict
        old = {key: None for key in new.keys() if key != "attributes"}
        old["attributes"] = {key: None for key in new.get("attributes", {})}

        for name, old_val, new_val in self._diff(old, new):
            change_dict["old"].append({"name": name, "value": old_val})
            change_dict["new"].append({"name": name, "value": new_val})

        return change_dict


class Depth(Transform):
    lookup_name = "depth"
    function = "nlevel"

    @property
    def output_field(self):
        return IntegerField()


PathField.register_lookup(Depth)

FileFormat = [("mp4", "mp4"), ("webm", "webm"), ("mov", "mov")]
ImageFileFormat = [("jpg", "jpg"), ("png", "png"), ("bmp", "bmp"), ("raw", "raw")]

## Describes different association models in the database
AssociationTypes = [
    ("Media", "Relates to one or more media items"),
    ("Frame", "Relates to a specific frame in a video"),  # Relates to one or more frames in a video
    ("Localization", "Relates to localization(s)"),  # Relates to one-to-many localizations
]


class MediaAccess(Enum):
    VIEWABLE = "viewable"
    DOWNLOADABLE = "downloadable"
    ARCHIVAL = "archival"
    REMOVE = "remove"


class Marker(Enum):
    NONE = "none"
    CROSSHAIR = "crosshair"
    SQUARE = "square"
    CIRCLE = "circle"


class InterpolationMethods(Enum):
    NONE = "none"
    LATEST = "latest"
    NEAREST = "nearest"
    LINEAR = "linear"
    SPLINE = "spline"


class JobResult(Enum):
    FINISHED = "finished"
    FAILED = "failed"


class JobStatus(Enum):  # Keeping for migration compatiblity
    pass


class JobChannel(Enum):  # Keeping for migration compatiblity
    pass


class Permission(Enum):
    NO_ACCESS = "n"
    VIEW_ONLY = "r"
    CAN_EDIT = "w"
    CAN_TRANSFER = "t"
    CAN_EXECUTE = "x"
    FULL_CONTROL = "a"


class HistogramPlotType(Enum):
    PIE = "pie"
    BAR = "bar"


class TwoDPlotType(Enum):
    LINE = "line"
    SCATTER = "scatter"


class Organization(Model):
    name = CharField(max_length=128)
    thumb = CharField(max_length=1024, null=True, blank=True)
    # TODO Reinstate the `default=Permission.NO_ACCESS` after the next release
    default_membership_permission = EnumField(Permission, max_length=1, blank=True, null=True)

    def user_permission(self, user_id):
        permission = None
        qs = self.affiliation_set.filter(user_id=user_id)
        if qs.exists():
            permission = qs[0].permission
        return permission

    def __str__(self):
        return self.name


class TatorUserManager(UserManager):
    valid_providers = ["cognito", "okta"]

    def get_or_create_for_oauth2(self, payload, provider):
        if provider not in self.valid_providers:
            raise ValueError(
                f"Expected oauth2 provider in {self.valid_providers}, got '{provider}'"
            )

        # The field to query in the user model is the provider name with `_id` appended
        provider_id = {f"{provider}_id": payload["sub"]}

        try:
            return self.get(**provider_id)
        except self.model.DoesNotExist:
            pass

        first_name = payload["given_name"]
        last_name = payload["family_name"]
        initials = f"{first_name[0]}{last_name[0]}"
        user_definition = {
            "username": payload["email"],
            "first_name": first_name,
            "last_name": last_name,
            "initials": initials,
            "email": payload["email"],
            "is_active": True,
        }
        user_definition.update(provider_id)
        user = User(**user_definition)
        user.save()

        return user

    # Override allows for case-insensitive username matching, to avoid duplicate usernames that only
    # differ by case
    def get_by_natural_key(self, username):
        return self.get(**{f"{self.model.USERNAME_FIELD}__iexact": username})


class User(AbstractUser):
    objects = TatorUserManager()
    cognito_id = UUIDField(primary_key=False, db_index=True, null=True, blank=True, editable=False)
    okta_id = CharField(
        max_length=32, primary_key=False, db_index=True, null=True, blank=True, editable=False
    )
    middle_initial = CharField(max_length=1)
    initials = CharField(max_length=3)
    last_login = DateTimeField(null=True, blank=True)
    last_failed_login = DateTimeField(null=True, blank=True)
    failed_login_count = IntegerField(default=0)
    confirmation_token = UUIDField(primary_key=False, db_index=True, null=True, blank=True)
    """ Used for email address confirmation for anonymous registrations. """

    elemental_id = UUIDField(
        primary_key=False, db_index=True, editable=True, null=True, blank=True, default=uuid.uuid4
    )
    """ Unique ID for a to facilitate cross-cluster sync operations """

    profile = JSONField(default=dict)
    """ Store user specific information (avatar image, tbd elements) """

    def move_to_cognito(self, email_verified=False, temp_pw=None):
        cognito = TatorCognito()
        response = cognito.create_user(self, email_verified, temp_pw)
        for attribute in response["User"]["Attributes"]:
            if attribute["Name"] == "sub":
                self.cognito_id = attribute["Value"]
        self.save()

    def set_password_cognito(self, password, permanent=False):
        cognito = TatorCognito()
        cognito.set_password(self, password, permanent)

    def reset_password_cognito(self):
        cognito = TatorCognito()
        cognito.reset_password(self)

    def set_password(self, password):
        super().set_password(password)
        if os.getenv("COGNITO_ENABLED") == "TRUE":
            self.set_password_cognito(password, True)

    def __str__(self):
        if self.first_name or self.last_name:
            return f"{self.first_name} {self.last_name}"
        else:
            return f"{self.username}"

    def natural_key(self):
        return (self.username.lower(),)

    def get_description(self):
        return "\n".join(
            f"{field}={getattr(self, field)}"
            for field in [
                "id",
                "username",
                "first_name",
                "last_name",
                "email",
                "is_active",
                "profile",
            ]
        )


@receiver(post_save, sender=User)
def user_save(sender, instance, created, **kwargs):
    # Create random attribute name with static prefix for determining if this is the root trigger of
    # this signal
    attr_prefix = "_saving_"
    random_attr = f"{attr_prefix}{''.join(random.sample(string.ascii_lowercase, 16))}"

    if os.getenv("COGNITO_ENABLED") == "TRUE":
        if created:
            # Adds random attribute to suppress email from save during creation, then removes it
            setattr(instance, random_attr, True)
            instance.move_to_cognito()
            delattr(instance, random_attr)
        else:
            TatorCognito().update_attributes(instance)
    if created:
        if instance.username:
            instance.username = instance.username.strip()

            # Adds random attribute to suppress email from save during creation, then removes it
            setattr(instance, random_attr, True)
            instance.save()
            delattr(instance, random_attr)
        if settings.SAML_ENABLED and not instance.email:
            instance.email = instance.username

            # Adds random attribute to suppress email from save during creation, then removes it
            setattr(instance, random_attr, True)
            instance.save()
            delattr(instance, random_attr)
        invites = Invitation.objects.filter(email=instance.email, status="Pending")
        if (invites.count() == 0) and (os.getenv("AUTOCREATE_ORGANIZATIONS")):
            organization = Organization.objects.create(name=f"{instance}'s Team")
            Affiliation.objects.create(organization=organization, user=instance, permission="Admin")


@receiver(pre_save, sender=User)
def user_pre_save(sender, instance, **kwargs):
    # Prefix for random attribute name to determine if this is the root trigger of this signal
    attr_prefix = "_saving_"
    user_desc = instance.get_description()
    is_root = all(not attr.startswith(attr_prefix) for attr in dir(instance))
    created = not instance.pk

    if created:
        msg = (
            f"You are being notified that a new user {instance} (username {instance.username}, "
            f"email {instance.email}) has been added to the Tator deployment with the following "
            f"attributes:\n\n{user_desc}"
        )
        is_monitored = True
    else:
        msg = (
            f"You are being notified that an existing user {instance} been modified with the "
            f"following values:\n\n{user_desc}"
        )

        # Only send an email if this is the root `post_save` trigger, i.e. does not have a random
        # attribute added to it, and is a modification of a monitored field.
        original_instance = type(instance).objects.get(pk=instance.id)
        monitored_fields = [
            "username",
            "first_name",
            "last_name",
            "email",
            "is_staff",
            "profile",
            "password",
        ]
        is_monitored = any(
            getattr(instance, fieldname, None) != getattr(original_instance, fieldname, None)
            for fieldname in monitored_fields
        )

    if is_root and is_monitored:
        logger.info(msg)
        email_service = get_email_service()
        if email_service:
            email_service.email_staff(
                sender=settings.TATOR_EMAIL_SENDER,
                title=f"{'Created' if created else 'Modified'} user",
                text=msg,
            )


@receiver(post_delete, sender=User)
def user_post_delete(sender, instance, **kwargs):
    """Clean up avatar and notify deployment staff on user deletion."""
    if instance.profile.get("avatar"):
        avatar_key = instance.profile.get("avatar")
        # Out of an abundance of caution check to make sure the object key
        # matches the user's scope
        if avatar_key.startswith(f"user_data/{instance.pk}"):
            generic_store = get_tator_store()
            generic_store.delete_object(avatar_key)

    msg = f"You are being notified that the user {instance} has been removed from the system."
    logger.info(msg)
    email_service = get_email_service()
    if email_service:
        email_service.email_staff(
            sender=settings.TATOR_EMAIL_SENDER,
            title=f"Deleted user {instance}",
            text=msg,
        )


class PasswordReset(Model):
    user = ForeignKey(User, on_delete=CASCADE)
    reset_token = UUIDField(primary_key=False, db_index=True, editable=False, default=uuid.uuid1)
    created_datetime = DateTimeField(auto_now_add=True, null=True, blank=True)


class Invitation(Model):
    email = EmailField()
    organization = ForeignKey(Organization, on_delete=CASCADE)
    permission = CharField(
        max_length=16, choices=[("Member", "Member"), ("Admin", "Admin")], default="Member"
    )
    registration_token = UUIDField(
        primary_key=False, db_index=True, editable=False, default=uuid.uuid1
    )
    status = CharField(
        max_length=16,
        choices=[("Pending", "Pending"), ("Expired", "Expired"), ("Accepted", "Accepted")],
        default="Pending",
    )
    created_by = ForeignKey(User, on_delete=SET_NULL, null=True, blank=True)
    created_datetime = DateTimeField(auto_now_add=True, null=True, blank=True)

    def __str__(self):
        return (
            f"{self.email} | {self.organization} | {self.created_by} | "
            f"{self.created_datetime} | {self.status}"
        )


class Affiliation(Model):
    """Stores a user and their permissions in an organization."""

    organization = ForeignKey(Organization, on_delete=CASCADE)
    user = ForeignKey(User, on_delete=CASCADE)
    permission = CharField(
        max_length=16, choices=[("Member", "Member"), ("Admin", "Admin")], default="Member"
    )

    def __str__(self):
        return f"{self.user} | {self.organization}"


@receiver(post_save, sender=Affiliation)
def affiliation_save(sender, instance, created, **kwargs):
    organization = instance.organization
    user = instance.user
    email_service = get_email_service()
    if created:
        # Send email notification to organizational admins.
        if email_service:
            recipients = Affiliation.objects.filter(
                organization=organization, permission="Admin"
            ).values_list("user", flat=True)
            recipients = User.objects.filter(pk__in=recipients).values_list("email", flat=True)
            recipients = list(recipients)
            title = f"{user} added to {organization}"
            text = (
                f"You are being notified that a new user {user} (username {user.username}, email "
                f"{user.email}) has been added to the Tator organization {organization}."
            )
            footer = (
                " This message has been sent to all organization admins. No action is required."
            )

            email_service.email(
                sender=settings.TATOR_EMAIL_SENDER,
                recipients=recipients,
                title=title,
                text=text + footer,
            )
            logger.info(f"Sent email to {recipients} indicating {user} added to {organization}.")
    else:
        title = f"{user}'s affiliation with {organization} modified"
        text = (
            f"You are being notified that {user}'s affiliation with {organization} has been "
            f"modified to the {instance.permission} level."
        )

    if email_service:
        email_service.email_staff(sender=settings.TATOR_EMAIL_SENDER, title=title, text=text)


@receiver(post_delete, sender=Affiliation)
def affiliation_delete(sender, instance, using, **kwargs):
    email_service = get_email_service()
    if email_service:
        user = instance.user
        organization = instance.organization
        title = f"{user} affiliation removed"
        text = f"You are being notified that {user} is no longer affiliated with {organization}."
        email_service.email_staff(sender=settings.TATOR_EMAIL_SENDER, title=title, text=text)


class Bucket(Model):
    """Stores info required for remote S3 buckets."""

    organization = ForeignKey(Organization, on_delete=SET_NULL, null=True, blank=True)
    name = CharField(max_length=63)
    config = JSONField(null=True, blank=True)
    store_type = EnumField(ObjectStore, max_length=32, null=True, blank=True)
    external_host = CharField(max_length=128, null=True, blank=True)
    archive_sc = CharField(
        max_length=16,
        choices=[
            ("STANDARD", "STANDARD"),
            ("DEEP_ARCHIVE", "DEEP_ARCHIVE"),
            ("COLDLINE", "COLDLINE"),
        ],
    )
    live_sc = CharField(max_length=16, choices=[("STANDARD", "STANDARD")])

    def __str__(self):
        return " | ".join(
            [
                f"{self.name} ({self.id})",
                str(self.store_type),
                f"{self.organization} ({self.organization.id})",
            ]
        )

    @staticmethod
    def validate_storage_classes(store_type, params):
        """
        Checks for the existence of `live_sc` and `archive_sc` and validates them if they exist. If
        they are invalid for the given `endpoint_url`, raises a `ValueError`. If they do not exist,
        they are set in a copy of the `params` dict and this copy is returned.
        """
        new_params = dict(params)
        storage_type = {
            ObjectStore.AWS: "Amazon S3",
            ObjectStore.MINIO: "MinIO",
            ObjectStore.GCP: "Google Cloud Storage",
            ObjectStore.OCI: "Oracle Cloud Storage",
        }

        for sc_type in ["archive_sc", "live_sc"]:
            try:
                valid_storage_classes = VALID_STORAGE_CLASSES[sc_type][store_type]
                default_storage_class = DEFAULT_STORAGE_CLASSES[sc_type][store_type]
            except KeyError:
                raise ValueError(f"Found unknown server type {store_type}")

            storage_class = new_params.setdefault(sc_type, default_storage_class)
            if storage_class not in valid_storage_classes:
                raise ValueError(
                    f"{sc_type[:-3].title()} storage class '{storage_class}' invalid for {storage_type[store_type]} store"
                )

        return new_params


class Project(Model):
    name = CharField(max_length=128)
    creator = ForeignKey(User, on_delete=PROTECT, related_name="creator", db_column="creator")
    organization = ForeignKey(
        Organization, on_delete=SET_NULL, null=True, blank=True, db_column="organization"
    )
    created = DateTimeField(auto_now_add=True)
    size = BigIntegerField(default=0)
    """Size of all media in project in bytes.
    """
    num_files = IntegerField(default=0)
    duration = BigIntegerField(default=0)
    """ Duration of all videos in this project.
    """
    summary = CharField(max_length=1024)
    filter_autocomplete = JSONField(null=True, blank=True)
    attribute_type_uuids = JSONField(default=dict, null=True, blank=True)
    enable_downloads = BooleanField(default=True)
    thumb = CharField(max_length=1024, null=True, blank=True)
    usernames = ArrayField(CharField(max_length=256), default=list)
    bucket = ForeignKey(
        Bucket, null=True, blank=True, on_delete=SET_NULL, related_name="+", db_column="bucket"
    )
    """ If set, media will use this bucket by default.
    """
    upload_bucket = ForeignKey(
        Bucket,
        null=True,
        blank=True,
        on_delete=SET_NULL,
        related_name="+",
        db_column="upload_bucket",
    )
    """ If set, uploads will use this bucket by default.
    """
    backup_bucket = ForeignKey(
        Bucket,
        null=True,
        blank=True,
        on_delete=SET_NULL,
        related_name="+",
        db_column="backup_bucket",
    )
    """ If set, backups will use this bucket by default.
    """
    default_media = ForeignKey(
        "MediaType",
        null=True,
        blank=True,
        on_delete=SET_NULL,
        related_name="+",
        db_column="default_media",
    )

    """ Default media type for uploads.
    """

    elemental_id = UUIDField(
        primary_key=False, db_index=True, editable=True, null=True, blank=True, default=uuid.uuid4
    )
    """ Unique ID for a to facilitate cross-cluster sync operations """

    def has_user(self, user_id):
        return self.membership_set.filter(user_id=user_id).exists()

    def user_permission(self, user_id):
        permission = None
        qs = self.membership_set.filter(user_id=user_id)
        if qs.exists():
            permission = qs[0].permission
        return permission

    def __str__(self):
        return self.name

    def get_bucket(self, *, upload=False, backup=False):
        """Abstracts getting the bucket from a project for ease of use"""
        if upload:
            return self.upload_bucket
        if backup:
            return self.backup_bucket
        return self.bucket

    def delete(self, *args, **kwargs):
        Version.objects.filter(project=self).delete()
        MediaType.objects.filter(project=self).delete()
        LocalizationType.objects.filter(project=self).delete()
        StateType.objects.filter(project=self).delete()
        LeafType.objects.filter(project=self).delete()
        FileType.objects.filter(project=self).delete()
        super().delete(*args, **kwargs)


class Version(Model):
    name = CharField(max_length=128)
    description = CharField(max_length=1024, blank=True)
    number = IntegerField()
    project = ForeignKey(Project, on_delete=CASCADE)
    created_datetime = DateTimeField(auto_now_add=True, null=True, blank=True)
    created_by = ForeignKey(
        User, on_delete=SET_NULL, null=True, blank=True, related_name="version_created_by"
    )
    show_empty = BooleanField(default=True)
    """ Tells the UI to show this version even if the current media does not
        have any annotations.
    """
    bases = ManyToManyField("self", symmetrical=False, blank=True)
    """ This version is a patch to an existing version. A use-case here is using one version
        for each generation of a state-based inference algorithm; all referencing localizations
        in another layer.
    """
    elemental_id = UUIDField(
        primary_key=False, db_index=True, editable=True, null=True, blank=True, default=uuid.uuid4
    )
    """ Unique ID for a to facilitate cross-cluster sync operations """

    def __str__(self):
        out = f"{self.name}"
        if self.description:
            out += f" | {self.description}"
        return out


def make_default_version(instance):
    return Version.objects.create(
        name="Baseline",
        description="Initial version",
        project=instance,
        number=0,
        show_empty=True,
    )


def add_org_users(project):
    organization = project.organization
    if not organization:
        return

    # TODO Remove `or ...` when there is a default default_membership_permission
    permission = organization.default_membership_permission or Permission.NO_ACCESS

    # If no access is given by default, don't create memberships
    if permission == Permission.NO_ACCESS:
        return

    users = list(
        Affiliation.objects.filter(organization=organization)
        .values_list("user", flat=True)
        .distinct()
    )
    user_qs = User.objects.filter(pk__in=users)
    for user in user_qs:
        if Membership.objects.filter(project=project, user=user).exists():
            continue

        Membership.objects.create(project=project, user=user, permission=permission).save()


@receiver(post_save, sender=Project)
def project_save(sender, instance, created, **kwargs):
    if created:
        make_default_version(instance)
        add_org_users(instance)
    if instance.thumb:
        Resource.add_resource(instance.thumb, None)


@receiver(post_delete, sender=Project)
def project_post_delete(sender, instance, **kwargs):
    TatorSearch().delete_project_indices(instance.pk)
    if instance.thumb:
        safe_delete(instance.thumb, instance.id)


class Membership(Model):
    """Stores a user and their access level for a project."""

    project = ForeignKey(Project, on_delete=CASCADE, db_column="project")
    user = ForeignKey(User, on_delete=PROTECT, db_column="user")
    permission = EnumField(Permission, max_length=1, default=Permission.CAN_EDIT)
    default_version = ForeignKey(Version, null=True, blank=True, on_delete=SET_NULL)

    def __str__(self):
        return f"{self.user} | {self.permission} | {self.project}"


@receiver(post_save, sender=Membership)
def membership_save(sender, instance, created, **kwargs):
    email_service = get_email_service()
    if email_service:
        project = instance.project
        user = instance.user
        permission = instance.permission
        default_version = instance.default_version
        if created:
            title = f"{user} added to {project}"
            text = (
                f"You are being notified that {user} was added to {project} with permission "
                f"{permission} and default version {default_version}."
            )
        else:
            title = f"{user}'s Membership with project {project} modified"
            text = (
                f"You are being notified that {user}'s membership with {project} was modified to "
                f"have permission {permission} and default version {default_version}."
            )

        email_service.email_staff(sender=settings.TATOR_EMAIL_SENDER, title=title, text=text)


@receiver(post_delete, sender=Membership)
def membership_delete(sender, instance, using, **kwargs):
    email_service = get_email_service()
    if email_service:
        user = instance.user
        project = instance.project
        title = f"{user} membership removed"
        text = f"You are being notified that {user}'s membership with {project} has been deleted."
        email_service.email_staff(sender=settings.TATOR_EMAIL_SENDER, title=title, text=text)


def getVideoDefinition(path, codec, resolution, **kwargs):
    """Convenience function to generate video definiton dictionary"""
    obj = {"path": path, "codec": codec, "resolution": resolution}
    for arg in kwargs:
        if arg in ["segment_info", "host", "http_auth", "codec_meme", "codec_description"]:
            obj[arg] = kwargs[arg]
        else:
            raise TypeError(f"Invalid argument '{arg}' supplied")
    return obj


def ProjectBasedFileLocation(instance, filename):
    return os.path.join(f"{instance.project.id}", filename)


class JobCluster(Model):
    name = CharField(max_length=128)
    organization = ForeignKey(Organization, null=True, blank=True, on_delete=SET_NULL)
    host = CharField(max_length=1024)
    port = PositiveIntegerField()
    token = CharField(max_length=1024)
    cert = TextField(max_length=2048)

    def __str__(self):
        return self.name


# Algorithm models


class Algorithm(Model):
    name = CharField(max_length=128)
    project = ForeignKey(Project, on_delete=CASCADE, db_column="project")
    user = ForeignKey(User, on_delete=PROTECT, db_column="user")
    description = CharField(max_length=1024, null=True, blank=True)
    manifest = FileField(upload_to=ProjectBasedFileLocation, null=True, blank=True)
    cluster = ForeignKey(JobCluster, null=True, blank=True, on_delete=SET_NULL, db_column="cluster")
    files_per_job = PositiveIntegerField(
        default=1,
        validators=[
            MinValueValidator(1),
        ],
    )
    categories = ArrayField(CharField(max_length=128), default=list, null=True)
    parameters = JSONField(default=list, null=True, blank=True)

    def __str__(self):
        return self.name


class TemporaryFile(Model):
    """Represents a temporary file in the system, can be used for algorithm results or temporary outputs"""

    name = CharField(max_length=128)
    """ Human readable name for display purposes """
    project = ForeignKey(Project, on_delete=CASCADE)
    """ Project the temporary file resides in """
    user = ForeignKey(User, on_delete=PROTECT)
    """ User who created the temporary file """
    path = FilePathField(path=settings.MEDIA_ROOT, null=True, blank=True)
    """ Path to file on storage """
    lookup = SlugField(max_length=256)
    """ unique lookup (md5sum of something useful) """
    created_datetime = DateTimeField()
    """ Time that the file was created """
    eol_datetime = DateTimeField()
    """ Time the file expires (reaches EoL) """

    def expire(self):
        """Set a given temporary file as expired"""
        past = datetime.datetime.utcnow() - datetime.timedelta(hours=1)
        past = pytz.timezone("UTC").localize(past)
        self.eol_datetime = past
        self.save()

    @staticmethod
    def from_local(path, name, project, user, lookup, hours, is_upload=False):
        """Given a local file create a temporary file storage object
        :returns A saved TemporaryFile:
        """
        extension = os.path.splitext(name)[-1]
        destination_fp = os.path.join(
            settings.MEDIA_ROOT, f"{project.id}", f"{uuid.uuid1()}{extension}"
        )
        os.makedirs(os.path.dirname(destination_fp), exist_ok=True)
        if is_upload:
            download_file(path, destination_fp)
        else:
            shutil.copyfile(path, destination_fp)

        now = datetime.datetime.utcnow()
        eol = now + datetime.timedelta(hours=hours)

        temp_file = TemporaryFile(
            name=name,
            project=project,
            user=user,
            path=destination_fp,
            lookup=lookup,
            created_datetime=now,
            eol_datetime=eol,
        )
        temp_file.save()
        return temp_file


@receiver(pre_delete, sender=TemporaryFile)
def temporary_file_delete(sender, instance, **kwargs):
    if os.path.exists(instance.path):
        os.remove(instance.path)


# Entity types


class MediaType(Model):
    dtype = CharField(
        max_length=16,
        choices=[("image", "image"), ("video", "video"), ("multi", "multi"), ("live", "live")],
    )
    project = ForeignKey(Project, on_delete=CASCADE, null=True, blank=True, db_column="project")
    name = CharField(max_length=64)
    description = CharField(max_length=256, blank=True)
    visible = BooleanField(default=True)
    """ Whether this type should be displayed in the UI."""
    edit_triggers = JSONField(null=True, blank=True)
    file_format = CharField(max_length=4, null=True, blank=True, default=None)
    default_volume = IntegerField(default=0)
    """ Default Volume for Videos (default is muted) """
    attribute_types = JSONField(default=list, null=True, blank=True)
    """ User defined attributes.

        An array of objects, each containing the following fields:

        name: Name of the attribute.
        description: (optional) Description of the attribute.
        order: Order that the attribute should appear in web UI. Negative means
               do not display.
        dtype: Data type of the attribute. Valid values are bool, int, float,
               string, enum, datetime, geopos, float_array.
        default: (optional) Default value. Valid for all dtypes except datetime.
                 The type should correspond to the dtype (string/enum are strings,
                 int/float are numbers, geopos is a [lon, lat] list).
        minimum: (optional) Minimum value. Valid for int and float dtypes.
        maximum: (optional) Maximum value. Valid for int and float dtypes.
        choices: (optional) Available choices for enum dtype.
        labels: (optional) Labels for available choices for enum dtype.
        autocomplete: (optional) Object of the form {'serviceUrl': '<url>'} that
                      specifies URL of the autocomplete service. Valid for string
                      dtype only.
        use_current: (optional) Boolean indicating whether to use the current time
                     as the default for datetime dtype.
        style: (optional) String of GUI-related styles.
    """
    archive_config = JSONField(default=None, null=True, blank=True)
    streaming_config = JSONField(default=None, null=True, blank=True)
    overlay_config = JSONField(default=None, null=True, blank=True)
    """
    Overlay configuration provides text overlay on video / image based on
    configruation examples:
    Example: {"mode": "constant", "source": "name"} Overlays file name
    Time example:
             {"mode": "datetime", "locale": [locale], "options" : [options]}
            options can contain 'timeZone' which comes from the TZ database name
            https://en.wikipedia.org/wiki/List_of_tz_database_time_zones
            Example: America/Los_Angeles or America/New_York

    Overlay can optionally be a list of multiple overlays
    """
    default_box = ForeignKey(
        "LocalizationType", null=True, blank=True, on_delete=SET_NULL, related_name="+"
    )
    """ Box type used as default in UI. """
    default_line = ForeignKey(
        "LocalizationType", null=True, blank=True, on_delete=SET_NULL, related_name="+"
    )
    """ Line type used as default in UI. """
    default_dot = ForeignKey(
        "LocalizationType", null=True, blank=True, on_delete=SET_NULL, related_name="+"
    )
    """ Dot type used as default in UI. """
    default_poly = ForeignKey(
        "LocalizationType", null=True, blank=True, on_delete=SET_NULL, related_name="+"
    )
    elemental_id = UUIDField(
        primary_key=False, db_index=True, editable=True, null=True, blank=True, default=uuid.uuid4
    )
    """ Unique ID for a to facilitate cross-cluster sync operations """

    def __str__(self):
        return f"{self.name} | {self.project}"


@receiver(post_save, sender=MediaType)
def media_type_save(sender, instance, **kwargs):
    TatorSearch().create_mapping(instance)


class LocalizationType(Model):
    dtype = CharField(
        max_length=16, choices=[("box", "box"), ("line", "line"), ("dot", "dot"), ("poly", "poly")]
    )
    project = ForeignKey(Project, on_delete=CASCADE, null=True, blank=True, db_column="project")
    name = CharField(max_length=64)
    description = CharField(max_length=256, blank=True)
    visible = BooleanField(default=True)
    """ Whether this type should be displayed in the UI."""
    drawable = BooleanField(default=True)
    """ Whether this type can be drawn in the UI."""
    grouping_default = BooleanField(default=True)
    """ Whether to group elements in the UI by default."""
    media = ManyToManyField(MediaType)
    color_map = JSONField(null=True, blank=True)
    line_width = PositiveIntegerField(default=3)
    attribute_types = JSONField(default=list, null=True, blank=True)
    """ User defined attributes.

        An array of objects, each containing the following fields:

        name: Name of the attribute.
        description: Description of the attribute.
        order: Order that the attribute should appear in web UI. Negative means
               do not display.
        dtype: Data type of the attribute. Valid values are bool, int, float,
               string, enum, datetime, geopos, float_array.
        default: (optional) Default value. Valid for all dtypes except datetime.
                 The type should correspond to the dtype (string/enum are strings,
                 int/float are numbers, geopos is a [lon, lat] list).
        minimum: (optional) Minimum value. Valid for int and float dtypes.
        maximum: (optional) Maximum value. Valid for int and float dtypes.
        choices: (optional) Available choices for enum dtype.
        labels: (optional) Labels for available choices for enum dtype.
        autocomplete: (optional) Object of the form {'serviceUrl': '<url>'} that
                      specifies URL of the autocomplete service. Valid for string
                      dtype only.
        use_current: (optional) Boolean indicating whether to use the current time
                     as the default for datetime dtype.
        style: (optional) String of GUI-related styles.
    """
    elemental_id = UUIDField(
        primary_key=False, db_index=True, editable=True, null=True, blank=True, default=uuid.uuid4
    )
    """ Unique ID for a to facilitate cross-cluster sync operations """

    def __str__(self):
        return f"{self.name} | {self.project}"


@receiver(post_save, sender=LocalizationType)
def localization_type_save(sender, instance, **kwargs):
    TatorSearch().create_mapping(instance)


class StateType(Model):
    dtype = CharField(max_length=16, choices=[("state", "state")], default="state")
    project = ForeignKey(Project, on_delete=CASCADE, null=True, blank=True, db_column="project")
    name = CharField(max_length=64)
    description = CharField(max_length=256, blank=True)
    visible = BooleanField(default=True)
    """ Whether this type should be displayed in the UI."""
    grouping_default = BooleanField(default=True)
    """ Whether to group elements in the UI by default."""
    media = ManyToManyField(MediaType)
    interpolation = CharField(
        max_length=16, choices=[("none", "none"), ("latest", "latest")], default="latest"
    )
    association = CharField(max_length=64, choices=AssociationTypes, default=AssociationTypes[0][0])
    attribute_types = JSONField(default=list, null=True, blank=True)
    """ User defined attributes.

        An array of objects, each containing the following fields:

        name: Name of the attribute.
        description: Description of the attribute.
        order: Order that the attribute should appear in web UI. Negative means
               do not display.
        dtype: Data type of the attribute. Valid values are bool, int, float,
               string, enum, datetime, geopos, float_array.
        default: (optional) Default value. Valid for all dtypes except datetime.
                 The type should correspond to the dtype (string/enum are strings,
                 int/float are numbers, geopos is a [lon, lat] list).
        minimum: (optional) Minimum value. Valid for int and float dtypes.
        maximum: (optional) Maximum value. Valid for int and float dtypes.
        choices: (optional) Available choices for enum dtype.
        labels: (optional) Labels for available choices for enum dtype.
        autocomplete: (optional) Object of the form {'serviceUrl': '<url>'} that
                      specifies URL of the autocomplete service. Valid for string
                      dtype only.
        use_current: (optional) Boolean indicating whether to use the current time
                     as the default for datetime dtype.
        style: (optional) String of GUI-related styles.
    """
    delete_child_localizations = BooleanField(default=False)
    """ If enabled, child localizations will be deleted when states of this
        type are deleted.
    """
    default_localization = ForeignKey(
        LocalizationType, on_delete=SET_NULL, null=True, blank=True, related_name="+"
    )
    """ If this is a track type, this is the default localization that is created when
        a track is created via the UI.
    """
    elemental_id = UUIDField(
        primary_key=False, db_index=True, editable=True, null=True, blank=True, default=uuid.uuid4
    )
    """ Unique ID for a to facilitate cross-cluster sync operations """

    def __str__(self):
        return f"{self.name} | {self.project}"


@receiver(post_save, sender=StateType)
def state_type_save(sender, instance, **kwargs):
    TatorSearch().create_mapping(instance)


class LeafType(Model):
    dtype = CharField(max_length=16, choices=[("leaf", "leaf")], default="leaf")
    project = ForeignKey(Project, on_delete=CASCADE, null=True, blank=True, db_column="project")
    name = CharField(max_length=64)
    description = CharField(max_length=256, blank=True)
    visible = BooleanField(default=True)
    """ Whether this type should be displayed in the UI."""
    attribute_types = JSONField(default=list, null=True, blank=True)
    """ User defined attributes.

        An array of objects, each containing the following fields:

        name: Name of the attribute.
        description: Description of the attribute.
        order: Order that the attribute should appear in web UI. Negative means
               do not display.
        dtype: Data type of the attribute. Valid values are bool, int, float,
               string, enum, datetime, geopos, float_array.
        default: (optional) Default value. Valid for all dtypes except datetime.
                 The type should correspond to the dtype (string/enum are strings,
                 int/float are numbers, geopos is a [lon, lat] list).
        minimum: (optional) Minimum value. Valid for int and float dtypes.
        maximum: (optional) Maximum value. Valid for int and float dtypes.
        choices: (optional) Available choices for enum dtype.
        labels: (optional) Labels for available choices for enum dtype.
        autocomplete: (optional) Object of the form {'serviceUrl': '<url>'} that
                      specifies URL of the autocomplete service. Valid for string
                      dtype only.
        use_current: (optional) Boolean indicating whether to use the current time
                     as the default for datetime dtype.
        style: (optional) String of GUI-related styles.
    """
    elemental_id = UUIDField(
        primary_key=False, db_index=True, editable=True, null=True, blank=True, default=uuid.uuid4
    )
    """ Unique ID for a to facilitate cross-cluster sync operations """

    def __str__(self):
        return f"{self.name} | {self.project}"


@receiver(post_save, sender=LeafType)
def leaf_type_save(sender, instance, **kwargs):
    TatorSearch().create_mapping(instance)


# Entities (stores actual data)


class Media(Model, ModelDiffMixin):
    """
    Fields:

    original: Originally uploaded file. Users cannot interact with it except
              by downloading it.

              .. deprecated :: Use media_files object

    segment_info: File for segment files to support MSE playback.

                  .. deprecated :: Use meda_files instead

    media_files: Dictionary to contain a map of all files for this media.
                 The schema looks like this:

                 .. code-block ::

                     map = {"archival": [ VIDEO_DEF, VIDEO_DEF,... ],
                            "streaming": [ VIDEO_DEF, VIDEO_DEF, ... ],
                            <"audio": [AUDIO_DEF]>}
                     video_def = {"path": <path_to_disk>,
                                  "codec": <human readable codec>,
                                  "resolution": [<vertical pixel count, e.g. 720>, width]
                     audio_def = {"path": <path_to_disk>,
                                  "codec": <human readable codec>}


                                  ###################
                                  # Optional Fields #
                                  ###################

                                  # Path to the segments.json file for streaming files.
                                  # not expected/required for archival. Required for
                                  # MSE playback with seek support for streaming files.
                                  segment_info = <path_to_json>

                                  # If supplied will use this instead of currently
                                  # connected host. e.g. https://example.com
                                  "host": <host url>
                                  # If specified will be used for HTTP authorization
                                  # in the request for media. I.e. "bearer <token>"
                                  "http_auth": <http auth header>

                                  # Example mime: 'video/mp4; codecs="avc1.64001e"'
                                  # Only relevant for straming files, will assume
                                  # example above if not present.
                                  "codec_mime": <mime for MSE decode>

                                  "codec_description": <description other than codec>}


    """

    project = ForeignKey(
        Project,
        on_delete=SET_NULL,
        null=True,
        blank=True,
        db_column="project",
        related_name="media_project",
    )
    type = ForeignKey(MediaType, on_delete=SET_NULL, null=True, blank=True, db_column="meta")
    """ Meta points to the definition of the attribute field. That is
        a handful of AttributeTypes are associated to a given MediaType
        that is pointed to by this value. That set describes the `attribute`
        field of this structure. """
    attributes = JSONField(null=True, blank=True, default=dict)
    """ Values of user defined attributes. """
    gid = CharField(max_length=36, null=True, blank=True)
    """ Group ID for the upload that created this media. Note we intentionally do
        not use UUIDField because this field is provided by the uploader and not
        guaranteed to be an actual UUID. """
    uid = CharField(max_length=36, null=True, blank=True)
    """ Unique ID for the upload that created this media. Note we intentionally do
        not use UUIDField because this field is provided by the uploader and not
        guaranteed to be an actual UUID. """
    created_datetime = DateTimeField(auto_now_add=True, null=True, blank=True)
    created_by = ForeignKey(
        User,
        on_delete=SET_NULL,
        null=True,
        blank=True,
        related_name="media_created_by",
        db_column="created_by",
    )
    modified_datetime = DateTimeField(auto_now=True, null=True, blank=True)
    modified_by = ForeignKey(
        User,
        on_delete=SET_NULL,
        null=True,
        blank=True,
        related_name="media_modified_by",
        db_column="modified_by",
    )
    name = CharField(max_length=256, db_index=True)
    md5 = SlugField(max_length=32)
    """ md5 hash of the originally uploaded file. """
    last_edit_start = DateTimeField(null=True, blank=True)
    """ Start datetime of a session in which the media's annotations were edited.
    """
    last_edit_end = DateTimeField(null=True, blank=True)
    """ End datetime of a session in which the media's annotations were edited.
    """
    num_frames = IntegerField(null=True, blank=True)
    fps = FloatField(null=True, blank=True)
    codec = CharField(null=True, blank=True, max_length=256)
    width = IntegerField(null=True)
    height = IntegerField(null=True)
    media_files = JSONField(null=True, blank=True)
    deleted = BooleanField(default=False, db_index=True)
    restoration_requested = BooleanField(default=False)
    archive_status_date = DateTimeField(auto_now_add=True, null=True, blank=True)
    archive_state = CharField(
        max_length=16,
        choices=[
            ("live", "live"),
            ("to_live", "to_live"),
            ("archived", "archived"),
            ("to_archive", "to_archive"),
        ],
        default="live",
    )
    recycled_from = ForeignKey(
        Project, on_delete=SET_NULL, null=True, blank=True, related_name="recycled_from"
    )
    source_url = CharField(max_length=2048, blank=True, null=True)
    """ URL where original media was hosted. """
    summary_level = IntegerField(null=True, blank=True)
    """ Level at which this media is best summarized, e.g. every N frames. """
    elemental_id = UUIDField(
        primary_key=False, db_index=True, editable=True, null=True, blank=True, default=uuid.uuid4
    )
    """ Unique ID for a media to facilitate cross-cluster sync operations """

    def get_file_sizes(self):
        """Returns total size and download size for this media object."""
        total_size = 0
        download_size = None
        if not self.media_files:
            return (total_size, download_size)

        media_keys = [
            "archival",
            "streaming",
            "image",
            "audio",
            "thumbnail",
            "thumbnail_gif",
            "attachment",
        ]
        for key, media_def in self.media_def_iterator(keys=media_keys):
            size = media_def.get("size", 0)
            # Not all path descriptions have a size field or have it populated with a valid
            # value; if it is not an integer or less than 1, get it from storage and cache the
            # result
            if type(size) != int or size < 1:
                size = TatorBackupManager().get_size(Resource.objects.get(path=media_def["path"]))
                media_def["size"] = size

            total_size += size
            if key in ["archival", "streaming", "image"] and download_size is None:
                download_size = size
            if key == "streaming":
                json_path = media_def.get("segment_info")
                if json_path:
                    total_size += TatorBackupManager().get_size(
                        Resource.objects.get(path=json_path)
                    )

        return (total_size, download_size)

    def is_backed_up(self):
        """
        Returns True if all resources referenced by the media are backed up.
        """
        if self.type.dtype == "multi":
            media_qs = Media.objects.filter(pk__in=self.media_files["ids"])
            return all(media.is_backed_up() for media in media_qs.iterator())

        resource_qs = Resource.objects.filter(media=self)
        return all(resource.backed_up for resource in resource_qs.iterator())

    def media_def_iterator(self, keys: List[str] = None) -> Generator[Tuple[str, dict], None, None]:
        """
        Returns a generator that yields the media definition dicts for the desired set of
        `media_files` entries.

        :param keys: The list of keys to search `media_files` for.
        :type keys: List[str]
        :rtype: Generator[Tuple[str, dict], None, None]
        """
        whitelisted_keys = [
            "archival",
            "streaming",
            "audio",
            "image",
            "attachment",
            "thumbnail",
            "thumbnail_gif",
        ]
        if self.media_files:
            keys = keys or self.media_files.keys()
        else:
            keys = []

        for key in keys:
            if key not in whitelisted_keys:
                continue
            files = self.media_files.get(key, [])
            if files is None:
                files = []
            for obj in files:
                # Make sure `obj` is subscriptable
                if hasattr(obj, "__getitem__"):
                    yield (key, obj)

    def path_iterator(self, keys: List[str] = None) -> Generator[str, None, None]:
        """
        Returns a generator that yields the path strings for the desired set of `media_files` entries.

        :param keys: The list of keys to search `media_files` for.
        :type keys: List[str]
        :rtype: Generator[str, None, None]
        """
        if self.media_files:
            keys = keys or self.media_files.keys()
        else:
            keys = []

        for key, media_def in self.media_def_iterator(keys):
            # Do not yield invalid media definitions; must have at least the `path` field and, if
            # streaming, must also have the `segment_info` field
            if "path" not in media_def:
                continue
            if key == "streaming" and "segment_info" not in media_def:
                continue

            yield media_def["path"]

            if key == "streaming":
                yield media_def["segment_info"]


class FileType(Model):
    """Non-media generic file. Has user-defined attributes."""

    project = ForeignKey(Project, on_delete=CASCADE, null=True, blank=True, db_column="project")
    """ Project associated with the file type """
    name = CharField(max_length=64)
    """ Name of the file type"""
    description = CharField(max_length=256, blank=True)
    """ Description of the file type"""
    attribute_types = JSONField(default=list, null=True, blank=True)
    """ Refer to the attribute_types field for the other *Type models
    """
    dtype = CharField(max_length=16, choices=[("file", "file")], default="file")
    """ Required as part of building the TatorSearch documents
    """
    elemental_id = UUIDField(
        primary_key=False, db_index=True, editable=True, null=True, blank=True, default=uuid.uuid4
    )
    """ Unique ID for a to facilitate cross-cluster sync operations """


@receiver(post_save, sender=FileType)
def file_type_save(sender, instance, **kwargs):
    TatorSearch().create_mapping(instance)


class File(Model, ModelDiffMixin):
    """Non-media generic file stored within a project"""

    created_datetime = DateTimeField(auto_now_add=True, null=True, blank=True)
    """ Datetime when file was created """
    created_by = ForeignKey(
        User,
        on_delete=SET_NULL,
        null=True,
        blank=True,
        related_name="file_created_by",
        db_column="created_by",
    )
    """ User who originally created the file """
    description = CharField(max_length=1024, blank=True)
    """Description of the file"""
    path = FileField(upload_to=ProjectBasedFileLocation, null=True, blank=True)
    """ Path of file """
    modified_datetime = DateTimeField(auto_now=True, null=True, blank=True)
    """ Datetime when file was last modified """
    modified_by = ForeignKey(
        User,
        on_delete=SET_NULL,
        null=True,
        blank=True,
        related_name="file_modified_by",
        db_column="modified_by",
    )
    """ User who last modified the file """
    name = CharField(max_length=128)
    """ Project associated with the file """
    project = ForeignKey(Project, on_delete=CASCADE, db_column="project")
    """ Project associated with the file """
    type = ForeignKey(FileType, on_delete=SET_NULL, null=True, blank=True, db_column="meta")
    """ Type associated with file """
    attributes = JSONField(null=True, blank=True, default=dict)
    """ Values of user defined attributes. """
    deleted = BooleanField(default=False, db_index=True)
    elemental_id = UUIDField(
        primary_key=False, db_index=True, editable=True, null=True, blank=True, default=uuid.uuid4
    )
    """ Unique ID for a to facilitate cross-cluster sync operations """


class Resource(Model):
    path = CharField(db_index=True, max_length=256)
    media = ManyToManyField(Media, related_name="resource_media")
    generic_files = ManyToManyField(File, related_name="resource_files")
    bucket = ForeignKey(Bucket, on_delete=PROTECT, null=True, blank=True, related_name="bucket")
    backup_bucket = ForeignKey(
        Bucket, on_delete=PROTECT, null=True, blank=True, related_name="backup_bucket"
    )
    backed_up = BooleanField(default=False)

    @staticmethod
    def get_project_from_path(path):
        project_id = path.split("/")[1]
        return Project.objects.get(pk=project_id)

    @staticmethod
    @transaction.atomic
    def add_resource(path_or_link, media, generic_file=None):
        if urlparse(path_or_link).scheme != "":
            raise ValueError("Can't supply a url to a resource path")
        if os.path.islink(path_or_link):
            path = os.readlink(path_or_link)
        else:
            path = path_or_link
        obj, created = Resource.objects.get_or_create(path=path)
        if media is None and generic_file is not None:
            if created:
                obj.bucket = generic_file.project.bucket
                obj.save()
            obj.generic_files.add(generic_file)
        elif media is not None:
            if created:
                obj.bucket = media.project.bucket
                obj.save()
            obj.media.add(media)

    @staticmethod
    @transaction.atomic
    def delete_resource(path_or_link, project_id):
        path = path_or_link
        if os.path.exists(path_or_link):
            if os.path.islink(path_or_link):
                path = os.readlink(path_or_link)
                os.remove(path_or_link)
        obj = Resource.objects.get(path=path)

        # If any media or generic files still reference this resource, don't delete it
        if obj.media.all().count() > 0 or obj.generic_files.all().count() > 0:
            return

        logger.info(f"Deleting object {path}")
        obj.delete()
        tator_store = get_tator_store(obj.bucket)
        if tator_store.check_key(path):
            tator_store.delete_object(path)

        # If the resource is not backed up or a `project_id` is not provided, don't try to delete
        # its backup
        if not obj.backed_up or project_id is None:
            return

        # If an object is backed up, that means it is either in a project-specific backup bucket or
        # the default backup bucket
        backup_bucket = Project.objects.get(pk=project_id).get_bucket(backup=True)

        # Use the default backup bucket if the project specific backup bucket is not set
        use_default_backup_bucket = backup_bucket is None
        backup_store = get_tator_store(backup_bucket, backup=use_default_backup_bucket)
        if backup_store.check_key(path):
            backup_store.delete_object(path)

    @staticmethod
    @transaction.atomic
    def archive_resource(path):
        """
        Moves the object into archive storage. If True is returned by every call to
        Resource.archive_resource on each path in a media object, the following should be executed
        by the management command that called this method:

            media.archive_state = "archived"
            media.save()
        """
        obj = Resource.objects.get(path=path)
        logger.info(f"Archiving object {path}")
        return get_tator_store(obj.bucket).archive_object(path)

    @staticmethod
    @transaction.atomic
    def request_restoration(path, min_exp_days):
        """
        Requests object restortation from archive storage. If True is returned by every call to
        Resource.request_restoration on each path in a media object, the following should be
        executed by the management command that called this method:

            media.restoration_requested = True
            media.save()
        """
        project = Resource.get_project_from_path(path)
        logger.info(f"Requesting restoration of object {path}")
        return TatorBackupManager().request_restore_resource(path, project, min_exp_days)

    @staticmethod
    @transaction.atomic
    def restore_resource(path, domain):
        """
        Performs the final copy operation that makes a restoration request permanent. Returns True
        if the copy operation succeeds or if it has succeeded previously. If True is returned by
        every call to Resource.restore_resource on each path in a media object, the following should
        be executed by the management command that called this method:

            media.restoration_requested = False
            media.archive_state = "live"
            media.save()
        """
        project = Resource.get_project_from_path(path)
        logger.info(f"Restoring object {path}")
        return TatorBackupManager().finish_restore_resource(path, project, domain)


@receiver(post_save, sender=Media)
def media_save(sender, instance, created, **kwargs):
    if instance.media_files and created:
        for path in instance.path_iterator():
            Resource.add_resource(path, instance)


def safe_delete(path, project_id=None):
    proj_str = f" from project {project_id}" if project_id else ""
    logger.info(f"Deleting resource for {path}{proj_str}")

    try:
        Resource.delete_resource(path, project_id)
    except:
        logger.warning(f"Could not remove {path}{proj_str}", exc_info=True)


def drop_file_from_resource(path, generic_file):
    """Drops the specified generic file from the resource. This should be called when
    removing a resource from a File object but the File object is
    not being deleted.
    """
    try:
        logger.info(f"Dropping file {generic_file} from resource {path}")
        obj = Resource.objects.get(path=path)
        obj.generic_files.remove(generic_file)
    except:
        logger.warning(f"Could not remove {generic_file} from {path}", exc_info=True)


def drop_media_from_resource(path, media):
    """Drops the specified media from the resource. This should be called when
    removing a resource from a Media object's media_files but the Media is
    not being deleted.
    """
    try:
        logger.info(f"Dropping media {media} from resource {path}")
        obj = Resource.objects.get(path=path)
        obj.media.remove(media)
    except:
        logger.warning(f"Could not remove {media} from {path}", exc_info=True)


@receiver(post_delete, sender=Media)
def media_post_delete(sender, instance, **kwargs):
    # Delete all the files referenced in media_files
    project_id = instance.project and instance.project.id
    for path in instance.path_iterator():
        safe_delete(path, project_id)


@receiver(post_save, sender=File)
def file_save(sender, instance, created, **kwargs):
    if instance.path and created:
        Resource.add_resource(instance.path, None, instance)


@receiver(post_delete, sender=File)
def file_post_delete(sender, instance, **kwargs):
    # Delete the path reference
    if not instance.path is None:
        safe_delete(instance.path, instance.project.id)


class Localization(Model, ModelDiffMixin):
    project = ForeignKey(Project, on_delete=SET_NULL, null=True, blank=True, db_column="project")
    type = ForeignKey(LocalizationType, on_delete=SET_NULL, null=True, blank=True, db_column="meta")
    """ Meta points to the definition of the attribute field. That is
        a handful of AttributeTypes are associated to a given LocalizationType
        that is pointed to by this value. That set describes the `attribute`
        field of this structure. """
    attributes = JSONField(null=True, blank=True, default=dict)
    """ Values of user defined attributes. """
    created_datetime = DateTimeField(auto_now_add=True, null=True, blank=True)
    created_by = ForeignKey(
        User,
        on_delete=SET_NULL,
        null=True,
        blank=True,
        related_name="localization_created_by",
        db_column="created_by",
    )
    modified_datetime = DateTimeField(auto_now=True, null=True, blank=True)
    modified_by = ForeignKey(
        User,
        on_delete=SET_NULL,
        null=True,
        blank=True,
        related_name="localization_modified_by",
        db_column="modified_by",
    )
    user = ForeignKey(User, on_delete=PROTECT, db_column="user")
    media = ForeignKey(Media, on_delete=SET_NULL, null=True, blank=True, db_column="media")
    frame = PositiveIntegerField(null=True, blank=True)
    thumbnail_image = ForeignKey(
        Media,
        on_delete=SET_NULL,
        null=True,
        blank=True,
        related_name="localization_thumbnail_image",
        db_column="thumbnail_image",
    )
    version = ForeignKey(Version, on_delete=SET_NULL, null=True, blank=True, db_column="version")
    x = FloatField(null=True, blank=True)
    """ Horizontal position."""
    y = FloatField(null=True, blank=True)
    """ Vertical position."""
    u = FloatField(null=True, blank=True)
    """ Horizontal vector component for lines."""
    v = FloatField(null=True, blank=True)
    """ Vertical vector component for lines. """
    width = FloatField(null=True, blank=True)
    """ Width for boxes."""
    height = FloatField(null=True, blank=True)
    """ Height for boxes."""
    points = JSONField(null=True, blank=True)
    """ List of points used by poly dtype. """
    parent = ForeignKey("self", on_delete=SET_NULL, null=True, blank=True, db_column="parent")
    """ Pointer to localization in which this one was generated from """
    deleted = BooleanField(default=False, db_index=True)
    elemental_id = UUIDField(
        primary_key=False, db_index=True, editable=True, null=True, blank=True, default=uuid.uuid4
    )
    variant_deleted = BooleanField(default=False, null=True, blank=True, db_index=True)
    """ Indicates this is a variant that is deleted """
    mark = PositiveIntegerField(default=0, blank=True)
    """ Mark represents the revision number of the element  """


@receiver(pre_delete, sender=Localization)
def localization_delete(sender, instance, **kwargs):
    if instance.thumbnail_image:
        instance.thumbnail_image.delete()


class State(Model, ModelDiffMixin):
    """
    A State is an event that occurs, potentially independent, from that of
    a media element. It is associated with 0 (1 to be useful) or more media
    elements. If a frame is supplied it was collected at that time point.
    """

    project = ForeignKey(Project, on_delete=SET_NULL, null=True, blank=True, db_column="project")
    type = ForeignKey(StateType, on_delete=SET_NULL, null=True, blank=True, db_column="meta")
    """ Meta points to the definition of the attribute field. That is
        a handful of AttributeTypes are associated to a given EntityType
        that is pointed to by this value. That set describes the `attribute`
        field of this structure. """
    attributes = JSONField(null=True, blank=True, default=dict)
    """ Values of user defined attributes. """
    created_datetime = DateTimeField(auto_now_add=True, null=True, blank=True)
    created_by = ForeignKey(
        User,
        on_delete=SET_NULL,
        null=True,
        blank=True,
        related_name="state_created_by",
        db_column="created_by",
    )
    modified_datetime = DateTimeField(auto_now=True, null=True, blank=True)
    modified_by = ForeignKey(
        User,
        on_delete=SET_NULL,
        null=True,
        blank=True,
        related_name="state_modified_by",
        db_column="modified_by",
    )
    version = ForeignKey(Version, on_delete=SET_NULL, null=True, blank=True, db_column="version")
    parent = ForeignKey("self", on_delete=SET_NULL, null=True, blank=True, db_column="parent")
    """ Pointer to localization in which this one was generated from """
    media = ManyToManyField(Media, related_name="media")
    localizations = ManyToManyField(Localization)
    segments = JSONField(null=True, blank=True)
    color = CharField(null=True, blank=True, max_length=8)
    frame = PositiveIntegerField(null=True, blank=True)
    extracted = ForeignKey(
        Media,
        on_delete=SET_NULL,
        null=True,
        blank=True,
        related_name="extracted",
        db_column="extracted",
    )
    deleted = BooleanField(default=False, db_index=True)
    elemental_id = UUIDField(
        primary_key=False, db_index=True, blank=True, null=True, editable=True, default=uuid.uuid4
    )
    variant_deleted = BooleanField(default=False, null=True, blank=True, db_index=True)
    """ Indicates this is a variant that is deleted """
    mark = PositiveIntegerField(default=0, blank=True)
    """ Mark represents the revision number of the element  """

    @staticmethod
    def selectOnMedia(media_id):
        return State.objects.filter(media__in=media_id)


@receiver(m2m_changed, sender=State.localizations.through)
def calc_segments(sender, **kwargs):
    instance = kwargs["instance"]
    sortedLocalizations = Localization.objects.filter(pk__in=instance.localizations.all()).order_by(
        "frame"
    )

    # Bring up related media to association
    instance.media.set(sortedLocalizations.all().values_list("media", flat=True))
    segmentList = []
    current = [None, None]
    last = None
    for localization in sortedLocalizations:
        if current[0] is None:
            current[0] = localization.frame
            last = current[0]
        else:
            if localization.frame - 1 == last:
                last = localization.frame
            else:
                current[1] = last
                segmentList.append(current.copy())
                current[0] = localization.frame
                current[1] = None
                last = localization.frame
    if current[1] is None:
        current[1] = last
        segmentList.append(current)
    instance.segments = segmentList


class Leaf(Model, ModelDiffMixin):
    project = ForeignKey(Project, on_delete=SET_NULL, null=True, blank=True, db_column="project")
    type = ForeignKey(LeafType, on_delete=SET_NULL, null=True, blank=True, db_column="meta")
    """ Meta points to the definition of the attribute field. That is
        a handful of AttributeTypes are associated to a given EntityType
        that is pointed to by this value. That set describes the `attribute`
        field of this structure. """
    attributes = JSONField(null=True, blank=True, default=dict)
    """ Values of user defined attributes. """
    created_datetime = DateTimeField(auto_now_add=True, null=True, blank=True)
    created_by = ForeignKey(
        User,
        on_delete=SET_NULL,
        null=True,
        blank=True,
        related_name="leaf_created_by",
        db_column="created_by",
    )
    modified_datetime = DateTimeField(auto_now=True, null=True, blank=True)
    modified_by = ForeignKey(
        User,
        on_delete=SET_NULL,
        null=True,
        blank=True,
        related_name="leaf_modified_by",
        db_column="modified_by",
    )
    parent = ForeignKey("self", on_delete=SET_NULL, blank=True, null=True, db_column="parent")
    path = PathField()
    name = CharField(max_length=255)
    deleted = BooleanField(default=False, db_index=True)

    class Meta:
        verbose_name_plural = "Leaves"

    def __str__(self):
        return str(self.path)

    def depth(self):
        return Leaf.objects.annotate(depth=Depth("path")).get(pk=self.pk).depth

    def subcategories(self, minLevel=1):
        return Leaf.objects.select_related("parent").filter(
            path__descendants=self.path, path__depth__gte=self.depth() + minLevel
        )

    def computePath(self):
        """Returns the string representing the path element"""
        pathStr = self.name.replace(" ", "_").replace("-", "_").replace("(", "_").replace(")", "_")
        if self.parent:
            pathStr = self.parent.computePath() + "." + pathStr
        elif self.project:
            projName = (
                self.project.name.replace(" ", "_")
                .replace("-", "_")
                .replace("(", "_")
                .replace(")", "_")
            )
            pathStr = projName + "." + pathStr
        return pathStr


class Section(Model):
    project = ForeignKey(Project, on_delete=CASCADE, db_column="project")
    name = CharField(max_length=128)
    """ Name of the section.
    """
    lucene_search = CharField(max_length=1024, null=True, blank=True)
    """ Optional lucene query syntax search string.
    """

    object_search = JSONField(null=True, blank=True)
    """
    Object search using a search structure defined as AttributeOperationSpec
    """

    related_object_search = JSONField(null=True, blank=True)
    """
    Object search for using a search struction on related metadata and retreiving the media
    """

    tator_user_sections = CharField(max_length=128, null=True, blank=True)
    """ Identifier used to label media that is part of this section via the
        tator_user_sections attribute. If not set, this search is not scoped
        to a "folder".
    """
    object_search = JSONField(null=True, blank=True)
    """
    Object search using a search structure defined as AttributeOperationSpec
    """
    related_object_search = JSONField(null=True, blank=True)
    """
    Object search for using a search structure on related metadata and retrieving the media
    """
    visible = BooleanField(default=True)
    """ Whether this section should be displayed in the UI.
    """
    elemental_id = UUIDField(
        primary_key=False, db_index=True, editable=True, null=True, blank=True, default=uuid.uuid4
    )
    """ Unique ID for a to facilitate cross-cluster sync operations """


class Favorite(Model):
    """Stores an annotation saved by a user."""

    project = ForeignKey(Project, on_delete=CASCADE, db_column="project")
    user = ForeignKey(User, on_delete=CASCADE, db_column="user")
    localization_type = ForeignKey(LocalizationType, on_delete=CASCADE, null=True, blank=True)
    state_type = ForeignKey(StateType, on_delete=CASCADE, null=True, blank=True)
    type = PositiveIntegerField()
    name = CharField(max_length=128)
    page = PositiveIntegerField(default=1)
    values = JSONField()
    entity_type_name = CharField(
        max_length=16,
        choices=[("Localization", "Localization"), ("State", "State")],
        null=True,
        blank=True,
    )


class Bookmark(Model):
    """Stores a link saved by a user."""

    project = ForeignKey(Project, on_delete=CASCADE, db_column="project")
    user = ForeignKey(User, on_delete=CASCADE, db_column="user")
    name = CharField(max_length=128)
    uri = CharField(max_length=1024)
    """ Unique ID for a to facilitate cross-cluster sync operations """


class ChangeLog(Model):
    """Stores individual changesets for entities"""

    project = ForeignKey(Project, on_delete=CASCADE)
    user = ForeignKey(User, on_delete=SET_NULL, null=True)
    modified_datetime = DateTimeField(auto_now_add=True, null=True, blank=True)
    description_of_change = JSONField(encoder=TatorJSONEncoder)
    """
    The description of the change applied. A single object with the keys `old` and `new`, each
    containing a list of objects with the keys `name` and `value`. Each object in the `old` list
    should have a pair in the `new` list (i.e. the same value in the `name` field) with different
    values in the `value` field. For example:
    {
      old: [{
        name: "Species",
        value: "Lobster"
      }, {
        name: "Length",
        value: 31
      }],
      new: [{
        name: "Species",
        value: "Cod"
      }, {
        name: "Length",
        value: 52
      }]
    }
    """


class ChangeToObject(Model):
    """Association table that correlates a ChangeLog object to one or more objects"""

    ref_table = ForeignKey(ContentType, on_delete=SET_NULL, null=True)
    """ The model of the changed object """
    ref_id = PositiveIntegerField()
    """ The id of the changed object """
    change_id = ForeignKey(ChangeLog, on_delete=SET_NULL, null=True)
    """ The change that affected the object """


class Announcement(Model):
    """Message that may be displayed to users."""

    markdown = CharField(max_length=2048)
    """ This text will be displayed using a markdown parser. """
    created_datetime = DateTimeField(auto_now_add=True)
    eol_datetime = DateTimeField()


class AnnouncementToUser(Model):
    """Mapping between announcement and user. The presence of a row in this table
    means an announcement should be displayed to the user.
    """

    announcement = ForeignKey(Announcement, on_delete=CASCADE)
    user = ForeignKey(User, on_delete=CASCADE)


class Dashboard(Model):
    """Standalone HTML page shown as an dashboard/applet within a project."""

    categories = ArrayField(CharField(max_length=128), default=list, null=True)
    """ List of categories associated with the applet. This field is currently ignored. """
    description = CharField(max_length=1024, blank=True)
    """ Description of the applet. """
    html_file = FileField(upload_to=ProjectBasedFileLocation, null=True, blank=True)
    """ Dashboard/Applet's HTML file """
    name = CharField(max_length=128)
    """ Name of the applet """
    project = ForeignKey(Project, on_delete=CASCADE, db_column="project")
    """ Project associated with the applet """


def type_to_obj(typeObj):
    """Returns a data object for a given type object"""
    _dict = {
        FileType: File,
        MediaType: Media,
        LocalizationType: Localization,
        StateType: State,
        LeafType: Leaf,
    }

    if typeObj in _dict:
        return _dict[typeObj]
    else:
        return None


def make_dict(keys, row):
    d = {}
    for idx, col in enumerate(keys):
        d[col.name] = row[idx]
    return d


def database_qs(qs):
    return database_query(str(qs.query))


def database_query(query):
    from django.db import connection
    import datetime

    with connection.cursor() as d_cursor:
        cursor = d_cursor.cursor
        psycopg2.extras.register_default_jsonb(conn_or_curs=cursor)
        bq = datetime.datetime.now()
        cursor.execute(query)
        aq = datetime.datetime.now()
        l = [make_dict(cursor.description, x) for x in cursor]
        af = datetime.datetime.now()
        logger.info(f"Query = {aq-bq}")
        logger.info(f"List = {af-aq}")
    return l


def database_query_ids(table, ids, order):
    """Given table name and list of IDs, do query using a subquery expression.
    TODO: Is this faster than just using `database_qs()` in conjunction
    with `database_query()`?
    """
    query = (
        f'SELECT * FROM "{table}" WHERE "{table}"."id" IN '
        f'(VALUES ({"), (".join([str(id_) for id_ in ids])})) '
        f"ORDER BY {order}"
    )
    return database_query(query)


class Group(Model):
    """Represents a group of users in an organization, presumably that share access levels"""

    organization = ForeignKey(Organization, on_delete=CASCADE, null=True, blank=True)
    """ Organization that the group belongs to """
    name = CharField(max_length=128)
    """ Descriptive name for the group """


class GroupMembership(Model):
    """Associates a user to a group"""

    project = ForeignKey(Project, on_delete=CASCADE)
    user = ForeignKey(User, on_delete=CASCADE)
    group = ForeignKey(Group, on_delete=CASCADE)
    group_admin = BooleanField(default=False)
    """ Can add/remove people from the group if set to true """
    name = CharField(max_length=128, blank=True, null=True)
    """ Descriptive name for the role of this user in the group """


class RowProtection(Model):
    # Pointer to protected row element, one of the following should be non-null.
    # Note: Currently type objects are protected by project membership status
    project = ForeignKey(Project, on_delete=CASCADE, null=True, blank=True)
    media = ForeignKey(Media, on_delete=CASCADE, null=True, blank=True)
    localization = ForeignKey(Localization, on_delete=CASCADE, null=True, blank=True)
    state = ForeignKey(State, on_delete=CASCADE, null=True, blank=True)
    file = ForeignKey(File, on_delete=CASCADE, null=True, blank=True)

    # One of the following must be non-null
    user = ForeignKey(User, on_delete=CASCADE, null=True, blank=True)
    """ Pointer to the user this permission/rule refers to """
    organization = ForeignKey(Organization, on_delete=CASCADE, null=True, blank=True)
    """ Pointer to the organization this permission/rule refers to """
    group = ForeignKey(Group, on_delete=CASCADE, null=True, blank=True)
    """ Pointer to the group this permission/rule refers to """

    permission = BigIntegerField(default=0, db_index=True)
    """ Permission bitmask for the row in question
        0 - Can not see
        0x1 - Exist
        0x2 - Read
        0x4 - Write
        0x8 - Full control (ability to delete)
        bits above this are reserved for future use.
    """

    class Meta:
        constraints = [
            UniqueConstraint(
                fields=[
                    "project",
                    "media",
                    "localization",
                    "state",
                    "file",
                    "user",
                    "organization",
                    "group",
                ],
                name="permission_uniqueness_check",
            )
        ]


# Structure to handle identifying columns with project-scoped indices
# e.g. Not relaying solely on `db_index=True` in django.
BUILT_IN_INDICES = {
    MediaType: [
<<<<<<< HEAD
        {'name': '$id', 'dtype': 'native'},
        {'name': '$name', 'dtype': 'native_string'},
        {'name': '$created_datetime', 'dtype': 'native'},
        {'name': '$modified_datetime', 'dtype': 'native'},
        {'name': 'tator_user_sections', 'dtype': 'section'},
        {'name': '$restoration_requested', 'dtype': 'native'},
        {'name': '$archive_status_date', 'dtype': 'native'},
        {'name': '$archive_state', 'dtype': 'native_string'}
    ],
    LocalizationType: [
        {'name': '$id', 'dtype': 'native'},
        {'name': '$created_datetime', 'dtype': 'native'},
        {'name': '$modified_datetime', 'dtype': 'native'}
    ],
    StateType: [
        {'name': '$id', 'dtype': 'native'},
        {'name': '$created_datetime', 'dtype': 'native'},
        {'name': '$modified_datetime', 'dtype': 'native'},
    ],
    LeafType: [
        {'name': '$id', 'dtype': 'native'},
        {'name': '$name', 'dtype': 'string'},
        {'name': '$path', 'dtype': 'string'},
        {'name': '$name', 'dtype': 'upper_string'},
        {'name': '$path', 'dtype': 'upper_string'}
    ]
=======
        {"name": "$id", "dtype": "native"},
        {"name": "$name", "dtype": "native_string"},
        {"name": "$created_datetime", "dtype": "native"},
        {"name": "$modified_datetime", "dtype": "native"},
        {"name": "tator_user_sections", "dtype": "section"},
        {"name": "$restoration_requested", "dtype": "native"},
        {"name": "$archive_status_date", "dtype": "native"},
        {"name": "$archive_state", "dtype": "native_string"},
    ],
    LocalizationType: [
        {"name": "$id", "dtype": "native"},
        {"name": "$created_datetime", "dtype": "native"},
        {"name": "$modified_datetime", "dtype": "native"},
    ],
    StateType: [
        {"name": "$id", "dtype": "native"},
        {"name": "$created_datetime", "dtype": "native"},
        {"name": "$modified_datetime", "dtype": "native"},
    ],
    LeafType: [
        {"name": "$id", "dtype": "native"},
        {"name": "$name", "dtype": "string"},
        {"name": "$path", "dtype": "string"},
        {"name": "$name", "dtype": "upper_string"},
        {"name": "$path", "dtype": "upper_string"},
    ],
>>>>>>> cb7e2908
}<|MERGE_RESOLUTION|>--- conflicted
+++ resolved
@@ -2213,34 +2213,6 @@
 # e.g. Not relaying solely on `db_index=True` in django.
 BUILT_IN_INDICES = {
     MediaType: [
-<<<<<<< HEAD
-        {'name': '$id', 'dtype': 'native'},
-        {'name': '$name', 'dtype': 'native_string'},
-        {'name': '$created_datetime', 'dtype': 'native'},
-        {'name': '$modified_datetime', 'dtype': 'native'},
-        {'name': 'tator_user_sections', 'dtype': 'section'},
-        {'name': '$restoration_requested', 'dtype': 'native'},
-        {'name': '$archive_status_date', 'dtype': 'native'},
-        {'name': '$archive_state', 'dtype': 'native_string'}
-    ],
-    LocalizationType: [
-        {'name': '$id', 'dtype': 'native'},
-        {'name': '$created_datetime', 'dtype': 'native'},
-        {'name': '$modified_datetime', 'dtype': 'native'}
-    ],
-    StateType: [
-        {'name': '$id', 'dtype': 'native'},
-        {'name': '$created_datetime', 'dtype': 'native'},
-        {'name': '$modified_datetime', 'dtype': 'native'},
-    ],
-    LeafType: [
-        {'name': '$id', 'dtype': 'native'},
-        {'name': '$name', 'dtype': 'string'},
-        {'name': '$path', 'dtype': 'string'},
-        {'name': '$name', 'dtype': 'upper_string'},
-        {'name': '$path', 'dtype': 'upper_string'}
-    ]
-=======
         {"name": "$id", "dtype": "native"},
         {"name": "$name", "dtype": "native_string"},
         {"name": "$created_datetime", "dtype": "native"},
@@ -2267,5 +2239,4 @@
         {"name": "$name", "dtype": "upper_string"},
         {"name": "$path", "dtype": "upper_string"},
     ],
->>>>>>> cb7e2908
 }