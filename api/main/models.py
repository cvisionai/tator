--- conflicted
+++ resolved
@@ -2180,11 +2180,8 @@
         max_length=16,
         choices=[("folder", "folder"), ("playlist", "playlist"), ("saved_search", "saved_search")],
         default="folder",
-<<<<<<< HEAD
-=======
         null=True,
         blank=True,
->>>>>>> 91903713
     )
     """ What type of section this is.
     """
@@ -2429,65 +2426,6 @@
     """ Can add/remove people from the group if set to true """
     name = CharField(max_length=128, blank=True, null=True)
     """ Descriptive name for the role of this user in the group """
-
-
-class PermissionMask:
-    ## These bits are repeated so the left-byte is for children objects. This allows
-    ## a higher object to store the default permission for children objects by bitshifting by the
-    ## level of abstraction.
-    ## [0:7] Self-level objects (projects, algos, versions, Organization)
-    ## [8:15] Children objects (project -> section* -> media -> metadata) (Organization->Bucket,JobCluster)
-    ## [16:23] Grandchildren objects (project -> section -> media* -> metadata)  (Organization->***->Group)
-    ## [24:31] Great-grandchildren objects (project -> section -> media -> metadata*)
-    ## If a permission points to a child object, that occupies [0:7]
-    ## Permission objects exist against either projects, algos, versions or sections
-
-    EXIST = 0x1  # Allows a row to be seen in a list, or individual GET
-    READ = 0x2  # Allows a references to be accessed, e.g. generate presigned URLs
-    CREATE = 0x4  # Allows a row to be created (e.g. POST)
-    MODIFY = 0x8  # Allows a row to be PATCHED (but not in-place, includes variant delete)
-    DELETE = 0x10  # Allows a row to be deleted (pruned for metadata)
-    EXECUTE = 0x20  # Allows an algorithm to be executed (applies to project-level or algorithm)
-    UPLOAD = 0x40  # Allows media to be uploaded (applies to project-level only)
-    FULL_CONTROL = 0xFF  # All bits and all future bits are set
-    # Convenience wrappers to original tator permission system
-    OLD_READ = (
-        EXIST
-        | READ
-        | EXIST << 8
-        | READ << 8
-        | EXIST << 16
-        | READ << 16
-        | EXIST << 24
-        | READ << 24
-        | EXIST << 32
-        | READ << 32
-    )
-
-    # Old write was a bit more complicated as it let you modify elements but not the project itself
-    OLD_WRITE = (
-        OLD_READ
-        | CREATE << 8
-        | MODIFY << 8
-        | DELETE << 8
-        | CREATE << 16
-        | MODIFY << 16
-        | DELETE << 16
-        | CREATE << 24
-        | MODIFY << 24
-        | DELETE << 24
-        | MODIFY << 32
-        | DELETE << 32
-        | CREATE << 32
-    )
-    OLD_TRANSFER = OLD_WRITE | UPLOAD << 16
-
-    OLD_EXECUTE = OLD_TRANSFER | EXECUTE | EXECUTE << 32
-
-    # Old full control lets one delete and write the project
-    OLD_FULL_CONTROL = OLD_EXECUTE | CREATE | MODIFY | DELETE
-
-    CHILD_SHIFT = 8
 
 
 class RowProtection(Model):
