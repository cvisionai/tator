--- conflicted
+++ resolved
@@ -38,20 +38,6 @@
         return operation
 
     def get_description(self, path, method):
-<<<<<<< HEAD
-        long_desc = ''
-        if method == 'GET':
-            short_desc = 'Get state list.'
-        elif method == 'POST':
-            short_desc = 'Create state list.'
-            long_desc = dedent("""\
-            This method does a bulk create on a list of :class:`tator.models.StateSpec` objects; it
-            also accepts a single instance. A maximum of 500 states may be created in one request.
-            """)
-        elif method == 'PATCH':
-            short_desc = 'Update state list.'
-            long_desc = dedent("""\
-=======
         long_desc = ""
         if method == "GET":
             short_desc = "Get state list."
@@ -67,7 +53,6 @@
             short_desc = "Update state list."
             long_desc = dedent(
                 """\
->>>>>>> cb7e2908
             This method does a bulk update on all states matching a query. Only 
             user-defined attributes may be bulk updated.
             """
