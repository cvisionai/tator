--- conflicted
+++ resolved
@@ -50,26 +50,5 @@
             ],
             "default": "yuv420p",
         },
-<<<<<<< HEAD
-        'preset': {
-            'type': 'string',
-            'description': 'Codec Specific Preset (e.g. fast, medium, or 0,1,2)',
-            'default': ''
-        },
-        'pixel_format' : {
-            'type': 'string',
-            'description': 'Pixel format selection. Of note, compatibility varies significantly from codec to codec based on encoder support.'
-                           'SW Encoders: '
-                           'h264 when using libx264 supports:               yuv420p yuvj420p yuv422p yuvj422p yuv444p yuvj444p nv12 nv16 nv21 yuv420p10le yuv422p10le yuv444p10le nv20le'
-                           'h265 when using libsvt_hevc supports:           yuv420p yuvj420p yuv422p yuvj422p yuv444p yuvj444p nv12 nv16 nv21 yuv420p10le yuv422p10le yuv444p10le nv20le'
-                           'av1 when using libsvtav1 supports:              yuv420p          yuv422p          yuv444p                         yuv420p10le yuv422p10le yuv444p10le'
-                           ''
-                           'Generally hardware encoders like QSV only support nv12(yuv420p) or p010le(yuv420p10le). Tator converts to the appropriate hardware format based on the specified pixel format.'
-            ,
-            'enum': ['yuv420p', 'yuvj420p', 'yuv422p', 'yuvj422p', 'yuv444p', 'yuvj444p', 'yuv420p10le', 'yuv422p10le', 'yuv444p10le'],
-            'default': 'yuv420p',
-        }
-=======
->>>>>>> cb7e2908
     },
 }