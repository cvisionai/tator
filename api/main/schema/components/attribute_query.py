table_of_builtins = """
    | Name              | Description                            | Localizations | States | Medias | Leaves | Files | 
    |-------------------|----------------------------------------|---------------|--------|--------|--------|-------|
    | section           | Media section                          |       X       |   X    |   X    |        |       |
    | created_datetime  | The time of creation for this datum    |       X       |   X    |   X    |    X   |   X   |
    | created_by        | The user id who created this datum     |       X       |   X    |   X    |    X   |   X   |
    | modified_datetime | The last modification time             |       X       |   X    |   X    |    X   |   X   |
    | modified_by       | The last modification user             |       X       |   X    |   X    |    X   |   X   |
    | name              | The name of the element                |               |        |   X    |    X   |   X   |
    | fps               | The frames per second                  |               |        |   X    |        |       |
    | deleted           | Whether the media is marked deleted    |               |        |   X    |    X   |   X   |
    | variant_deleted   | Whether the metadata is marked deleted |       X       |   X    |        |        |       |
    | archive_state     | The current archive state of the media |               |        |   X    |        |       |
    | x, y, u, or v     | Geometric coordinates                  |               |        |        |        |       |
    | width or height   | Geometric sizes                        |               |        |        |        |       |
    | incident          | Available when doing a related search  |               |        |   X    |        |       |   
"""

attribute_filter_schema = {
    "type": "object",
    "description": "Object to query on attribute",
    "properties": {
        "attribute": {
            "type": "string",
            "description": """Name of the attribute or field to search on. 
              
              Given a user defined type (Localization, State, or Media) with defined attributes 
              any attribute is searchable by its name. If a Localization has an attribute named 'Species' 
              the name to use to search on that column is 'Species'. 

              Additional built-in columns are available to search on dependent on the underlying metadata
              type being searched. To search a built in field, a '$' character must be used in front of the column
              name from main.models.
              
              The following table shows common columns and to which types they apply. Any internal column 
              of the model may be searched in this manner.
              
              '$' must precede these names in search attempts. E.g. `created_by` is supplied as `$created_by`.
<<<<<<< HEAD
    
              | Name              | Description                            | Localizations | States | Medias | Leaves | Files | 
              |-------------------|----------------------------------------|---------------|--------|--------|--------|-------|
              | section           | Media section                          |       X       |   X    |   X    |        |       |
              | created_datetime  | The time of creation for this datum    |       X       |   X    |   X    |    X   |   X   |
              | created_by        | The user id who created this datum     |       X       |   X    |   X    |    X   |   X   |
              | modified_datetime | The last modification time             |       X       |   X    |   X    |    X   |   X   |
              | modified_by       | The last modification user             |       X       |   X    |   X    |    X   |   X   |
              | name              | The name of the element                |               |        |   X    |    X   |   X   |
              | fps               | The frames per second                  |               |        |   X    |        |       |
              | deleted           | Whether the media is marked deleted    |               |        |   X    |    X   |   X   |
              | variant_deleted   | Whether the metadata is marked deleted |       X       |   X    |        |        |       |
              | archive_state     | The current archive state of the media |               |        |   X    |        |       |
              | x, y, u, or v     | Geometric coordinates                  |               |        |        |        |       |
              | width or height   | Geometric sizes                        |               |        |        |        |       |

              
              """,
          },
          'operation': {
              'type': 'string',
              'description': 'Name of the operation to apply. Not all operations apply to all attributes.',
              'enum': ['eq', 
                       'gt', 
                       'gte', 
                       'lt', 
                       'lte', 
                       'icontains',
                       'iendswidth',
                       'istartswith',
                       'isnull', 
                       # Date specific operations
                       'date_eq',
                       'date_gte',
                       'date_gt',
                       'date_lt',
                       'date_lte',
                       'date_range',
                       'distance_lte',]
          },
          'inverse': {
              'type': 'boolean',
              'description': 'Whether to apply NOT to result',
              'default': False
          },
         'value': {'$ref': '#/components/schemas/AttributeValue'},
    }
=======
              """
            + table_of_builtins,
        },
        "operation": {
            "type": "string",
            "description": "Name of the operation to apply. Not all operations apply to all attributes.",
            "enum": [
                "eq",
                "gt",
                "gte",
                "lt",
                "lte",
                "icontains",
                "iendswidth",
                "istartswith",
                "isnull",
                # Date specific operations
                "date_eq",
                "date_gte",
                "date_gt",
                "date_lt",
                "date_lte",
                "date_range",
                "distance_lte",
            ],
        },
        "inverse": {
            "type": "boolean",
            "description": "Whether to apply NOT to result",
            "default": False,
        },
        "value": {"$ref": "#/components/schemas/AttributeValue"},
    },
>>>>>>> cb7e2908
}

attribute_combinator_schema = {
    "type": "object",
    "description": "Used to combine multiple operations with a method",
    "properties": {
        "method": {
            "type": "string",
            "description": "Method to combine ",
            "enum": ["and", "or", "not"],
        },
        "operations": {
            "type": "array",
            "description": "Must be a AttributeOperationSpec!",
            "items": {"type": "object"},
        },
    },
}

attribute_operation_schema = {
    "description": """Operation(s) to apply to attribute(s) for a complex filter
  
  Basic:
  ``` 
  # Matches Freddie Mercury or Fred Thompson
  {'attribute': 'name', 'operation': 'icontains', 'value': 'Fred'}
  ```

  Combination
  ```
  # Matches "Freddie Mercury or "Fred Thompson" or "Robert Redford". SQL Looks like "name LIKE Fred% OR name LIKE Robert%"
  {'method':'OR', 'operations': [{'attribute': 'name', 'operation': 'icontains', 'value': 'Fred' },{'attribute': 'name', 'operation': 'icontains', 'value': 'Robert' }]}
  ```
   
  Nested Combination
  ```
  # Matches "Freddie Mercury or "Fred Thompson" or "Robert Redford". SQL Looks like "age >= 30 AND (name LIKE Fred% OR name LIKE Robert%)"
  {'method': 'AND', 'operations': [{'method':'OR', 'operations': [{'attribute': 'name', 'operation': 'icontains', 'value': 'Fred' },{'attribute': 'name', 'operation': 'icontains', 'value': 'Robert' }]}, {'attribute': 'age', 'operation': 'gte', 'value': 30 }]}
  ```
   """,
    "anyOf": [
        {"$ref": "#/components/schemas/AttributeCombinatorSpec"},
        {"$ref": "#/components/schemas/AttributeFilterSpec"},
    ],
}<|MERGE_RESOLUTION|>--- conflicted
+++ resolved
@@ -36,55 +36,6 @@
               of the model may be searched in this manner.
               
               '$' must precede these names in search attempts. E.g. `created_by` is supplied as `$created_by`.
-<<<<<<< HEAD
-    
-              | Name              | Description                            | Localizations | States | Medias | Leaves | Files | 
-              |-------------------|----------------------------------------|---------------|--------|--------|--------|-------|
-              | section           | Media section                          |       X       |   X    |   X    |        |       |
-              | created_datetime  | The time of creation for this datum    |       X       |   X    |   X    |    X   |   X   |
-              | created_by        | The user id who created this datum     |       X       |   X    |   X    |    X   |   X   |
-              | modified_datetime | The last modification time             |       X       |   X    |   X    |    X   |   X   |
-              | modified_by       | The last modification user             |       X       |   X    |   X    |    X   |   X   |
-              | name              | The name of the element                |               |        |   X    |    X   |   X   |
-              | fps               | The frames per second                  |               |        |   X    |        |       |
-              | deleted           | Whether the media is marked deleted    |               |        |   X    |    X   |   X   |
-              | variant_deleted   | Whether the metadata is marked deleted |       X       |   X    |        |        |       |
-              | archive_state     | The current archive state of the media |               |        |   X    |        |       |
-              | x, y, u, or v     | Geometric coordinates                  |               |        |        |        |       |
-              | width or height   | Geometric sizes                        |               |        |        |        |       |
-
-              
-              """,
-          },
-          'operation': {
-              'type': 'string',
-              'description': 'Name of the operation to apply. Not all operations apply to all attributes.',
-              'enum': ['eq', 
-                       'gt', 
-                       'gte', 
-                       'lt', 
-                       'lte', 
-                       'icontains',
-                       'iendswidth',
-                       'istartswith',
-                       'isnull', 
-                       # Date specific operations
-                       'date_eq',
-                       'date_gte',
-                       'date_gt',
-                       'date_lt',
-                       'date_lte',
-                       'date_range',
-                       'distance_lte',]
-          },
-          'inverse': {
-              'type': 'boolean',
-              'description': 'Whether to apply NOT to result',
-              'default': False
-          },
-         'value': {'$ref': '#/components/schemas/AttributeValue'},
-    }
-=======
               """
             + table_of_builtins,
         },
@@ -118,7 +69,6 @@
         },
         "value": {"$ref": "#/components/schemas/AttributeValue"},
     },
->>>>>>> cb7e2908
 }
 
 attribute_combinator_schema = {
