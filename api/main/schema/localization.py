--- conflicted
+++ resolved
@@ -54,21 +54,6 @@
         return operation
 
     def get_description(self, path, method):
-<<<<<<< HEAD
-        long_desc = ''
-        if method == 'GET':
-            short_desc = 'Get localization list.'
-        elif method == 'POST':
-            short_desc = 'Create localiazation list.'
-            long_desc = dedent("""\
-            This method does a bulk create on a list of :class:`tator.models.LocalizationSpec`
-            objects; it also accepts a single instance. A maximum of 500 localizations may be
-            created in one request.
-            """)
-        elif method == 'PATCH':
-            short_desc = 'Update localiazation list.'
-            long_desc = dedent("""\
-=======
         long_desc = ""
         if method == "GET":
             short_desc = "Get localization list."
@@ -85,7 +70,6 @@
             short_desc = "Update localiazation list."
             long_desc = dedent(
                 """\
->>>>>>> cb7e2908
             This method does a bulk update on all localizations matching a query. Only 
             user-defined attributes may be bulk updated.
             """
