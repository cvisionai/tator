from textwrap import dedent

from rest_framework.schemas.openapi import AutoSchema

from ._message import message_schema
from ._message import message_with_id_list_schema
from ._errors import error_responses
from ._media_query import media_filter_parameter_schema
from ._attributes import (
    attribute_filter_parameter_schema,
    related_attribute_filter_parameter_schema,
)

boilerplate = dedent(
    """\
A media may be an image or a video. Media are a type of entity in Tator,
meaning they can be described by user defined attributes.
"""
)


class MediaListSchema(AutoSchema):
    def get_operation(self, path, method):
        operation = super().get_operation(path, method)
        if method == "POST":
            operation["operationId"] = "CreateMediaList"
        elif method == "GET":
            operation["operationId"] = "GetMediaList"
        elif method == "PATCH":
            operation["operationId"] = "UpdateMediaList"
        elif method == "DELETE":
            operation["operationId"] = "DeleteMediaList"
        elif method == "PUT":
            operation["operationId"] = "GetMediaListById"
        operation["tags"] = ["Tator"]
        return operation

    def get_description(self, path, method):
        short_desc = ""
        long_desc = ""
        if method == "GET":
            short_desc = "Get media list."
        elif method == "POST":
            short_desc = "Create media list."
<<<<<<< HEAD
            long_desc = dedent("""\
=======
            long_desc = dedent(
                """\
>>>>>>> cb7e2908
            This method creates a `Media` object in the database for each
            :class:`tator.models.MediaSpec` in `body`. `body` must be a list or single instance of
            :class:`tator.models.MediaSpec`. For images, the media must already be uploaded and an
            upload URL must be provided, as well as the group and job IDs associated with the
            upload. For videos, it is recommended to use the `Transcode` endpoint, which will create
            the media object itself. This method is only needed for local transcodes. In that case,
            it will create an empty Media object; thumbnails, streaming, and archival videos must be
            subsequently uploaded and saved via the `Media` PATCH method.
<<<<<<< HEAD
            """)
        elif method == 'PATCH':
=======
            """
            )
        elif method == "PATCH":
>>>>>>> cb7e2908
            short_desc = "Update media list."
            long_desc = dedent(
                """\
            This method does a bulk update on all media matching a query. Only 
            user-defined attributes may be bulk updated.
            """
            )
        elif method == "DELETE":
            short_desc = "Delete media list."
            long_desc = dedent(
                """\
            This method performs a bulk delete on all media matching a query. It is 
            recommended to use a GET request first to check what is being deleted.
            """
            )
        elif method == "PUT":
            short_desc = "Get media list by ID."
        return f"{short_desc}\n\n{boilerplate}\n\n{long_desc}"

    def get_path_parameters(self, path, method):
        return [
            {
                "name": "project",
                "in": "path",
                "required": True,
                "description": "A unique integer identifying a project.",
                "schema": {"type": "integer"},
            }
        ]

    def get_filter_parameters(self, path, method):
        params = []
        if method in ["GET", "PUT", "PATCH", "DELETE"]:
            params = (
                media_filter_parameter_schema
                + attribute_filter_parameter_schema
                + related_attribute_filter_parameter_schema
            )
        if method in ["GET", "PUT"]:
            params += [
                {
                    "name": "presigned",
                    "in": "query",
                    "required": False,
                    "description": "If given, all `path` fields in `media_files` will be "
                    "replaced with presigned URLs that can be downloaded without "
                    "authentication. The value is the expiration time of the URLs "
                    "in seconds.",
                    "schema": {"type": "integer", "minimum": 1, "maximum": 86400},
                },
                {
                    "name": "no_cache",
                    "in": "query",
                    "required": False,
                    "description": "If `True`, and `presigned` is specified, a new presigned url will be generated.",
                    "schema": {"type": "boolean"},
                },
            ]
        return params

    def get_request_body(self, path, method):
        body = {}
        if method == "POST":
            body = {
                "required": True,
                "content": {
                    "application/json": {
                        "schema": {
                            "oneOf": [
                                {
                                    "type": "array",
                                    "items": {"$ref": "#/components/schemas/MediaSpec"},
                                    "maxItems": 500,
                                },
                                {
                                    "$ref": "#/components/schemas/MediaSpec",
                                },
                            ],
                        },
                    }
                },
            }
        elif method == "PATCH":
            body = {
                "required": True,
                "content": {
                    "application/json": {
                        "schema": {
                            "$ref": "#/components/schemas/MediaBulkUpdate",
                        },
                        "examples": {
                            "single": {
                                "summary": "Update Species attribute of many images",
                                "value": {
                                    "attributes": {
                                        "Species": "Tuna",
                                    }
                                },
                            },
                        },
                    }
                },
            }
        elif method == "PUT":
            body = {
                "required": True,
                "content": {
                    "application/json": {
                        "schema": {
                            "$ref": "#/components/schemas/MediaIdQuery",
                        },
                    }
                },
            }
        elif method == "DELETE":
            body = {
                "required": False,
                "content": {
                    "application/json": {
                        "schema": {
                            "$ref": "#/components/schemas/MediaIdQuery",
                        },
                    }
                },
            }
        return body

    def get_responses(self, path, method):
        responses = error_responses()
        if method == "POST":
            responses["201"] = message_with_id_list_schema("media")
        elif method in ["GET", "PUT"]:
            responses["200"] = {
                "description": "Successful retrieval of media list.",
                "content": {
                    "application/json": {
                        "schema": {
                            "type": "array",
                            "items": {"$ref": "#/components/schemas/Media"},
                        }
                    }
                },
            }
        elif method == "PATCH":
            responses["200"] = message_schema("update", "media list")
        elif method == "DELETE":
            responses["200"] = message_schema("deletion", "media list")
        return responses


class MediaDetailSchema(AutoSchema):
    def get_operation(self, path, method):
        operation = super().get_operation(path, method)
        if method == "GET":
            operation["operationId"] = "GetMedia"
        elif method == "PATCH":
            operation["operationId"] = "UpdateMedia"
        elif method == "DELETE":
            operation["operationId"] = "DeleteMedia"
        operation["tags"] = ["Tator"]
        return operation

    def get_description(self, path, method):
        short_desc = ""
        long_desc = ""
        if method == "GET":
            short_desc = "Get media."
        elif method == "PATCH":
            short_desc = "Update media."
        elif method == "DELETE":
            short_desc = "Delete media."
        return f"{short_desc}\n\n{boilerplate}\n\n{long_desc}"

    def get_path_parameters(self, path, method):
        return [
            {
                "name": "id",
                "in": "path",
                "required": True,
                "description": "A unique integer identifying a media.",
                "schema": {"type": "integer"},
            }
        ]

    def get_filter_parameters(self, path, method):
        params = []
        if method == "GET":
            params += [
                {
                    "name": "presigned",
                    "in": "query",
                    "required": False,
                    "description": "If given, all `path` fields in `media_files` will be "
                    "replaced with presigned URLs that can be downloaded without "
                    "authentication. The value is the expiration time of the URLs "
                    "in seconds.",
                    "schema": {"type": "integer", "minimum": 1, "maximum": 86400},
                },
                {
                    "name": "no_cache",
                    "in": "query",
                    "required": False,
                    "description": "If `True`, and `presigned` is specified, a new presigned url will be generated.",
                    "schema": {"type": "boolean"},
                },
            ]
        return params

    def get_request_body(self, path, method):
        body = {}
        if method == "PATCH":
            body = {
                "required": True,
                "content": {
                    "application/json": {
                        "schema": {"$ref": "#/components/schemas/MediaUpdate"},
                    }
                },
            }
        return body

    def get_responses(self, path, method):
        responses = error_responses()
        if method == "GET":
            responses["200"] = {
                "description": "Successful retrieval of media.",
                "content": {
                    "application/json": {
                        "schema": {
                            "$ref": "#/components/schemas/Media",
                        }
                    }
                },
            }
        if method == "PATCH":
            responses["200"] = message_schema("update", "media")
        if method == "DELETE":
            responses["200"] = message_schema("deletion", "media")
        return responses<|MERGE_RESOLUTION|>--- conflicted
+++ resolved
@@ -42,12 +42,8 @@
             short_desc = "Get media list."
         elif method == "POST":
             short_desc = "Create media list."
-<<<<<<< HEAD
-            long_desc = dedent("""\
-=======
             long_desc = dedent(
                 """\
->>>>>>> cb7e2908
             This method creates a `Media` object in the database for each
             :class:`tator.models.MediaSpec` in `body`. `body` must be a list or single instance of
             :class:`tator.models.MediaSpec`. For images, the media must already be uploaded and an
@@ -56,14 +52,9 @@
             the media object itself. This method is only needed for local transcodes. In that case,
             it will create an empty Media object; thumbnails, streaming, and archival videos must be
             subsequently uploaded and saved via the `Media` PATCH method.
-<<<<<<< HEAD
-            """)
-        elif method == 'PATCH':
-=======
             """
             )
         elif method == "PATCH":
->>>>>>> cb7e2908
             short_desc = "Update media list."
             long_desc = dedent(
                 """\
