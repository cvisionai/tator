import os
import json
import random
import datetime
import logging
import string
import functools
import time
from uuid import uuid1, uuid4
from math import sin, cos, sqrt, atan2, radians
import re
import requests
import io
import base64
import unittest

from main.models import *

from django.core.files.uploadedfile import SimpleUploadedFile
from django.core.files.base import ContentFile
from django.contrib.gis.geos import Point
from rest_framework import status
from rest_framework.test import APITestCase, APITransactionTestCase
from dateutil.parser import parse as dateutil_parse
from botocore.errorfactory import ClientError
from main.throttles import BurstableThrottle

from .backup import TatorBackupManager
from .models import *
from .search import TatorSearch, ALLOWED_MUTATIONS
from .store import get_tator_store, PATH_KEYS
from .util import update_queryset_archive_state, memberships_to_rowp, affiliations_to_rowp
from ._permission_util import PermissionMask, shift_permission

from django.db import transaction
from django.http import StreamingHttpResponse
import gzip

logger = logging.getLogger(__name__)

TEST_IMAGE = (
    "https://www.cvisionai.com/static/b91b90512c92c96884afd035c2d9c81a/f2464/tator-cloud.png"
)


def decompress_gzip(compressed_data):
    """
    Decompress gzipped data.
    Args:
        compressed_data (bytes): The gzipped data.
    Returns:
        bytes: The decompressed data.
    """
    with gzip.GzipFile(fileobj=io.BytesIO(compressed_data), mode="rb") as f:
        return f.read()


def collect_streaming_content(response: StreamingHttpResponse, decode_json=True):
    """
    Utility function to collect content from a StreamingHttpResponse.

    Args:
        response (StreamingHttpResponse): The streaming response to collect data from.
        decode_json (bool): Whether to decode the content as JSON. Defaults to False.

    Returns:
        str or dict: The collected content, either as a string or a parsed JSON object.
    """
    if not isinstance(response, StreamingHttpResponse):
        # Do nothing for non-streaming responses
        return response

    content_encoding = response.get("Content-Encoding", "").lower()

    # Collect all chunks of the streamed content
    response_data = b""
    for chunk in response.streaming_content:
        response_data += chunk

    try:
        if content_encoding == "gzip":
            # If the content is gzipped, decompress it
            response_data = decompress_gzip(response_data)
        # If it's JSON and we need to decode it, parse the JSON
        response.data = json.loads(response_data.decode())
    except json.JSONDecodeError:
        print("Failed to decode JSON from response data.")
        print(f"SAMPLE={response_data[:100]}...")  # Print first 100 bytes for debugging

    return response


class TatorTransactionTest(APITransactionTestCase):
    """Handle cases when test runner flushes DB and indices are still being made."""

    def setUp(self):
        # Need to do this for first test in a test db instance
        with connection.cursor() as cursor:
            create_prepared_statements(cursor)

    def _fixture_teardown(self):
        for x in range(30):
            try:
                super()._fixture_teardown()
                break
            except:
                print("Flush failed, sleep, and try again.")
                time.sleep(1)


def wait_for_indices(entity_type):
    """No longer wait for indices"""
    return


def assertResponse(self, response, expected_code):
    if response.status_code != expected_code:
        if hasattr(response, "data"):
            print(response.data)
    self.assertEqual(response.status_code, expected_code)


def create_test_user(is_staff=False, username=None):
    if username == None:
        username = "".join(random.choices(string.ascii_lowercase, k=10))
    return User.objects.create(
        username=username,
        password="jsnow",
        first_name="Jon",
        last_name="Snow",
        email="jon.snow@gmail.com",
        middle_initial="A",
        initials="JAS",
        is_staff=is_staff,
    )


def create_test_group(name):
    return Group.objects.create(
        name=name,
    )


def create_test_organization(name="my_org"):
    return Organization.objects.create(
        name=name,
    )


def create_test_affiliation(user, organization):
    return Affiliation.objects.create(
        user=user,
        organization=organization,
        permission="Admin",
    )


def create_test_member_affiliation(user, organization):
    return Affiliation.objects.create(
        user=user,
        organization=organization,
        permission="Member",
    )


def create_test_bucket(organization):
    return Bucket.objects.create(
        name=str(uuid1()),
        organization=organization,
        store_type="AWS",
        archive_sc="STANDARD",
        live_sc="STANDARD",
        config={
            "aws_access_key_id": "asdf",
            "aws_secret_access_key": "asdf",
            "endpoint_url": "https://asdf.com",
            "region_name": "us-east-2",
        },
    )


def create_test_project(user, organization=None, backup_bucket=None, bucket=None):
    kwargs = {
        "name": "asdf",
        "creator": user,
    }

    if organization:
        kwargs["organization"] = organization

    if backup_bucket:
        kwargs["backup_bucket"] = backup_bucket

    if bucket:
        kwargs["bucket"] = bucket

    return Project.objects.create(**kwargs)


def create_test_membership(user, project):
    return Membership.objects.create(
        user=user,
        project=project,
        permission=Permission.FULL_CONTROL,
    )


def create_test_algorithm(user, name, project):
    obj = Algorithm.objects.create(
        name=name,
        project=project,
        user=user,
        files_per_job=1,
        description="test description",
        categories=["categoryA", "categoryB"],
        parameters=[{"name": "param-name", "value": "param-dtype"}],
    )
    obj.manifest.save(
        name="asdf.yaml",
        content=ContentFile(
            """
apiVersion: argoproj.io/v1alpha1
kind: Workflow                  # new type of k8s spec
metadata:
  generateName: hello-world-    # name of the workflow spec
spec:
  entrypoint: whalesay          # invoke the whalesay template
  ttlSecondsAfterFinished: 30
  templates:
  - name: whalesay              # name of the template
    container:
      image: docker/whalesay
      command: [cowsay]
      args: ["hello world"]
      resources:                # limit the resources
        limits:
          memory: 32Mi
          cpu: 100m
""",
        ),
    )
    return obj


def create_test_section(name, project):
    return Section.objects.create(name=name, project=project)


def create_test_favorite(name, project, user, meta, entityTypeName):
    if entityTypeName == "Localization":
        return Favorite.objects.create(
            name=name,
            project=project,
            user=user,
            type=meta.id,
            localization_type=meta,
            values={},
            entity_type_name=entityTypeName,
        )

    elif entityTypeName == "State":
        return Favorite.objects.create(
            name=name,
            project=project,
            user=user,
            type=meta.id,
            state_type=meta,
            values={},
            entity_type_name=entityTypeName,
        )

    else:
        return None


def create_test_bookmark(name, project, user):
    return Bookmark.objects.create(name=name, project=project, user=user, uri="/projects")


def create_test_video(user, name, entity_type, project, attributes={}):
    return Media.objects.create(
        name=name,
        type=entity_type,
        project=project,
        md5="",
        num_frames=1,
        fps=30.0,
        codec="H264",
        width="640",
        height="480",
        created_by=user,
        elemental_id=str(uuid4()),
        attributes=attributes,
    )


def create_test_image(user, name, entity_type, project, attributes={}):
    return Media.objects.create(
        name=name,
        type=entity_type,
        project=project,
        md5="",
        width="640",
        height="480",
        attributes=attributes,
    )


def create_test_box(user, entity_type, project, media, frame, attributes={}, version=None):
    x = random.uniform(0.0, float(media.width))
    y = random.uniform(0.0, float(media.height))
    w = random.uniform(0.0, float(media.width) - x)
    h = random.uniform(0.0, float(media.height) - y)
    if version is None:
        version = project.version_set.all()[0]
    return Localization.objects.create(
        user=user,
        created_by=user,
        modified_by=user,
        type=entity_type,
        project=project,
        version=version,
        media=media,
        frame=frame,
        x=x,
        y=y,
        width=w,
        height=h,
        attributes=attributes,
    )


def make_box_obj(user, entity_type, project, media, frame, attributes={}):
    x = random.uniform(0.0, float(media.width))
    y = random.uniform(0.0, float(media.height))
    w = random.uniform(0.0, float(media.width) - x)
    h = random.uniform(0.0, float(media.height) - y)
    return Localization(
        user=user,
        created_by=user,
        modified_by=user,
        type=entity_type,
        project=project,
        version=project.version_set.all()[0],
        media=media,
        frame=frame,
        x=x,
        y=y,
        width=w,
        height=h,
        attributes=attributes,
    )


def create_test_box_with_attributes(user, entity_type, project, media, frame, attributes):
    test_box = create_test_box(user, entity_type, project, media, frame)
    test_box.attributes.update(attributes)
    test_box.save()
    return test_box


def create_test_line(user, entity_type, project, media, frame, attributes={}):
    x0 = random.uniform(0.0, float(media.width))
    y0 = random.uniform(0.0, float(media.height))
    x1 = random.uniform(0.0, float(media.width) - x0)
    y1 = random.uniform(0.0, float(media.height) - y0)
    return Localization.objects.create(
        user=user,
        created_by=user,
        modified_by=user,
        type=entity_type,
        project=project,
        version=project.version_set.all()[0],
        media=media,
        frame=frame,
        x=x0,
        y=y0,
        u=(x1 - x0),
        v=(y1 - y0),
        attributes=attributes,
    )


def create_test_dot(user, entity_type, project, media, frame, attributes={}):
    x = random.uniform(0.0, float(media.width))
    y = random.uniform(0.0, float(media.height))
    return Localization.objects.create(
        user=user,
        created_by=user,
        modified_by=user,
        type=entity_type,
        project=project,
        version=project.version_set.all()[0],
        media=media,
        frame=frame,
        x=x,
        y=y,
        attributes=attributes,
    )


def create_test_leaf(name, entity_type, project, attributes={}):
    return Leaf.objects.create(
        name=name,
        type=entity_type,
        project=project,
        path="".join(random.choices(string.ascii_lowercase, k=10)),
        attributes=attributes,
    )


def create_test_attribute_types():
    """Create one of each attribute type."""
    return [
        dict(
            name="Bool Test",
            dtype="bool",
            default=False,
        ),
        dict(
            name="Int Test",
            dtype="int",
            default=42,
            minimum=-10000,
            maximum=10000,
        ),
        dict(
            name="Float Test",
            dtype="float",
            default=42.0,
            minimum=-10000.0,
            maximum=10000.0,
        ),
        dict(
            name="Enum Test",
            dtype="enum",
            choices=["enum_val1", "enum_val2", "enum_val3", "enum_val4"],
            default="enum_val1",
        ),
        dict(
            name="String Test",
            dtype="string",
            default="asdf_default",
            style="long_string",
        ),
        dict(
            name="Datetime Test",
            dtype="datetime",
            use_current=True,
        ),
        dict(
            name="Geoposition Test",
            dtype="geopos",
            default=[-179.0, -89.0],
        ),
        dict(
            name="Special Characters are %&<>:;,()@",
            dtype="string",
            default="fun",
        ),
    ]


def create_test_version(name, description, number, project, media):
    return Version.objects.create(
        name=name,
        description=description,
        number=number,
        project=project,
    )


def create_test_file(name, entity_type, project, user):
    return File.objects.create(
        name=name, type=entity_type, project=project, created_by=user, modified_by=user
    )


def random_string(length):
    return "".join(random.choice(string.ascii_letters) for _ in range(length))


def random_datetime(start, end):
    """Generate a random datetime between `start` and `end`"""
    return start + datetime.timedelta(
        seconds=random.randint(0, int((end - start).total_seconds())),
    )


def random_latlon():
    return (random.uniform(-90.0, 90.0), random.uniform(-180.0, 180.0))


def latlon_distance(lat0, lon0, lat1, lon1):
    R = 6373.0  # Radius of earth in km
    rlat0 = radians(lat0)
    rlon0 = radians(lon0)
    rlat1 = radians(lat1)
    rlon1 = radians(lon1)
    dlon = rlon1 - rlon0
    dlat = rlat1 - rlat0
    a = sin(dlat / 2) ** 2 + cos(rlat0) * cos(rlat1) * sin(dlon / 2) ** 2
    c = 2 * atan2(sqrt(a), sqrt(1 - a))
    distance = R * c
    return distance


permission_levels = [
    Permission.VIEW_ONLY,
    Permission.CAN_EDIT,
    Permission.CAN_TRANSFER,
    Permission.CAN_EXECUTE,
    Permission.FULL_CONTROL,
]

affiliation_levels = [
    "Member",
    "Admin",
]


def check_schema_fields(keys, datum):
    for key in keys:
        if not key in datum:
            print(f"Missing key {key}")
            assert False, f"Missing key {key}"


class AttributeRenameMixin:
    def test_attribute_rename(self):
        """Test that renaming an attribute works."""
        # Fetching existing values
        type_name = self.detail_uri + "Type"
        resp = self.client.get(
            f"/rest/{self.list_uri}/{self.project.pk}?type={self.entity_type.pk}"
        )
        resp = collect_streaming_content(resp)
        values = [x["attributes"].get("Float Test") for x in resp.data]

        # Rename float test to something else the back again
        resp = self.client.patch(
            f"/rest/AttributeType/{self.entity_type.pk}",
            {
                "entity_type": type_name,
                "current_name": "Float Test",
                "attribute_type_update": {"name": "Float Test Renamed"},
            },
            format="json",
        )
        self.assertEqual(resp.status_code, status.HTTP_200_OK)
        resp = self.client.get(
            f"/rest/{self.list_uri}/{self.project.pk}?type={self.entity_type.pk}"
        )
        resp = collect_streaming_content(resp)
        new_values = [x["attributes"].get("Float Test Renamed") for x in resp.data]
        for idx, val in enumerate(values):
            self.assertEqual(val, new_values[idx])

        # TODO: This could result in 400 if someone slams the UI, but it won't break
        # for test reliability, wait for all indices to complete prior to renaming back
        wait_for_indices(self.entity_type)
        # Rename back
        resp = self.client.patch(
            f"/rest/AttributeType/{self.entity_type.pk}",
            {
                "entity_type": type_name,
                "current_name": "Float Test Renamed",
                "attribute_type_update": {"name": "Float Test"},
            },
            format="json",
        )

        self.assertEqual(resp.status_code, status.HTTP_200_OK)
        resp = self.client.get(
            f"/rest/{self.list_uri}/{self.project.pk}?type={self.entity_type.pk}"
        )
        resp = collect_streaming_content(resp)
        new_values = [x["attributes"].get("Float Test") for x in resp.data]
        for idx, val in enumerate(values):
            self.assertEqual(val, new_values[idx])

        # A corner case of renaming when the attribute is not present in the data
        # to emulate this corner case we will add a new attribute to the data w/o a default
        # and then rename it
        # We then refetch the entities and ensure that the existing attributes are
        # unadulterated.
        resp = self.client.post(
            f"/rest/AttributeType/{self.entity_type.pk}",
            {
                "entity_type": type_name,
                "addition": {"name": "Attribute Not Present", "dtype": "float"},
            },
            format="json",
        )

        self.assertEqual(resp.status_code, status.HTTP_201_CREATED)
        wait_for_indices(self.entity_type)
        resp = self.client.get(
            f"/rest/{self.list_uri}/{self.project.pk}?type={self.entity_type.pk}"
        )
        resp = collect_streaming_content(resp)

        # Check 2; attribute has no default set but it is registered
        new_values = [x["attributes"].get("Float Test") for x in resp.data]
        for idx, val in enumerate(values):
            self.assertEqual(val, new_values[idx])
            self.assertTrue("Attribute Not Present" not in resp.data[idx]["attributes"])

        resp = self.client.patch(
            f"/rest/AttributeType/{self.entity_type.pk}",
            {
                "entity_type": type_name,
                "current_name": "Attribute Not Present",
                "attribute_type_update": {"name": "BingoBango"},
            },
            format="json",
        )

        self.assertEqual(resp.status_code, status.HTTP_200_OK)
        wait_for_indices(self.entity_type)

        resp = self.client.get(
            f"/rest/{self.list_uri}/{self.project.pk}?type={self.entity_type.pk}"
        )
        resp = collect_streaming_content(resp)
        # Check 3; attributes are not effected by renaming a non-existant attribute
        new_values = [x["attributes"].get("Float Test") for x in resp.data]
        for idx, val in enumerate(values):
            self.assertEqual(val, new_values[idx])
            self.assertTrue("Attribute Not Present" not in resp.data[idx]["attributes"])

        # Delete attribute and verify no records have changed
        resp = self.client.delete(
            f"/rest/AttributeType/{self.entity_type.pk}",
            {
                "entity_type": type_name,
                "name": "BingoBango",
            },
            format="json",
        )
        self.assertEqual(resp.status_code, status.HTTP_200_OK)
        wait_for_indices(self.entity_type)

        resp = self.client.get(
            f"/rest/{self.list_uri}/{self.project.pk}?type={self.entity_type.pk}"
        )
        resp = collect_streaming_content(resp)
        # Check 3; attributes are not effected by renaming a non-existant attribute
        new_values = [x["attributes"].get("Float Test") for x in resp.data]
        for idx, val in enumerate(values):
            self.assertEqual(val, new_values[idx])
            self.assertTrue("Attribute Not Present" not in resp.data[idx]["attributes"])


class ElementalIDChangeMixin:
    def test_elemental_id_create(self):
        endpoint = f"/rest/{self.list_uri}/{self.project.pk}"
        # Remove attribute values.
        if isinstance(self.create_json, dict):
            create_json = [{**self.create_json}]
            if "attributes" in create_json[0]:
                del create_json[0]["attributes"]
        else:
            temp_create_json = [{**obj} for obj in self.create_json]
            create_json = []
            for t in temp_create_json:
                if "attributes" in t:
                    del t["attributes"]
                create_json.append(t)

        # Post the json with a specified elemental_id value
        elemental_id = uuid4()
        create_json[0]["elemental_id"] = elemental_id
        response = self.client.post(endpoint, create_json, format="json")
        assertResponse(self, response, status.HTTP_201_CREATED)
        response = self.client.get(f"/rest/{self.detail_uri}/{response.data['id'][0]}")
        self.assertEqual(response.data["elemental_id"], elemental_id)

    def test_elemental_id_updates(self):
        list_endpoint = f"/rest/{self.list_uri}/{self.project.pk}"
        elemental_id = uuid4()

        for entity in self.entities:
            response = self.client.patch(
                f"/rest/{self.detail_uri}/{entity.id}",
                {"elemental_id": elemental_id},
                format="json",
            )
            assertResponse(self, response, status.HTTP_200_OK)

        response = self.client.get(
            list_endpoint, {"elemental_id": elemental_id, "show_all_marks": 1}, format="json"
        )
        response = collect_streaming_content(response)
        assertResponse(self, response, status.HTTP_200_OK)
        self.assertEqual(len(response.data), len(self.entities))

        response = self.client.get(list_endpoint, format="json")
        response = collect_streaming_content(response)
        assertResponse(self, response, status.HTTP_200_OK)
        existing_count = len(response.data)
        new_elemental_id = uuid4()
        response = self.client.patch(
            list_endpoint, {"new_elemental_id": new_elemental_id}, format="json"
        )
        assertResponse(self, response, status.HTTP_200_OK)

        response = self.client.get(
            list_endpoint, {"elemental_id": new_elemental_id, "show_all_marks": 1}, format="json"
        )
        response = collect_streaming_content(response)
        assertResponse(self, response, status.HTTP_200_OK)
        self.assertEqual(len(response.data), existing_count)

        for obj in response.data:
            self.assertEqual(obj["elemental_id"], str(new_elemental_id))


class EntityAuthorChangeMixin:
    def test_author_change(self):
        test_entity = self.entities[0]
        response = self.client.get(f"/rest/{self.detail_uri}/{test_entity.pk}")
        assert response.data["created_by"] == self.user.pk
        response = self.client.patch(
            f"/rest/{self.detail_uri}/{test_entity.pk}",
            {"user_elemental_id": self.user_two.elemental_id},
            format="json",
        )
        assert response.status_code < 400
        response = self.client.get(f"/rest/{self.detail_uri}/{test_entity.pk}")
        assert response.data["created_by"] == self.user_two.pk

        new_json = {**self.create_json[0], **{"user_elemental_id": self.user_two.elemental_id}}

        response = self.client.post(
            f"/rest/{self.list_uri}/{self.project.pk}", [new_json], format="json"
        )
        new_id = response.data["id"][0]
        response = self.client.get(f"/rest/{self.detail_uri}/{new_id}")
        assert response.data["created_by"] == self.user_two.pk

        # test bulk patch authorship change (back to original)
        response = self.client.patch(
            f"/rest/{self.list_uri}/{self.project.pk}",
            {"ids": [new_id, test_entity.id], "user_elemental_id": self.user.elemental_id},
            format="json",
        )
        response = self.client.get(f"/rest/{self.detail_uri}/{new_id}")
        assert response.data["created_by"] == self.user.pk
        response = self.client.get(f"/rest/{self.detail_uri}/{test_entity.id}")
        assert response.data["created_by"] == self.user.pk


class DefaultCreateTestMixin:
    def _check_object(self, response, is_default):
        # Get the created objects.
        if isinstance(response.data["id"], list):
            id_ = response.data["id"][0]
        else:
            id_ = response.data["id"]
        # Assert it has all the expected values.
        obj = type(self.entities[0]).objects.get(pk=id_)
        for attr_type in self.entity_type.attribute_types:
            field = attr_type["name"]
            if is_default:
                if not attr_type["dtype"] == "datetime":
                    default = attr_type["default"]
                    self.assertTrue(obj.attributes[field] == default)
            else:
                if isinstance(self.create_json, dict):
                    self.assertTrue(obj.attributes[field] == self.create_json["attributes"][field])
                else:
                    for create_json in self.create_json:
                        self.assertTrue(
                            obj.attributes[field]
                            == create_json.get("attributes", {}).get(field, None)
                        )
        # Delete the object
        obj.delete()

    def test_create_default(self):
        endpoint = f"/rest/{self.list_uri}/{self.project.pk}"
        # Remove attribute values.
        if isinstance(self.create_json, dict):
            create_json = {**self.create_json}
            if "attributes" in create_json:
                del create_json["attributes"]
        else:
            temp_create_json = [{**obj} for obj in self.create_json]
            create_json = []
            for t in temp_create_json:
                if "attributes" in t:
                    del t["attributes"]
                create_json.append(t)

        # Post the json with no attribute values.
        response = self.client.post(endpoint, create_json, format="json")
        assertResponse(self, response, status.HTTP_201_CREATED)
        self._check_object(response, True)
        # Post the json with attribute values.
        response = self.client.post(endpoint, self.create_json, format="json")
        assertResponse(self, response, status.HTTP_201_CREATED)
        self._check_object(response, False)


class PermissionCreateTestMixin:
    def test_create_permissions(self):
        if os.getenv("TATOR_FINE_GRAIN_PERMISSION") == "true":
            from main._permission_util import shift_permission

            rp = RowProtection.objects.get(project=self.project)
            orig_permission = rp.permission

            if self.list_uri == "Transcodes":
                model = Media
                required_permission = PermissionMask.UPLOAD
            else:
                # iterate over all permission levels and change the underlying row protection object for this project
                # to a given permission level and verify that the delete endpoint respects this
                model = type(self.entities[0])
                required_permission = PermissionMask.MODIFY
            for permission in [
                PermissionMask.OLD_READ,
                PermissionMask.OLD_WRITE,
                PermissionMask.OLD_TRANSFER,
                PermissionMask.OLD_EXECUTE,
                PermissionMask.OLD_FULL_CONTROL,
            ]:
                rp.permission = permission
                rp.save()
                if (
                    permission >> shift_permission(model, Project)
                ) & required_permission == required_permission:
                    expected_status = status.HTTP_201_CREATED
                else:
                    expected_status = status.HTTP_403_FORBIDDEN

                endpoint = f"/rest/{self.list_uri}/{self.project.pk}"
                response = self.client.post(endpoint, self.create_json, format="json")
                assertResponse(self, response, expected_status)
                if hasattr(self, "entities"):
                    obj_type = type(self.entities[0])
                if expected_status == status.HTTP_201_CREATED:
                    if "id" in response.data:
                        if isinstance(response.data["id"], list):
                            created_id = response.data["id"][0]
                        else:
                            created_id = response.data["id"]
                        response = self.client.delete(f"/rest/{self.detail_uri}/{created_id}")
                        assertResponse(self, response, status.HTTP_200_OK)
            self.membership.permission = Permission.FULL_CONTROL
            rp.permission = orig_permission
            rp.save()
        else:
            permission_index = permission_levels.index(self.edit_permission)
            for index, level in enumerate(permission_levels):
                self.membership.permission = level
                self.membership.save()
                if index >= permission_index:
                    expected_status = status.HTTP_201_CREATED
                else:
                    expected_status = status.HTTP_403_FORBIDDEN
                endpoint = f"/rest/{self.list_uri}/{self.project.pk}"
                response = self.client.post(endpoint, self.create_json, format="json")
                assertResponse(self, response, expected_status)
                if hasattr(self, "entities"):
                    obj_type = type(self.entities[0])
                if expected_status == status.HTTP_201_CREATED:
                    if "id" in response.data:
                        if isinstance(response.data["id"], list):
                            created_id = response.data["id"][0]
                        else:
                            created_id = response.data["id"]
                        response = self.client.delete(f"/rest/{self.detail_uri}/{created_id}")
                        assertResponse(self, response, status.HTTP_200_OK)
            self.membership.permission = Permission.FULL_CONTROL
            self.membership.save()


class PermissionListTestMixin:
    def test_list_patch_permissions(self):
        if os.getenv("TATOR_FINE_GRAIN_PERMISSION") == "true":
            from main._permission_util import shift_permission

            rp = RowProtection.objects.get(project=self.project)
            orig_permission = rp.permission

            # iterate over all permission levels and change the underlying row protection object for this project
            # to a given permission level and verify that the delete endpoint respects this
            model = type(self.entities[0])
            for permission in [
                PermissionMask.OLD_READ,
                PermissionMask.OLD_WRITE,
                PermissionMask.OLD_TRANSFER,
                PermissionMask.OLD_EXECUTE,
                PermissionMask.OLD_FULL_CONTROL,
            ]:
                rp.permission = permission
                rp.save()
                test_val = random.random() > 0.5
                response = self.client.patch(
                    f"/rest/{self.list_uri}/{self.project.pk}" f"?type={self.entity_type.pk}",
                    {"attributes": {"Bool Test": test_val}},
                    format="json",
                )
                if (
                    permission >> shift_permission(model, Project)
                ) & PermissionMask.MODIFY == PermissionMask.MODIFY:
                    expected_status = status.HTTP_200_OK
                else:
                    expected_status = status.HTTP_403_FORBIDDEN
                assertResponse(self, response, expected_status)
            rp.permission = orig_permission
            rp.save()
        else:
            permission_index = permission_levels.index(self.edit_permission)
            for index, level in enumerate(permission_levels):
                self.membership.permission = level
                self.membership.save()
                if index >= permission_index:
                    expected_status = status.HTTP_200_OK
                else:
                    expected_status = status.HTTP_403_FORBIDDEN
                test_val = random.random() > 0.5
                response = self.client.patch(
                    f"/rest/{self.list_uri}/{self.project.pk}" f"?type={self.entity_type.pk}",
                    {"attributes": {"Bool Test": test_val}},
                    format="json",
                )
                assertResponse(self, response, expected_status)
            self.membership.permission = Permission.FULL_CONTROL
            self.membership.save()

    def test_list_delete_permissions(self):
        if os.getenv("TATOR_FINE_GRAIN_PERMISSION") == "true":
            from main._permission_util import shift_permission

            rp = RowProtection.objects.get(project=self.project)
            orig_permission = rp.permission

            # iterate over all permission levels and change the underlying row protection object for this project
            # to a given permission level and verify that the delete endpoint respects this
            model = type(self.entities[0])
            for permission in [
                PermissionMask.OLD_READ,
                PermissionMask.OLD_WRITE,
                PermissionMask.OLD_TRANSFER,
                PermissionMask.OLD_EXECUTE,
                PermissionMask.OLD_FULL_CONTROL,
            ]:
                rp.permission = permission
                rp.save()
                response = self.client.delete(
                    f"/rest/{self.list_uri}/{self.project.pk}" f"?type={self.entity_type.pk}"
                )
                if (
                    permission >> shift_permission(model, Project)
                ) & PermissionMask.MODIFY == PermissionMask.MODIFY:
                    expected_status = status.HTTP_200_OK
                else:
                    expected_status = status.HTTP_403_FORBIDDEN
                assertResponse(self, response, expected_status)
            rp.permission = orig_permission
            rp.save()
        else:
            permission_index = permission_levels.index(self.edit_permission)
            for index, level in enumerate(permission_levels):
                self.membership.permission = level
                self.membership.save()
                if index >= permission_index:
                    expected_status = status.HTTP_200_OK
                else:
                    expected_status = status.HTTP_403_FORBIDDEN
                response = self.client.delete(
                    f"/rest/{self.list_uri}/{self.project.pk}" f"?type={self.entity_type.pk}"
                )
                assertResponse(self, response, expected_status)
            self.membership.permission = Permission.FULL_CONTROL
            self.membership.save()


class PermissionDetailTestMixin:
    def test_detail_patch_permissions(self):
        if os.getenv("TATOR_FINE_GRAIN_PERMISSION") == "true":
            from main._permission_util import shift_permission

            rp = RowProtection.objects.get(project=self.project)
            orig_permission = rp.permission

            # iterate over all permission levels and change the underlying row protection object for this project
            # to a given permission level and verify that the delete endpoint respects this
            model = type(self.entities[0])
            for permission in [
                PermissionMask.OLD_READ,
                PermissionMask.OLD_WRITE,
                PermissionMask.OLD_TRANSFER,
                PermissionMask.OLD_EXECUTE,
                PermissionMask.OLD_FULL_CONTROL,
            ]:
                rp.permission = permission
                rp.save()
                if "name" in self.patch_json:
                    self.patch_json["name"] = f"foo_{hex(permission)}"
                response = self.client.patch(
                    f"/rest/{self.detail_uri}/{self.entities[0].pk}", self.patch_json, format="json"
                )
                if (
                    permission >> shift_permission(model, Project)
                ) & PermissionMask.MODIFY == PermissionMask.MODIFY:
                    expected_status = status.HTTP_200_OK
                else:
                    expected_status = status.HTTP_403_FORBIDDEN
                assertResponse(self, response, expected_status)
            rp.permission = orig_permission
            rp.save()
        else:
            permission_index = permission_levels.index(self.edit_permission)
            for index, level in enumerate(permission_levels):
                self.membership.permission = level
                self.membership.save()
                if index >= permission_index:
                    expected_status = status.HTTP_200_OK
                else:
                    expected_status = status.HTTP_403_FORBIDDEN
                if "name" in self.patch_json:
                    self.patch_json["name"] += f"_{index}"
                response = self.client.patch(
                    f"/rest/{self.detail_uri}/{self.entities[0].pk}", self.patch_json, format="json"
                )
                assertResponse(self, response, expected_status)
            self.membership.permission = Permission.FULL_CONTROL
            self.membership.save()

    def test_detail_delete_permissions(self):
        if os.getenv("TATOR_FINE_GRAIN_PERMISSION") == "true":
            from main._permission_util import shift_permission

            rp = RowProtection.objects.get(project=self.project)
            orig_permission = rp.permission

            # iterate over all permission levels and change the underlying row protection object for this project
            # to a given permission level and verify that the delete endpoint respects this
            model = type(self.entities[0])
            for permission in [
                PermissionMask.OLD_READ,
                PermissionMask.OLD_WRITE,
                PermissionMask.OLD_TRANSFER,
                PermissionMask.OLD_EXECUTE,
                PermissionMask.OLD_FULL_CONTROL,
            ]:
                rp.permission = permission
                rp.save()
                response = self.client.delete(
                    f"/rest/{self.detail_uri}/{self.entities[0].pk}", format="json"
                )
                if (
                    permission >> shift_permission(model, Project)
                ) & PermissionMask.DELETE == PermissionMask.DELETE:
                    expected_status = status.HTTP_200_OK
                else:
                    expected_status = status.HTTP_403_FORBIDDEN
                assertResponse(self, response, expected_status)
                # Delete it from the list if we actually deleted it
                if expected_status == status.HTTP_200_OK:
                    del self.entities[0]
            rp.permission = orig_permission
            rp.save()
        else:
            permission_index = permission_levels.index(self.edit_permission)
            for index, level in enumerate(permission_levels):
                self.membership.permission = level
                self.membership.save()
                if index >= permission_index:
                    expected_status = status.HTTP_200_OK
                else:
                    expected_status = status.HTTP_403_FORBIDDEN
                test_val = random.random() > 0.5
                response = self.client.delete(
                    f"/rest/{self.detail_uri}/{self.entities[0].pk}", format="json"
                )
                assertResponse(self, response, expected_status)
                if expected_status == status.HTTP_200_OK:
                    del self.entities[0]
            self.membership.permission = Permission.FULL_CONTROL
            self.membership.save()


class PermissionListMembershipTestMixin:
    def test_list_not_a_member_permissions(self):
        if os.getenv("TATOR_FINE_GRAIN_PERMISSION") == "true":
            rp = RowProtection.objects.get(project=self.project)
            rp.delete()
        self.membership.delete()
        url = f"/rest/{self.list_uri}/{self.project.pk}"
        if hasattr(self, "entity_type"):
            url += f"?type={self.entity_type.pk}"
        response = self.client.get(url)
        assertResponse(self, response, status.HTTP_403_FORBIDDEN)
        self.membership.save()
        memberships_to_rowp(self.project.pk, force=False, verbose=False)

    def test_list_is_a_member_permissions(self):
        if os.getenv("TATOR_FINE_GRAIN_PERMISSION") == "true":
            rp = RowProtection.objects.get(project=self.project)
            old_perm = rp.permission
            rp.permission = PermissionMask.OLD_READ
            rp.save()

        self.membership.permission = Permission.VIEW_ONLY
        self.membership.save()
        url = f"/rest/{self.list_uri}/{self.project.pk}"
        if hasattr(self, "entity_type"):
            url += f"?type={self.entity_type.pk}"
        response = self.client.get(url)
        assertResponse(self, response, status.HTTP_200_OK)
        self.membership.permission = Permission.FULL_CONTROL
        self.membership.save()
        if os.getenv("TATOR_FINE_GRAIN_PERMISSION") == "true":
            rp.permission = old_perm
            rp.save()


class PermissionDetailMembershipTestMixin:
    def test_detail_not_a_member_permissions(self):
        if os.getenv("TATOR_FINE_GRAIN_PERMISSION") == "true":
            rp = RowProtection.objects.get(project=self.project)
            rp.delete()
        self.membership.delete()
        url = f"/rest/{self.detail_uri}/{self.entities[0].pk}"
        if hasattr(self, "entity_type"):
            url += f"?type={self.entity_type.pk}"
        response = self.client.get(url)
        assert response.status_code > 400  # either 403 or 404 depending on permission mode
        self.membership.save()
        if os.getenv("TATOR_FINE_GRAIN_PERMISSION") == "true":
            rp.save()

    def test_detail_is_a_member_permissions(self):
        if os.getenv("TATOR_FINE_GRAIN_PERMISSION") == "true":
            rp = RowProtection.objects.get(project=self.project)
            old_perm = rp.permission
            rp.permission = PermissionMask.OLD_READ
            rp.save()
        self.membership.permission = Permission.VIEW_ONLY
        self.membership.save()
        url = f"/rest/{self.detail_uri}/{self.entities[0].pk}"
        if hasattr(self, "entity_type"):
            url += f"?type={self.entity_type.pk}"
        response = self.client.get(url)
        assertResponse(self, response, status.HTTP_200_OK)
        self.membership.permission = Permission.FULL_CONTROL
        self.membership.save()
        if os.getenv("TATOR_FINE_GRAIN_PERMISSION") == "true":
            rp.permission = old_perm
            rp.save()


class PermissionListAffiliationTestMixin:
    def test_list_not_a_member_permissions(self):
        if os.getenv("TATOR_FINE_GRAIN_PERMISSION") == "true":
            rp = RowProtection.objects.get(
                target_organization=self.organization, group__name=f"{self.organization.name} Admin"
            )
            rp.delete()
        affiliation = self.get_affiliation(self.organization, self.user)
        affiliation.delete()
        url = f"/rest/{self.list_uri}/{self.organization.pk}"
        if hasattr(self, "entity_type"):
            url += f"?type={self.entity_type.pk}"
        response = self.client.get(url)
        assertResponse(self, response, status.HTTP_403_FORBIDDEN)
        affiliation.save()
        if os.getenv("TATOR_FINE_GRAIN_PERMISSION") == "true":
            rp.save()

    def test_list_is_a_member_permissions(self):
        if os.getenv("TATOR_FINE_GRAIN_PERMISSION") == "true":
            rp_admin = RowProtection.objects.get(
                target_organization=self.organization, group__name=f"{self.organization.name} Admin"
            )

            rp_elements = []
            old_perm_map = []
            # Handle RP-specific to object(s) in question
            if self.list_uri == "Buckets":
                rp_elements = RowProtection.objects.filter(bucket__organization=self.organization)
                for rp in rp_elements:
                    old_perm_map.append((rp, rp.permission))
            elif self.list_uri == "JobClusters":
                rp_elements = RowProtection.objects.filter(
                    job_cluster__organization=self.organization
                )
                for rp in rp_elements:
                    old_perm_map.append((rp, rp.permission))
            elif self.list_uri == "HostedTemplates":
                rp_elements = RowProtection.objects.filter(
                    job_cluster__organization=self.organization
                )
                for rp in rp_elements:
                    old_perm_map.append((rp, rp.permission))

            old_admin_perm = rp_admin.permission
            # Attempt to get the list of entities when there is an admin affiliation
            url = f"/rest/{self.list_uri}/{self.organization.pk}"
            if hasattr(self, "entity_type"):
                url += f"?type={self.entity_type.pk}"
            response = self.client.get(url)
            assertResponse(self, response, 200)

            rp_admin.permission = 0
            rp_admin.save()
            for rp in rp_elements:
                rp.permission = 0
                rp.save()

            # Now verify we get 403
            url = f"/rest/{self.list_uri}/{self.organization.pk}"
            if hasattr(self, "entity_type"):
                url += f"?type={self.entity_type.pk}"
            response = self.client.get(url)
            assertResponse(self, response, 403)

            rp_admin.permission = old_admin_perm
            rp_admin.save()

            for rp, perm in old_perm_map:
                rp.permission = perm
                rp.save()
        else:
            for index, level in enumerate(affiliation_levels):
                affiliation = self.get_affiliation(self.organization, self.user)
                affiliation.permission = level
                affiliation.save()
                if self.get_requires_admin and not (level == "Admin"):
                    expected_status = status.HTTP_403_FORBIDDEN
                else:
                    expected_status = status.HTTP_200_OK
                url = f"/rest/{self.list_uri}/{self.organization.pk}"
                if hasattr(self, "entity_type"):
                    url += f"?type={self.entity_type.pk}"
                response = self.client.get(url)
                assertResponse(self, response, expected_status)
            affiliation.permission = "Admin"
            affiliation.save()


class PermissionDetailAffiliationTestMixin:
    def test_detail_not_a_member_permissions(self):
        if os.getenv("TATOR_FINE_GRAIN_PERMISSION") == "true":
            from main._permission_util import shift_permission

            if type(self.entities[0]) != Organization:
                rp = RowProtection.objects.get(
                    target_organization=self.entities[0].organization,
                    group__name=f"{self.entities[0].organization.name} Admin",
                )
            else:
                rp = RowProtection.objects.get(
                    target_organization=self.entities[0].pk,
                    group__name=f"{self.entities[0].name} Admin",
                )
            rp.delete()
        affiliation = self.get_affiliation(self.get_organization(), self.user)
        affiliation.delete()
        url = f"/rest/{self.detail_uri}/{self.entities[0].pk}"
        if hasattr(self, "entity_type"):
            url += f"?type={self.entity_type.pk}"
        response = self.client.get(url)
        assert response.status_code > 400  # either 403 or 404 depending on permission mode
        affiliation.save()
        if os.getenv("TATOR_FINE_GRAIN_PERMISSION") == "true":
            rp.save()

    def test_detail_is_a_member_permissions(self):
        if os.getenv("TATOR_FINE_GRAIN_PERMISSION") == "true":
            from main._permission_util import shift_permission

            if type(self.entities[0]) != Organization:
                rp = RowProtection.objects.get(
                    target_organization=self.entities[0].organization,
                    group__name=f"{self.entities[0].organization.name} Admin",
                )
            else:
                rp = RowProtection.objects.get(
                    target_organization=self.entities[0].pk,
                    group__name=f"{self.entities[0].name} Admin",
                )
            orig_permission = rp.permission

            # iterate over all permission levels and change the underlying row protection object for this project
            # to a given permission level and verify that the delete endpoint respects this
            model = type(self.entities[0])
            for permission in [
                PermissionMask.OLD_AFFL_ADMIN,
                PermissionMask.OLD_AFFL_USER,
            ]:
                rp.permission = permission
                rp.save()
                if "name" in self.patch_json:
                    self.patch_json["name"] += f"_{hex(permission)}"
                if (
                    permission >> shift_permission(model, Project)
                ) & PermissionMask.READ == PermissionMask.READ:
                    expected_status = status.HTTP_200_OK
                else:
                    expected_status = status.HTTP_403_FORBIDDEN
                url = f"/rest/{self.detail_uri}/{self.entities[0].pk}"
                if hasattr(self, "entity_type"):
                    url += f"?type={self.entity_type.pk}"
                response = self.client.get(url)
                if expected_status == status.HTTP_200_OK:
                    assertResponse(self, response, expected_status)
                else:
                    assert response.status_code > 400
            rp.permission = orig_permission
            rp.save()
        else:
            for index, level in enumerate(affiliation_levels):
                affiliation = self.get_affiliation(self.get_organization(), self.user)
                affiliation.permission = level
                affiliation.save()
                if self.get_requires_admin and not (level == "Admin"):
                    expected_status = status.HTTP_403_FORBIDDEN
                else:
                    expected_status = status.HTTP_200_OK
                url = f"/rest/{self.detail_uri}/{self.entities[0].pk}"
                if hasattr(self, "entity_type"):
                    url += f"?type={self.entity_type.pk}"
                response = self.client.get(url)
                assertResponse(self, response, expected_status)
            affiliation.permission = "Admin"
            affiliation.save()

    def test_detail_patch_permissions(self):
        if os.getenv("TATOR_FINE_GRAIN_PERMISSION") == "true":
            from main._permission_util import shift_permission

            if type(self.entities[0]) != Organization:
                rp = RowProtection.objects.get(
                    target_organization=self.entities[0].organization,
                    group__name=f"{self.entities[0].organization.name} Admin",
                )
            else:
                rp = RowProtection.objects.get(
                    target_organization=self.entities[0].pk,
                    group__name=f"{self.entities[0].name} Admin",
                )
            orig_permission = rp.permission

            # iterate over all permission levels and change the underlying row protection object for this project
            # to a given permission level and verify that the delete endpoint respects this
            model = type(self.entities[0])
            for permission in [
                PermissionMask.OLD_AFFL_ADMIN,
                PermissionMask.OLD_AFFL_USER,
            ]:
                rp.permission = permission
                rp.save()
                if "name" in self.patch_json:
                    self.patch_json["name"] += f"_{hex(permission)}"
                if (
                    permission >> shift_permission(model, Project)
                ) & PermissionMask.MODIFY == PermissionMask.MODIFY:
                    expected_status = status.HTTP_200_OK
                else:
                    expected_status = status.HTTP_403_FORBIDDEN
                response = self.client.patch(
                    f"/rest/{self.detail_uri}/{self.entities[0].pk}", self.patch_json, format="json"
                )
                if expected_status == status.HTTP_200_OK:
                    assertResponse(self, response, expected_status)
                else:
                    assert response.status_code > 400
            rp.permission = orig_permission
            rp.save()
        else:
            permission_index = affiliation_levels.index(self.edit_permission)
            for index, level in enumerate(affiliation_levels):
                obj = Affiliation.objects.filter(
                    organization=self.get_organization(), user=self.user
                )[0]
                obj.permission = level
                obj.save()
                del obj
                if index >= permission_index:
                    expected_status = status.HTTP_200_OK
                else:
                    expected_status = status.HTTP_403_FORBIDDEN
                response = self.client.patch(
                    f"/rest/{self.detail_uri}/{self.entities[0].pk}", self.patch_json, format="json"
                )
                assertResponse(self, response, expected_status)

    def test_detail_delete_permissions(self):
        if os.getenv("TATOR_FINE_GRAIN_PERMISSION") == "true":
            from main._permission_util import shift_permission

            if type(self.entities[0]) != Organization:
                rp = RowProtection.objects.get(
                    target_organization=self.entities[0].organization,
                    group__name=f"{self.entities[0].organization.name} Admin",
                )
            else:
                rp = RowProtection.objects.get(
                    target_organization=self.entities[0].pk,
                    group__name=f"{self.entities[0].name} Admin",
                )
            orig_permission = rp.permission

            # iterate over all permission levels and change the underlying row protection object for this project
            # to a given permission level and verify that the delete endpoint respects this
            model = type(self.entities[0])
            for permission in [
                PermissionMask.OLD_AFFL_ADMIN,
                PermissionMask.OLD_AFFL_USER,
            ]:
                # As we delete orgs, we need to refetch the permission object
                if type(self.entities[0]) != Organization:
                    rp = RowProtection.objects.get(
                        target_organization=self.entities[0].organization,
                        group__name=f"{self.entities[0].organization.name} Admin",
                    )
                else:
                    rp = RowProtection.objects.get(
                        target_organization=self.entities[0].pk,
                        group__name=f"{self.entities[0].name} Admin",
                    )
                rp.permission = permission
                rp.save()
                if "name" in self.patch_json:
                    self.patch_json["name"] += f"_{hex(permission)}"
                if (
                    permission >> shift_permission(model, Project)
                ) & PermissionMask.MODIFY == PermissionMask.MODIFY:
                    expected_status = status.HTTP_200_OK
                else:
                    expected_status = status.HTTP_403_FORBIDDEN
                response = self.client.delete(
                    f"/rest/{self.detail_uri}/{self.entities[0].pk}", format="json"
                )
                if expected_status == status.HTTP_200_OK:
                    assertResponse(self, response, expected_status)
                    del self.entities[0]
                else:
                    assert response.status_code > 400  # handle 404 vs. 403
            if type(self.entities[0]) != Organization:
                rp.permission = orig_permission
                rp.save()
        else:
            permission_index = affiliation_levels.index(self.edit_permission)
            for index, level in enumerate(affiliation_levels):
                obj = Affiliation.objects.filter(
                    organization=self.get_organization(), user=self.user
                )[0]
                obj.permission = level
                obj.save()
                del obj
                if index >= permission_index:
                    expected_status = status.HTTP_200_OK
                else:
                    expected_status = status.HTTP_403_FORBIDDEN
                test_val = random.random() > 0.5
                response = self.client.delete(
                    f"/rest/{self.detail_uri}/{self.entities[0].pk}", format="json"
                )
                assertResponse(self, response, expected_status)
                if expected_status == status.HTTP_200_OK:
                    del self.entities[0]


class AttributeMediaTestMixin:
    def test_media_with_attr(self):
        response = self.client.get(
            f"/rest/{self.list_uri}/{self.project.pk}?media_id={self.media_entities[0].pk}"
            f"&type={self.entity_type.pk}&attribute=Bool Test::true"
        )
        assertResponse(self, response, status.HTTP_200_OK)


class AttributeTestMixin:
    def test_query_no_attributes(self):
        response = self.client.get(
            f"/rest/{self.list_uri}/{self.project.pk}?type={self.entity_type.pk}&format=json"
        )
        response = collect_streaming_content(response)
        self.assertEqual(len(response.data), len(self.entities))
        this_ids = [e.pk for e in self.entities]
        rest_ids = [e["id"] for e in response.data]
        for this_id, rest_id in zip(sorted(this_ids), sorted(rest_ids)):
            self.assertEqual(this_id, rest_id)

    def test_multiple_attribute(self):
        response = self.client.get(
            f"/rest/{self.list_uri}/{self.project.pk}"
            f"?type={self.entity_type.pk}&attribute=Bool Test::true&attribute=Int Test::0"
        )
        assertResponse(self, response, status.HTTP_200_OK)

    def test_pagination(self):
        test_vals = [i % 2 == 0 for i in range(len(self.entities))]
        for idx, test_val in enumerate(test_vals):
            pk = self.entities[idx].pk
            response = self.client.patch(
                f"/rest/{self.detail_uri}/{pk}",
                {"attributes": {"Bool Test": test_val}},
                format="json",
            )
            assertResponse(self, response, status.HTTP_200_OK)

        # Fetch all of them
        response = self.client.get(
            f"/rest/{self.list_uri}/{self.project.pk}"
            f"?format=json"
            f"&attribute=Bool Test::true"
            f"&type={self.entity_type.pk}"
        )
        response = collect_streaming_content(response)
        assertResponse(self, response, status.HTTP_200_OK)
        max_length = len(response.data)
        for idx, test_val in enumerate(response.data):
            self.assertEqual(response.data[idx]["attributes"]["Bool Test"], True)

        all_ids = [entity["id"] for entity in response.data]
        print(f"ALL_IDS={all_ids}")
        response = self.client.get(
            f"/rest/{self.list_uri}/{self.project.pk}"
            f"?format=json"
            f"&attribute=Bool Test::true"
            f"&type={self.entity_type.pk}"
            f"&start=0"
            f"&stop=2"
        )
        response = collect_streaming_content(response)
        assertResponse(self, response, status.HTTP_200_OK)
        self.assertEqual(len(response.data), min(2, max_length))
        response1 = self.client.get(
            f"/rest/{self.list_uri}/{self.project.pk}"
            f"?format=json"
            f"&attribute=Bool Test::true"
            f"&type={self.entity_type.pk}"
            f"&start=1"
            f"&stop=4"
        )
        response1 = collect_streaming_content(response1)
        ids = [e["id"] for e in response.data]
        ids1 = [e["id"] for e in response1.data]
        self.assertEqual(response1.status_code, status.HTTP_200_OK)
        self.assertEqual(len(response1.data), min(3,max_length))
        
        self.assertEqual(response1.data[0]["id"], all_ids[1])
        self.assertEqual(response1.data[1]["id"], all_ids[2])
        self.assertEqual(response1.data[2]["id"], all_ids[3])

    def test_sorting(self):
        response = self.client.get(
            f"/rest/{self.list_uri}/{self.project.pk}"
            f"?format=json"
            f"&type={self.entity_type.pk}"
        )
        response = collect_streaming_content(response)
        last_id = response.data[0]["id"]
        for r in response.data[1:]:
            assert r["id"] > last_id
            last_id = r["id"]

        # sort by descending id
        response = self.client.get(
            f"/rest/{self.list_uri}/{self.project.pk}"
            f"?format=json"
            f"&type={self.entity_type.pk}"
            f"&sort_by=-$id"
        )
        response = collect_streaming_content(response)
        last_id = response.data[0]["id"]
        for r in response.data[1:]:
            assert r["id"] < last_id
            last_id = r["id"]

        # sort by an attribute
        response = self.client.get(
            f"/rest/{self.list_uri}/{self.project.pk}"
            f"?format=json"
            f"&type={self.entity_type.pk}"
            f"&sort_by=Float Test"
        )
        response = collect_streaming_content(response)

        last_val = response.data[0]["attributes"]["Float Test"]
        for r in response.data[1:]:
            assert r["attributes"]["Float Test"] >= last_val
            last_val = r["attributes"]["Float Test"]

        # sort by an attribute descending
        response = self.client.get(
            f"/rest/{self.list_uri}/{self.project.pk}"
            f"?format=json"
            f"&type={self.entity_type.pk}"
            f"&sort_by=-Float Test"
        )
        response = collect_streaming_content(response)
        last_val = response.data[0]["attributes"]["Float Test"]
        for r in response.data[1:]:
            assert r["attributes"]["Float Test"] <= last_val
            last_val = r["attributes"]["Float Test"]

    def test_list_patch(self):
        test_val = random.random() > 0.5
        response = self.client.patch(
            f"/rest/{self.list_uri}/{self.project.pk}" f"?type={self.entity_type.pk}",
            {"attributes": {"Bool Test": test_val}},
            format="json",
        )
        assertResponse(self, response, status.HTTP_200_OK)
        for entity in self.entities:
            if hasattr(entity, "mark") and hasattr(entity, "elemental_id"):
                response = self.client.get(
                    f"/rest/{self.detail_uri}/{entity.version.pk}/{entity.elemental_id}"
                )
            else:
                response = self.client.get(f"/rest/{self.detail_uri}/{entity.pk}")
            assertResponse(self, response, status.HTTP_200_OK)
            self.assertEqual(response.data["attributes"]["Bool Test"], test_val)

    def test_list_delete(self):
        test_val = random.random() > 0.5
        to_delete = [self.create_entity() for _ in range(5)]
        obj_ids = list(map(lambda x: str(x.pk), to_delete))
        for obj_id in obj_ids:
            response = self.client.get(f"/rest/{self.detail_uri}/{obj_id}")
            assertResponse(self, response, status.HTTP_200_OK)
            # Update objects with a string so we know which to delete
            response = self.client.patch(
                f"/rest/{self.detail_uri}/{obj_id}",
                {"in_place": 1, "attributes": {"String Test": "DELETE ME!!!"}},
                format="json",
            )

        response = self.client.delete(
            f"/rest/{self.list_uri}/{self.project.pk}"
            f"?type={self.entity_type.pk}"
            f"&attribute=String Test::DELETE ME!!!",
            {"prune": 1},
            format="json",
        )
        assertResponse(self, response, status.HTTP_200_OK)
        for obj_id in obj_ids:
            response = self.client.get(f"/rest/{self.detail_uri}/{obj_id}")
            assertResponse(self, response, status.HTTP_404_NOT_FOUND)
        for entity in self.entities:
            response = self.client.get(f"/rest/{self.detail_uri}/{entity.pk}")
            assertResponse(self, response, status.HTTP_200_OK)

    def test_null_attr(self):
        test_vals = [random.random() > 0.5 for _ in range(len(self.entities))]
        for idx, test_val in enumerate(test_vals):
            pk = self.entities[idx].pk
            response = self.client.patch(
                f"/rest/{self.detail_uri}/{pk}",
                {"attributes": {"Bool Test": test_val}},
                format="json",
            )
            assertResponse(self, response, status.HTTP_200_OK)

        response = self.client.get(
            f"/rest/{self.list_uri}/{self.project.pk}?attribute_null=Bool Test::false"
            f"&type={self.entity_type.pk}",  # needed for localizations
            format="json",
        )
        response = collect_streaming_content(response)
        self.assertEqual(len(response.data), len(self.entities))
        response = self.client.get(
            f"/rest/{self.list_uri}/{self.project.pk}?attribute_null=Bool Test::true"
            f"&type={self.entity_type.pk}",  # needed for localizations
            format="json",
        )
        response = collect_streaming_content(response)
        self.assertEqual(len(response.data), 0)

        # Nullify all the Bool Tests
        for idx, test_val in enumerate(test_vals):
            if hasattr(self.entities[idx], "mark") and hasattr(self.entities[idx], "elemental_id"):
                elemental_id = self.entities[idx].elemental_id
                response = self.client.patch(
                    f"/rest/{self.detail_uri}/{self.entities[idx].version.pk}/{elemental_id}?format=json",
                    {"null_attributes": ["Bool Test"]},
                    format="json",
                )
            else:
                pk = self.entities[idx].pk
                response = self.client.patch(
                    f"/rest/{self.detail_uri}/{pk}",
                    {"null_attributes": ["Bool Test"]},
                    format="json",
                )

            assertResponse(self, response, status.HTTP_200_OK)

        response = self.client.get(
            f"/rest/{self.list_uri}/{self.project.pk}?attribute_null=Bool Test::true"
            f"&type={self.entity_type.pk}",  # needed for localizations
            format="json",
        )
        response = collect_streaming_content(response)
        self.assertEqual(len(response.data), len(self.entities))

        response = self.client.get(
            f"/rest/{self.list_uri}/{self.project.pk}?attribute_null=asdf::true"
            f"&type={self.entity_type.pk}",  # needed for localizations
            format="json",
        )
        response = collect_streaming_content(response)
        self.assertEqual(len(response.data), len(self.entities))
        response = self.client.get(
            f"/rest/{self.list_uri}/{self.project.pk}?attribute_null=asdf::false"
            f"&type={self.entity_type.pk}",  # needed for localizations
            format="json",
        )
        response = collect_streaming_content(response)
        self.assertEqual(len(response.data), 0)

    def generic_attr_helper(self, idx, name, test_val):
        def to_string(dt):
            return dt.isoformat().replace("+00:00", "Z")

        pk = self.entities[idx].pk
        is_date = type(test_val) == datetime.datetime
        if is_date:
            test_val = to_string(test_val)

        if hasattr(self.entities[idx], "mark") and hasattr(self.entities[idx], "elemental_id"):
            elemental_id = self.entities[idx].elemental_id
            fetch_url = f"/rest/{self.detail_uri}/{self.entities[idx].version.pk}/{elemental_id}?format=json"
            mark_based = True
        else:
            fetch_url = f"/rest/{self.detail_uri}/{pk}"
            mark_based = False

        initial_value = self.entities[idx].attributes.get(name, None)
        response = self.client.patch(
            f"/rest/{self.detail_uri}/{pk}", {"attributes": {name: test_val}}, format="json"
        )
        assertResponse(self, response, status.HTTP_200_OK)
        # Do this again to test after the attribute object has been created.
        # This verifies patching non-latest element by serial doesn't work (when pedantic)
        response = self.client.patch(
            f"/rest/{self.detail_uri}/{pk}",
            {"attributes": {name: test_val}, "pedantic": 1},
            format="json",
        )
        if mark_based:
            assertResponse(self, response, status.HTTP_400_BAD_REQUEST)
        else:
            assertResponse(self, response, status.HTTP_200_OK)

        # By serial ID the result is actually the initial value, the change went to
        # a new version
        if mark_based:
            response = self.client.get(f"/rest/{self.detail_uri}/{pk}?format=json")
            self.assertEqual(response.data["id"], pk)
            self.assertEqual(response.data["attributes"].get(name, None), initial_value)
            this_mark = response.data["mark"]
            last_mark = this_mark

            new_response = self.client.get(fetch_url + f"&mark={this_mark}")
            assert new_response.data["mark"] == this_mark

            # Verify mark 0
            zero_response = self.client.get(fetch_url + f"&mark=0")
            assert zero_response.data["mark"] == 0
            assert zero_response.data["id"] == response.data["id"]

        # Access via the UUID accessor + verify we got a new mark on the version
        # Use fetch_url which is the pk-based method for elements with out mark-based versioning
        response = self.client.get(fetch_url)
        if is_date:
            self.assertEqual(response.data["attributes"][name].replace("+00:00", "Z"), test_val)
        else:
            self.assertEqual(response.data["attributes"][name], test_val)
        if mark_based:
            self.assertEqual(response.data["elemental_id"], elemental_id)
            this_mark = response.data["mark"]
            self.assertEqual(last_mark + 1, this_mark)
        else:
            self.assertEqual(response.data["id"], pk)

    def generic_reset_nullification(self, attribute_name, default_value, null_value=None):
        # Test attribute reset / nullification
        # Of note; this also tests PATCH/GET via version/UUID path
        if hasattr(self.entities[0], "mark") and hasattr(self.entities[0], "elemental_id"):
            elemental_id = self.entities[0].elemental_id
            version = self.entities[0].version.pk
            fetch_url = f"/rest/{self.detail_uri}/{self.entities[0].version.pk}/{elemental_id}?"
        else:
            pk = self.entities[0].pk
            fetch_url = f"/rest/{self.detail_uri}/{pk}"

        project = self.entities[0].project
        many_pks = [e.pk for e in self.entities]
        response = self.client.patch(
            fetch_url, {"reset_attributes": [attribute_name]}, format="json"
        )
        assertResponse(self, response, status.HTTP_200_OK)
        response = self.client.get(fetch_url, format="json")
        assert response.data["attributes"][attribute_name] == default_value
        response = self.client.patch(
            fetch_url, {"null_attributes": [attribute_name]}, format="json"
        )
        assertResponse(self, response, status.HTTP_200_OK)
        response = self.client.get(fetch_url, format="json")
        assert response.data["attributes"][attribute_name] == null_value

        # verify bulk modifications via ids / in-place updates
        response = self.client.patch(
            f"/rest/{self.list_uri}/{project.pk}",
            {"ids": many_pks, "reset_attributes": [attribute_name]},
            format="json",
        )
        assertResponse(self, response, status.HTTP_200_OK)
        for pk in many_pks:
            response = self.client.get(f"/rest/{self.detail_uri}/{pk}", format="json")
            assert response.data["attributes"][attribute_name] == default_value

        response = self.client.patch(
            f"/rest/{self.list_uri}/{project.pk}",
            {"ids": many_pks, "null_attributes": [attribute_name]},
            format="json",
        )
        assertResponse(self, response, status.HTTP_200_OK)
        datetime_map = {}

        for pk in many_pks:
            response = self.client.get(f"/rest/{self.detail_uri}/{pk}", format="json")
            assert response.data["attributes"][attribute_name] == null_value
            if "created_datetime" in response.data:
                datetime_map[response.data["elemental_id"]] = response.data["created_datetime"]

        if hasattr(self.entities[0], "mark") and hasattr(self.entities[0], "elemental_id"):
            version = self.entities[0].version.pk
            many_eids = [e.elemental_id for e in self.entities]
            # verify bulk modifications via mark-based bulk update
            response = self.client.patch(
                f"/rest/{self.list_uri}/{project.pk}",
                {"elemental_ids": many_eids, "reset_attributes": [attribute_name]},
                format="json",
            )
            assertResponse(self, response, status.HTTP_200_OK)
            for eid in many_eids:
                response = self.client.get(
                    f"/rest/{self.detail_uri}/{version}/{eid}", format="json"
                )
                assert response.data["attributes"][attribute_name] == default_value
                if "created_datetime" in response.data:
                    assert response.data["created_datetime"] == datetime_map[eid]

            response = self.client.patch(
                f"/rest/{self.list_uri}/{project.pk}",
                {"elemental_ids": many_eids, "null_attributes": [attribute_name]},
                format="json",
            )
            assertResponse(self, response, status.HTTP_200_OK)
            for eid in many_eids:
                response = self.client.get(
                    f"/rest/{self.detail_uri}/{version}/{eid}", format="json"
                )
                assert response.data["attributes"][attribute_name] == null_value
                if "created_datetime" in response.data:
                    assert response.data["created_datetime"] == datetime_map[eid]

    def test_bool_attr(self):
        test_vals = [random.random() > 0.5 for _ in range(len(self.entities))]

        # Test setting an invalid bool
        response = self.client.patch(
            f"/rest/{self.detail_uri}/{self.entities[0].pk}",
            {"attributes": {"Bool Test": "asdfasdf"}},
            format="json",
        )
        assertResponse(self, response, status.HTTP_400_BAD_REQUEST)
        for idx, test_val in enumerate(test_vals):
            self.generic_attr_helper(idx, "Bool Test", test_val)

        response = self.client.get(
            f"/rest/{self.list_uri}/{self.project.pk}?attribute=Bool Test::true&type={self.entity_type.pk}&format=json"
        )
        response = collect_streaming_content(response)
        assertResponse(self, response, status.HTTP_200_OK)
        self.assertEqual(len(response.data), sum(test_vals))
        response = self.client.get(
            f"/rest/{self.list_uri}/{self.project.pk}?attribute=Bool Test::false&type={self.entity_type.pk}&format=json"
        )
        response = collect_streaming_content(response)
        assertResponse(self, response, status.HTTP_200_OK)
        self.assertEqual(len(response.data), len(test_vals) - sum(test_vals))
        response = self.client.get(
            f"/rest/{self.list_uri}/{self.project.pk}?attribute_gt=Bool Test::false&type={self.entity_type.pk}&format=json"
        )
        assertResponse(self, response, status.HTTP_400_BAD_REQUEST)
        response = self.client.get(
            f"/rest/{self.list_uri}/{self.project.pk}?attribute_gte=Bool Test::false&type={self.entity_type.pk}&format=json"
        )
        assertResponse(self, response, status.HTTP_400_BAD_REQUEST)
        response = self.client.get(
            f"/rest/{self.list_uri}/{self.project.pk}?attribute_lt=Bool Test::false&type={self.entity_type.pk}&format=json"
        )
        assertResponse(self, response, status.HTTP_400_BAD_REQUEST)
        response = self.client.get(
            f"/rest/{self.list_uri}/{self.project.pk}?attribute_lte=Bool Test::false&type={self.entity_type.pk}&format=json"
        )
        assertResponse(self, response, status.HTTP_400_BAD_REQUEST)
        response = self.client.get(
            f"/rest/{self.list_uri}/{self.project.pk}?attribute_contains=Bool Test::false&type={self.entity_type.pk}&format=json"
        )
        assertResponse(self, response, status.HTTP_400_BAD_REQUEST)
        response = self.client.get(
            f"/rest/{self.list_uri}/{self.project.pk}?attribute_distance=Bool Test::false&type={self.entity_type.pk}&format=json"
        )
        assertResponse(self, response, status.HTTP_400_BAD_REQUEST)

    def test_int_attr(self):
        test_vals = [random.randint(-1000, 1000) for _ in range(len(self.entities))]
        # Test setting an invalid int
        response = self.client.patch(
            f"/rest/{self.detail_uri}/{self.entities[0].pk}",
            {"attributes": {"Int Test": "asdfasdf"}},
            format="json",
        )
        assertResponse(self, response, status.HTTP_400_BAD_REQUEST)
        for idx, test_val in enumerate(test_vals):
            pk = self.entities[idx].pk
            self.generic_attr_helper(idx, "Int Test", test_val)
            # Test that attribute maximum is working.
            response = self.client.patch(
                f"/rest/{self.detail_uri}/{pk}", {"attributes": {"Int Test": 100000}}, format="json"
            )
            assertResponse(self, response, status.HTTP_400_BAD_REQUEST)
            # Test that attribute minimum is working.
            response = self.client.patch(
                f"/rest/{self.detail_uri}/{pk}",
                {"attributes": {"Int Test": -100000}},
                format="json",
            )
            assertResponse(self, response, status.HTTP_400_BAD_REQUEST)

        for test_val in test_vals:
            response = self.client.get(
                f"/rest/{self.list_uri}/{self.project.pk}?attribute=Int Test::{test_val}&type={self.entity_type.pk}&format=json"
            )
            response = collect_streaming_content(response)
            assertResponse(self, response, status.HTTP_200_OK)
            self.assertEqual(len(response.data), sum([t == test_val for t in test_vals]))
        for lbound, ubound in [(-1000, 1000), (-500, 500), (-500, 0), (0, 500)]:
            response = self.client.get(
                f"/rest/{self.list_uri}/{self.project.pk}?attribute_gt=Int Test::{lbound}&attribute_lt=Int Test::{ubound}&type={self.entity_type.pk}&format=json"
            )
            response = collect_streaming_content(response)
            assertResponse(self, response, status.HTTP_200_OK)
            self.assertEqual(
                len(response.data), sum([(t > lbound) and (t < ubound) for t in test_vals])
            )
            response = self.client.get(
                f"/rest/{self.list_uri}/{self.project.pk}?attribute_gte=Int Test::{lbound}&attribute_lte=Int Test::{ubound}&type={self.entity_type.pk}&format=json"
            )
            response = collect_streaming_content(response)
            assertResponse(self, response, status.HTTP_200_OK)
            self.assertEqual(
                len(response.data), sum([(t >= lbound) and (t <= ubound) for t in test_vals])
            )
        response = self.client.get(
            f"/rest/{self.list_uri}/{self.project.pk}?attribute_contains=Int Test::1&type={self.entity_type.pk}&format=json"
        )
        response = collect_streaming_content(response)
        assertResponse(self, response, status.HTTP_400_BAD_REQUEST)
        response = self.client.get(
            f"/rest/{self.list_uri}/{self.project.pk}?attribute_distance=Int Test::false&type={self.entity_type.pk}&format=json"
        )
        response = collect_streaming_content(response)
        assertResponse(self, response, status.HTTP_400_BAD_REQUEST)

        self.generic_reset_nullification("Int Test", 42)

    def test_float_attr(self):
        test_vals = [random.uniform(-1000.0, 1000.0) for _ in range(len(self.entities))]
        # Test setting an invalid float
        response = self.client.patch(
            f"/rest/{self.detail_uri}/{self.entities[0].pk}",
            {"attributes": {"Float Test": "asdfasdf"}},
            format="json",
        )
        assertResponse(self, response, status.HTTP_400_BAD_REQUEST)
        for idx, test_val in enumerate(test_vals):
            pk = self.entities[idx].pk
            self.generic_attr_helper(idx, "Float Test", test_val)
            # Test that attribute maximum is working.
            response = self.client.patch(
                f"/rest/{self.detail_uri}/{pk}",
                {"attributes": {"Float Test": 100000}},
                format="json",
            )
            assertResponse(self, response, status.HTTP_400_BAD_REQUEST)
            # Test that attribute minimum is working.
            response = self.client.patch(
                f"/rest/{self.detail_uri}/{pk}",
                {"attributes": {"Float Test": -100000}},
                format="json",
            )
            assertResponse(self, response, status.HTTP_400_BAD_REQUEST)

        # Equality on float not recommended but is allowed.
        response = self.client.get(
            f"/rest/{self.list_uri}/{self.project.pk}?attribute=Float Test::{test_val}&type={self.entity_type.pk}&format=json"
        )
        response = collect_streaming_content(response)
        assertResponse(self, response, status.HTTP_200_OK)
        for lbound, ubound in [(-1000.0, 1000.0), (-500.0, 500.0), (-500.0, 0.0), (0.0, 500.0)]:
            response = self.client.get(
                f"/rest/{self.list_uri}/{self.project.pk}?attribute_gt=Float Test::{lbound}&attribute_lt=Float Test::{ubound}&type={self.entity_type.pk}&format=json"
            )
            response = collect_streaming_content(response)
            assertResponse(self, response, status.HTTP_200_OK)
            self.assertEqual(
                len(response.data), sum([(t > lbound) and (t < ubound) for t in test_vals])
            )
            response = self.client.get(
                f"/rest/{self.list_uri}/{self.project.pk}?attribute_gte=Float Test::{lbound}&attribute_lte=Float Test::{ubound}&type={self.entity_type.pk}&format=json"
            )
            response = collect_streaming_content(response)
            assertResponse(self, response, status.HTTP_200_OK)
            self.assertEqual(
                len(response.data), sum([(t >= lbound) and (t <= ubound) for t in test_vals])
            )
        # Contains on float not recommended but is allowed.
        response = self.client.get(
            f"/rest/{self.list_uri}/{self.project.pk}?attribute_contains=Float Test::false&type={self.entity_type.pk}&format=json"
        )
        response = collect_streaming_content(response)
        assertResponse(self, response, status.HTTP_400_BAD_REQUEST)
        response = self.client.get(
            f"/rest/{self.list_uri}/{self.project.pk}?attribute_distance=Float Test::false&type={self.entity_type.pk}&format=json"
        )
        response = collect_streaming_content(response)
        assertResponse(self, response, status.HTTP_400_BAD_REQUEST)

        self.generic_reset_nullification("Float Test", 42.0)

    def test_enum_attr(self):
        test_vals = [
            random.choice(["enum_val1", "enum_val2", "enum_val3"])
            for _ in range(len(self.entities))
        ]
        # Test setting an invalid choice
        response = self.client.patch(
            f"/rest/{self.detail_uri}/{self.entities[0].pk}",
            {"attributes": {"Enum Test": "asdfasdf"}},
            format="json",
        )
        assertResponse(self, response, status.HTTP_400_BAD_REQUEST)
        for idx, test_val in enumerate(test_vals):
            self.generic_attr_helper(idx, "Enum Test", test_val)

        response = self.client.get(
            f"/rest/{self.list_uri}/{self.project.pk}?attribute_gt=Enum Test::0&type={self.entity_type.pk}&format=json"
        )
        response = collect_streaming_content(response)
        assertResponse(self, response, status.HTTP_400_BAD_REQUEST)
        response = self.client.get(
            f"/rest/{self.list_uri}/{self.project.pk}?attribute_gte=Enum Test::0&type={self.entity_type.pk}&format=json"
        )
        response = collect_streaming_content(response)
        assertResponse(self, response, status.HTTP_400_BAD_REQUEST)
        response = self.client.get(
            f"/rest/{self.list_uri}/{self.project.pk}?attribute_lt=Enum Test::0&type={self.entity_type.pk}&format=json"
        )
        response = collect_streaming_content(response)
        assertResponse(self, response, status.HTTP_400_BAD_REQUEST)
        response = self.client.get(
            f"/rest/{self.list_uri}/{self.project.pk}?attribute_lte=Enum Test::0&type={self.entity_type.pk}&format=json"
        )
        response = collect_streaming_content(response)
        assertResponse(self, response, status.HTTP_400_BAD_REQUEST)
        for _ in range(10):
            subs = "".join(random.choices(string.ascii_lowercase, k=2))
            response = self.client.get(
                f"/rest/{self.list_uri}/{self.project.pk}?attribute_contains=Enum Test::{subs}&type={self.entity_type.pk}&format=json"
            )
            response = collect_streaming_content(response)
            assertResponse(self, response, status.HTTP_200_OK)
            self.assertEqual(
                len(response.data), sum([subs.lower() in t.lower() for t in test_vals])
            )
        response = self.client.get(
            f"/rest/{self.list_uri}/{self.project.pk}?attribute_distance=Enum Test::0&type={self.entity_type.pk}&format=json"
        )
        response = collect_streaming_content(response)
        assertResponse(self, response, status.HTTP_400_BAD_REQUEST)

        self.generic_reset_nullification("Enum Test", "enum_val1")

    def test_string_attr(self):
        test_vals = [
            "".join(random.choices(string.ascii_uppercase + string.digits, k=random.randint(1, 64)))
            for _ in range(len(self.entities))
        ]
        for idx, test_val in enumerate(test_vals):
            self.generic_attr_helper(idx, "String Test", test_val)

        response = self.client.get(
            f"/rest/{self.list_uri}/{self.project.pk}?attribute_gt=String Test::0&type={self.entity_type.pk}&format=json"
        )
        response = collect_streaming_content(response)
        assertResponse(self, response, status.HTTP_400_BAD_REQUEST)
        response = self.client.get(
            f"/rest/{self.list_uri}/{self.project.pk}?attribute_gte=String Test::0&type={self.entity_type.pk}&format=json"
        )
        response = collect_streaming_content(response)
        assertResponse(self, response, status.HTTP_400_BAD_REQUEST)
        response = self.client.get(
            f"/rest/{self.list_uri}/{self.project.pk}?attribute_lt=String Test::0&type={self.entity_type.pk}&format=json"
        )
        response = collect_streaming_content(response)
        assertResponse(self, response, status.HTTP_400_BAD_REQUEST)
        response = self.client.get(
            f"/rest/{self.list_uri}/{self.project.pk}?attribute_lte=String Test::0&type={self.entity_type.pk}&format=json"
        )
        response = collect_streaming_content(response)
        assertResponse(self, response, status.HTTP_400_BAD_REQUEST)
        for _ in range(10):
            subs = "".join(random.choices(string.ascii_lowercase, k=2))
            response = self.client.get(
                f"/rest/{self.list_uri}/{self.project.pk}?attribute_contains=String Test::{subs}&type={self.entity_type.pk}&format=json"
            )
            response = collect_streaming_content(response)
            assertResponse(self, response, status.HTTP_200_OK)
            self.assertEqual(
                len(response.data), sum([subs.lower() in t.lower() for t in test_vals])
            )
        response = self.client.get(
            f"/rest/{self.list_uri}/{self.project.pk}?attribute_distance=String Test::0&type={self.entity_type.pk}&format=json"
        )
        response = collect_streaming_content(response)
        assertResponse(self, response, status.HTTP_400_BAD_REQUEST)

        self.generic_reset_nullification("String Test", "asdf_default")

    def test_datetime_attr(self):
        def to_string(dt):
            return dt.isoformat().replace("+00:00", "Z")

        end_dt = datetime.datetime.now(datetime.timezone.utc)
        start_dt = end_dt - datetime.timedelta(days=5 * 365)
        test_vals = [random_datetime(start_dt, end_dt) for _ in range(len(self.entities))]
        # Test setting an invalid datetime
        response = self.client.patch(
            f"/rest/{self.detail_uri}/{self.entities[0].pk}",
            {"attributes": {"Datetime Test": "asdfasdf"}},
            format="json",
        )
        assertResponse(self, response, status.HTTP_400_BAD_REQUEST)
        for idx, test_val in enumerate(test_vals):
            self.generic_attr_helper(idx, "Datetime Test", test_val)

        response = self.client.get(
            f"/rest/{self.list_uri}/{self.project.pk}?attribute=Datetime Test::{to_string(test_val)}&"
            f"type={self.entity_type.pk}&format=json"
        )
        response = collect_streaming_content(response)
        assertResponse(self, response, status.HTTP_200_OK)
        delta_dt = datetime.timedelta(days=365)
        for lbound, ubound in [
            (start_dt, end_dt),
            (start_dt + delta_dt, end_dt - delta_dt),
            (start_dt + delta_dt, end_dt - 2 * delta_dt),
            (start_dt + 2 * delta_dt, end_dt - delta_dt),
        ]:
            lbound_iso = to_string(lbound)
            ubound_iso = to_string(ubound)
            response = self.client.get(
                f"/rest/{self.list_uri}/{self.project.pk}?attribute_gt=Datetime Test::{lbound_iso}&"
                f"attribute_lt=Datetime Test::{ubound_iso}&type={self.entity_type.pk}&"
                f"format=json"
            )
            response = collect_streaming_content(response)
            assertResponse(self, response, status.HTTP_200_OK)
            self.assertEqual(
                len(response.data), sum([(t > lbound) and (t < ubound) for t in test_vals])
            )
            response = self.client.get(
                f"/rest/{self.list_uri}/{self.project.pk}?attribute_gte=Datetime Test::{lbound_iso}&"
                f"attribute_lte=Datetime Test::{ubound_iso}&type={self.entity_type.pk}&"
                f"format=json"
            )
            response = collect_streaming_content(response)
            assertResponse(self, response, status.HTTP_200_OK)
            self.assertEqual(
                len(response.data), sum([(t >= lbound) and (t <= ubound) for t in test_vals])
            )
        response = self.client.get(
            f"/rest/{self.list_uri}/{self.project.pk}?attribute_contains=Datetime Test::asdf&"
            f"type={self.entity_type.pk}&format=json"
        )
        assertResponse(self, response, status.HTTP_400_BAD_REQUEST)
        response = self.client.get(
            f"/rest/{self.list_uri}/{self.project.pk}?attribute_distance=Datetime Test::asdf&"
            f"type={self.entity_type.pk}&format=json"
        )
        assertResponse(self, response, status.HTTP_400_BAD_REQUEST)

        self.generic_reset_nullification("Datetime Test", None)

    def test_geoposition_attr(self):
        test_vals = [
            (40.712776, -74.005974),  # new york
            (42.360081, -71.058884),  # boston
            (51.507351, -0.127758),  # london
            (55.755825, 37.617298),  # moscow
            (-33.868820, 151.209290),  # sydney
        ]
        # Test setting invalid geopositions
        response = self.client.patch(
            f"/rest/{self.detail_uri}/{self.entities[0].pk}",
            {"attributes": {"Geoposition Test": [0.0, -91.0]}},
            format="json",
        )
        assertResponse(self, response, status.HTTP_400_BAD_REQUEST)
        response = self.client.patch(
            f"/rest/{self.detail_uri}/{self.entities[0].pk}",
            {"attributes": {"Geoposition Test": [-181.0, 0.0]}},
            format="json",
        )
        assertResponse(self, response, status.HTTP_400_BAD_REQUEST)
        for idx, test_val in enumerate(test_vals):
            lat, lon = test_val
            self.generic_attr_helper(idx, "Geoposition Test", [lon, lat])

        response = self.client.get(
            f"/rest/{self.list_uri}/{self.project.pk}?attribute=Geoposition Test::10::{lat}::{lon}&"
            f"type={self.entity_type.pk}&format=json"
        )
        response = collect_streaming_content(response)
        assertResponse(self, response, status.HTTP_400_BAD_REQUEST)
        response = self.client.get(
            f"/rest/{self.list_uri}/{self.project.pk}?attribute_lt=Geoposition Test::10::{lat}::{lon}&"
            f"type={self.entity_type.pk}&format=json"
        )
        assertResponse(self, response, status.HTTP_400_BAD_REQUEST)
        response = self.client.get(
            f"/rest/{self.list_uri}/{self.project.pk}?attribute_lte=Geoposition Test::10::{lat}::{lon}&"
            f"type={self.entity_type.pk}&format=json"
        )
        response = collect_streaming_content(response)
        assertResponse(self, response, status.HTTP_400_BAD_REQUEST)
        response = self.client.get(
            f"/rest/{self.list_uri}/{self.project.pk}?attribute_gt=Geoposition Test::10::{lat}::{lon}&"
            f"type={self.entity_type.pk}&format=json"
        )
        response = collect_streaming_content(response)
        assertResponse(self, response, status.HTTP_400_BAD_REQUEST)
        response = self.client.get(
            f"/rest/{self.list_uri}/{self.project.pk}?attribute_gte=Geoposition Test::10::{lat}::{lon}&"
            f"type={self.entity_type.pk}&format=json"
        )
        response = collect_streaming_content(response)
        assertResponse(self, response, status.HTTP_400_BAD_REQUEST)
        response = self.client.get(
            f"/rest/{self.list_uri}/{self.project.pk}?attribute_contains=Geoposition Test::10::{lat}::{lon}&"
            f"type={self.entity_type.pk}&format=json"
        )
        response = collect_streaming_content(response)
        assertResponse(self, response, status.HTTP_400_BAD_REQUEST)
        test_lat, test_lon = (30.26759, -97.74299)  # Austin, TX
        for dist in [1.0, 100.0, 1000.0, 5000.0, 10000.0, 43000.0]:
            response = self.client.get(
                f"/rest/{self.list_uri}/{self.project.pk}?attribute_distance=Geoposition Test::"
                f"{dist}::{test_lat}::{test_lon}&"
                f"type={self.entity_type.pk}&format=json"
            )
            response = collect_streaming_content(response)
            assertResponse(self, response, status.HTTP_200_OK)
            got = response.data
            self.assertEqual(
                len(response.data),
                sum(
                    [latlon_distance(test_lat, test_lon, lat, lon) < dist for lat, lon in test_vals]
                ),
            )

            response = self.client.put(
                f"/rest/{self.list_uri}/{self.project.pk}",
                {
                    "object_search": {
                        "method": "and",
                        "operations": [
                            {
                                "attribute": "Geoposition Test",
                                "operation": "distance_lte",
                                "value": [dist, test_lat, test_lon],
                            }
                        ],
                    }
                },
                format="json",
            )
            assertResponse(self, response, status.HTTP_200_OK)
            response = collect_streaming_content(response)
            got = response.data
            self.assertEqual(
                len(response.data),
                sum(
                    [latlon_distance(test_lat, test_lon, lat, lon) < dist for lat, lon in test_vals]
                ),
            )

        self.generic_reset_nullification("Geoposition Test", [-179.0, -89.0], [-1.0, -1.0])


class FileMixin:
    def _test_methods(self, role):
        list_endpoint = f"/rest/{self.list_uri}/{self.media.pk}"
        detail_endpoint = f"/rest/{self.detail_uri}/{self.media.pk}"

        # Create media definition.
        response = self.client.post(f"{list_endpoint}?role={role}", self.create_json, format="json")
        assertResponse(self, response, status.HTTP_201_CREATED)

        # Patch the media definition.
        response = self.client.patch(
            f"{detail_endpoint}?role={role}&index=0", self.patch_json, format="json"
        )
        assertResponse(self, response, status.HTTP_200_OK)

        # Get media definition list.
        response = self.client.get(f"{list_endpoint}?role={role}")
        assertResponse(self, response, status.HTTP_200_OK)
        for key in self.patch_json:
            self.assertEqual(response.data[0][key], self.patch_json[key])

        # Get media definition detail.
        response = self.client.get(f"{detail_endpoint}?role={role}&index=0")
        assertResponse(self, response, status.HTTP_200_OK)
        for key in self.patch_json:
            self.assertEqual(response.data[key], self.patch_json[key])

        # Delete media definition.
        response = self.client.delete(f"{detail_endpoint}?role={role}&index=0")
        assertResponse(self, response, status.HTTP_200_OK)

        # Check we have nothing.
        response = self.client.get(f"{list_endpoint}?role={role}")
        assertResponse(self, response, status.HTTP_200_OK)
        self.assertEqual(len(response.data), 0)

    def _generate_key(self):
        return f"{self.organization.pk}/{self.project.pk}/{self.media.pk}/{uuid1()}"


class CurrentUserTestCase(TatorTransactionTest):
    def setUp(self):
        super().setUp()
        logging.disable(logging.CRITICAL)
        self.user = create_test_user()
        self.client.force_authenticate(self.user)

    def test_get(self):
        response = self.client.get("/rest/User/GetCurrent")
        assertResponse(self, response, status.HTTP_200_OK)
        self.assertEqual(response.data["id"], self.user.id)
        response = self.client.get(f"/rest/Users?elemental_id={self.user.elemental_id}")
        self.assertEqual(len(response.data), 1)
        response = self.client.get(f"/rest/User/Exists?elemental_id={self.user.elemental_id}")
        self.assertEqual(response.data, True)
        random_uuid = uuid.uuid4()
        response = self.client.get(f"/rest/Users?elemental_id={random_uuid}")
        self.assertEqual(len(response.data), 0)

    def test_profile(self):
        response = self.client.get("/rest/User/GetCurrent")
        user_id = response.data["id"]
        response = self.client.patch(
            f"/rest/User/{user_id}",
            {"set_profile_keys": {"Test Key": 123, "Test Key 2": 345}},
            format="json",
        )
        assertResponse(self, response, status.HTTP_200_OK)

        response = self.client.get("/rest/User/GetCurrent")
        user_profile = response.data["profile"]
        assert user_profile["Test Key"] == 123
        assert user_profile["Test Key 2"] == 345

        response = self.client.patch(
            f"/rest/User/{user_id}", {"clear_profile_keys": ["Test Key 2"]}, format="json"
        )
        assertResponse(self, response, status.HTTP_200_OK)
        response = self.client.get("/rest/User/GetCurrent")
        user_profile = response.data["profile"]
        assert user_profile["Test Key"] == 123
        assert user_profile.get("Test Key 2", None) == None

        response = self.client.patch(
            f"/rest/User/{user_id}", {"clear_profile_keys": ["Test Key 2"]}, format="json"
        )
        assertResponse(self, response, status.HTTP_200_OK)
        response = self.client.get("/rest/User/GetCurrent")
        user_profile = response.data["profile"]
        assert user_profile["Test Key"] == 123
        assert user_profile.get("Test Key 2", None) == None

    def test_avatar(self):
        response = self.client.get("/rest/User/GetCurrent")
        has_avatar = "avatar" in response.data["profile"]
        self.assertEqual(has_avatar, False)
        ben_url = "https://tator-ci.s3.amazonaws.com/avatar_images/ben_franklin.jpg"
        white_house_url = "https://tator-ci.s3.amazonaws.com/avatar_images/white_house.jpg"
        video_url = "https://tator-ci.s3.amazonaws.com/AudioVideoSyncTest_BallastMedia.mp4"
        user_id = response.data["id"]

        # Verify Ben Franklin works
        fp = io.BytesIO()
        with requests.get(ben_url, stream=True) as r:
            r.raise_for_status()
            for chunk in r.iter_content(chunk_size=8192):
                if chunk:
                    fp.write(chunk)
        fp.seek(0)
        encoded = base64.b64encode(fp.read())

        # .decode() is required to convert the bytes to a string for JSON.
        response = self.client.patch(
            f"/rest/User/{user_id}", {"new_avatar": encoded.decode()}, format="json"
        )
        assertResponse(self, response, status.HTTP_200_OK)

        # Verify white house image is rejected, because it is too big.
        fp = io.BytesIO()
        with requests.get(white_house_url, stream=True) as r:
            r.raise_for_status()
            for chunk in r.iter_content(chunk_size=8192):
                if chunk:
                    fp.write(chunk)
        fp.seek(0)
        encoded = base64.b64encode(fp.read())

        response = self.client.patch(
            f"/rest/User/{user_id}", {"new_avatar": encoded.decode()}, format="json"
        )
        assertResponse(self, response, status.HTTP_400_BAD_REQUEST)

        # Verify video image fails, because it is a bad mime type
        fp = io.BytesIO()
        with requests.get(video_url, stream=True) as r:
            r.raise_for_status()
            for chunk in r.iter_content(chunk_size=8192):
                if chunk:
                    fp.write(chunk)
        fp.seek(0)
        encoded = base64.b64encode(fp.read(512 * 1024))

        response = self.client.patch(
            f"/rest/User/{user_id}", {"new_avatar": encoded.decode()}, format="json"
        )
        assertResponse(self, response, status.HTTP_400_BAD_REQUEST)

        # Verify we get a profile image now
        response = self.client.get("/rest/User/GetCurrent")
        has_avatar = "avatar" in response.data["profile"]
        self.assertEqual(has_avatar, True)

        # Verify it is true over the other access method as well
        response = self.client.get(f"/rest/User/{user_id}")
        has_avatar = "avatar" in response.data["profile"]
        self.assertEqual(has_avatar, True)

        response = self.client.patch(f"/rest/User/{user_id}", {"clear_avatar": 1}, format="json")
        assertResponse(self, response, status.HTTP_200_OK)

        response = self.client.get("/rest/User/GetCurrent")
        has_avatar = "avatar" in response.data["profile"]
        self.assertEqual(has_avatar, False)


class ProjectDeleteTestCase(TatorTransactionTest):
    def setUp(self):
        super().setUp()
        print(f"\n{self.__class__.__name__}=", end="", flush=True)
        logging.disable(logging.CRITICAL)
        self.user = create_test_user()
        self.project = create_test_project(self.user)
        self.video_type = MediaType.objects.create(
            name="video", dtype="video", project=self.project
        )
        self.box_type = LocalizationType.objects.create(
            name="boxes",
            dtype="box",
            project=self.project,
        )
        self.state_type = StateType.objects.create(
            name="state_type",
            dtype="state",
            project=self.project,
            association="Media",
        )
        self.videos = [
            create_test_video(self.user, f"asdf{idx}", self.video_type, self.project)
            for idx in range(10)
        ]
        self.boxes = [
            create_test_box(self.user, self.box_type, self.project, random.choice(self.videos), 0)
            for idx in range(10)
        ]
        self.states = [
            State.objects.create(
                type=self.state_type,
                project=self.project,
                version=self.project.version_set.all()[0],
            )
            for _ in range(10)
        ]
        for state in self.states:
            for media in random.choices(self.videos):
                state.media.add(media)

    def test_delete(self):
        self.client.delete(f"/rest/Project/{self.project.pk}")


""" Temporarily disabled on compose build
class AlgorithmLaunchTestCase(
        TatorTransactionTest,
        PermissionCreateTestMixin,
        PermissionListMembershipTestMixin):
    def setUp(self):
        print(f'\n{self.__class__.__name__}=', end='', flush=True)
        logging.disable(logging.CRITICAL)
        self.user = create_test_user()
        self.client.force_authenticate(self.user)
        self.project = create_test_project(self.user)
        self.membership = create_test_membership(self.user, self.project)
        self.algorithm = create_test_algorithm(self.user, 'algtest', self.project)
        self.list_uri = 'Jobs'
        self.detail_uri = 'Job'
        self.create_json = {
            'algorithm_name': self.algorithm.name,
            'media_ids': [1,2,3],
        }
        self.edit_permission = Permission.CAN_EXECUTE
"""


class AlgorithmTestCase(TatorTransactionTest, PermissionListMembershipTestMixin):
    def setUp(self):
        super().setUp()
        print(f"\n{self.__class__.__name__}=", end="", flush=True)
        logging.disable(logging.CRITICAL)
        self.user = create_test_user()
        self.client.force_authenticate(self.user)
        self.project = create_test_project(self.user)
        self.membership = create_test_membership(self.user, self.project)
        self.algorithm = create_test_algorithm(self.user, "algtest", self.project)
        self.list_uri = "Algorithms"
        self.entities = [
            create_test_algorithm(self.user, f"result{idx}", self.project)
            for idx in range(10)
        ]
        memberships_to_rowp(self.project.pk, force=False, verbose=False)


class AnonymousAccessTestCase(TatorTransactionTest):
    def setUp(self):
        super().setUp()
        logging.disable(logging.CRITICAL)
        self.user = create_test_user()
        self.random_user = create_test_user()
        self.anonymous_user = create_test_user(username="anonymous")
        self.public_project = create_test_project(self.user)
        self.private_project = create_test_project(self.user)
        self.membership = create_test_membership(self.user, self.private_project)
        self.membership = create_test_membership(self.user, self.private_project)
        self.membership = create_test_membership(self.anonymous_user, self.public_project)
        self.private_entity_type = MediaType.objects.create(
            name="video",
            dtype="video",
            project=self.private_project,
        )
        self.public_entity_type = MediaType.objects.create(
            name="video",
            dtype="video",
            project=self.public_project,
        )

        self.public_video = create_test_video(
            self.user, f"asdf_0", self.public_entity_type, self.public_project
        )
        self.private_video = create_test_video(
            self.user, f"asdf_0", self.private_entity_type, self.private_project
        )

        self.public_video.media_files = {
            "streaming": [{"path": "fake_key.txt", "resolution": [720, 1280]}]
        }
        self.public_video.save()
        self.private_video.media_files = {
            "streaming": [{"path": "fake_key.txt", "resolution": [720, 1280]}]
        }
        self.private_video.save()

        self.store = get_tator_store()
        self.test_bucket = create_test_bucket(None)
        resource = Resource(path="fake_key.txt", bucket=self.test_bucket)
        resource.save()
        resource.media.add(self.public_video)
        resource.media.add(self.private_video)
        resource.save()

        if os.getenv("TATOR_FINE_GRAIN_PERMISSION", 0) == "true":
            everyone = Group.objects.create(name="everyone")
            everyone.save()
            GroupMembership.objects.create(user=self.anonymous_user, group=everyone).save()
            GroupMembership.objects.create(user=self.user, group=everyone).save()
            GroupMembership.objects.create(user=self.random_user, group=everyone).save()

            internal = Group.objects.create(name="internal")
            internal.save()
            GroupMembership.objects.create(user=self.user, group=internal).save()

            RowProtection.objects.create(
                project=self.public_project, group=everyone, permission=PermissionMask.OLD_READ
            ).save()
            RowProtection.objects.create(
                project=self.private_project, group=internal, permission=PermissionMask.OLD_READ
            ).save()

    def test_random_user(self):
        """A random user should get access to public project but not the private project"""
        self.client.force_authenticate(self.random_user)
        response = self.client.get(f"/rest/Permalink/{self.public_video.pk}")
        assert response.status_code == 301
        response = self.client.get(f"/rest/Permalink/{self.private_video.pk}")
        assert response.status_code == 403

    def test_unauthenticated_user(self):
        """Users not logged in at all should get access to public, but not private"""
        response = self.client.get(f"/rest/Permalink/{self.public_video.pk}")
        assert response.status_code == 301
        response = self.client.get(f"/rest/Permalink/{self.private_video.pk}")
        # Unauthenticated access gets 400 vs. 403 because of django
        assert response.status_code == 400

    def test_authenticated_anonymous_user(self):
        """Users logged in as guest should get access to public, but not private"""
        self.client.force_authenticate(self.anonymous_user)
        response = self.client.get(f"/rest/Permalink/{self.public_video.pk}")
        assert response.status_code == 301
        response = self.client.get(f"/rest/Permalink/{self.private_video.pk}")
        assert response.status_code == 403

    def test_authenticated_primary_user(self):
        """The user with permission to both projects should get access to both"""
        self.client.force_authenticate(self.user)
        response = self.client.get(f"/rest/Permalink/{self.public_video.pk}")
        assert response.status_code == 301
        response = self.client.get(f"/rest/Permalink/{self.private_video.pk}")
        assert response.status_code == 301


class VideoTestCase(
    TatorTransactionTest,
    AttributeTestMixin,
    AttributeMediaTestMixin,
    PermissionListMembershipTestMixin,
    PermissionDetailMembershipTestMixin,
    PermissionDetailTestMixin,
):
    def setUp(self):
        super().setUp()
        print(f"\n{self.__class__.__name__}=", end="", flush=True)
        logging.disable(logging.CRITICAL)
        self.user = create_test_user()
        self.user_two = create_test_user()
        self.client.force_authenticate(self.user)
        self.project = create_test_project(self.user)
        self.membership = create_test_membership(self.user, self.project)
        self.membership_two = create_test_membership(self.user_two, self.project)
        self.entity_type = MediaType.objects.create(
            name="video",
            dtype="video",
            project=self.project,
            attribute_types=create_test_attribute_types(),
        )
        wait_for_indices(self.entity_type)
        self.entities = [
            create_test_video(
                self.user,
                f"asdf{idx}",
                self.entity_type,
                self.project,
                attributes={"Float Test": random.random() * 1000},
            )
            for idx in range(10)
        ]
        self.media_entities = self.entities
        self.list_uri = "Medias"
        self.detail_uri = "Media"
        self.create_entity = functools.partial(
            create_test_video, self.user, "asdfa", self.entity_type, self.project
        )
        self.edit_permission = Permission.CAN_EDIT
        self.patch_json = {"name": "video1", "last_edit_start": "2017-07-21T17:32:28Z"}
        memberships_to_rowp(self.project.pk, force=False, verbose=False)

    def test_search(self):
        box_type = LocalizationType.objects.create(
            name="boxes",
            dtype="box",
            project=self.project,
            attribute_types=create_test_attribute_types(),
        )
        box_type.media.add(self.entity_type)
        box_type.save()

        state_type = StateType.objects.create(
            name="states",
            dtype="state",
            project=self.project,
            attribute_types=create_test_attribute_types(),
        )
        state_type.media.add(self.entity_type)
        state_type.save()

        wait_for_indices(box_type)

        response = self.client.get(f"/rest/Medias/{self.project.pk}", format="json")
        response = collect_streaming_content(response)
        assert response.data[0].get("incident", None) == None

        # Make a whole bunch of boxes to make sure indices get utilized
        boxes = []
        foo_val = {
            "String Test": "Foo",
            "Enum Test": "enum_val1",
            "Int Test": 1,
            "Float Test": 1.0,
            "Bool Test": True,
        }
        boxes.append(
            make_box_obj(
                self.user,
                box_type,
                self.project,
                self.entities[0],
                0,
                foo_val,
            )
        )
        boxes.append(
            make_box_obj(
                self.user,
                box_type,
                self.project,
                self.entities[0],
                0,
                foo_val,
            )
        )
        boxes.append(
            make_box_obj(
                self.user,
                box_type,
                self.project,
                self.entities[0],
                0,
                foo_val,
            )
        )
        boxes.append(
            make_box_obj(
                self.user,
                box_type,
                self.project,
                self.entities[1],
                0,
                foo_val,
            )
        )

        boxes.append(
            make_box_obj(
                self.user,
                box_type,
                self.project,
                self.entities[1],
                0,
                {
                    "String Test": "Bar",
                    "Enum Test": "enum_val2",
                    "Int Test": 2,
                    "Float Test": 2.0,
                    "Bool Test": False,
                },
            )
        )
        boxes.append(
            make_box_obj(
                self.user,
                box_type,
                self.project,
                self.entities[1],
                0,
                {
                    "String Test": "Baz",
                    "Enum Test": "enum_val3",
                    "Int Test": 3,
                    "Float Test": 3.0,
                    "Bool Test": False,
                },
            )
        )

        boxes.append(
            make_box_obj(
                self.user,
                box_type,
                self.project,
                self.entities[1],
                10,
                {
                    "String Test": "Zoo",
                    "Enum Test": "enum_val4",
                    "Int Test": 4,
                    "Float Test": 4.0,
                    "Bool Test": False,
                },
            )
        )
        Localization.objects.bulk_create(boxes)

        # Make a state object at frame 10 to make sure
        # we find Zoo/enum_val4 above.
        state = State.objects.create(
            created_by=self.user,
            modified_by=self.user,
            type=state_type,
            project=self.project,
            frame=10,
            version=self.project.version_set.all()[0],
        )
        state.media.add(self.entities[1])
        state.save()

        state_2 = State.objects.create(
            created_by=self.user,
            modified_by=self.user,
            type=state_type,
            project=self.project,
            frame=100,
            version=self.project.version_set.all()[0],
        )
        state_2.media.add(self.entities[1])
        state_2.save()

        # Do a frame_state lookup and find the localization at
        # frame 10
        response = self.client.put(
            f"/rest/Localizations/{self.project.pk}", {"frame_state_ids": [state.id]}, format="json"
        )
        response = collect_streaming_content(response)
        self.assertEqual(len(response.data), 1)
        self.assertEqual(response.data[0]["attributes"]["String Test"], "Zoo")
        self.assertEqual(response.data[0]["attributes"]["Enum Test"], "enum_val4")

        response = self.client.put(
            f"/rest/Localizations/{self.project.pk}",
            {
                "object_search": {
                    "attribute": "$coincident_states",
                    "operation": "search",
                    "value": {"attribute": "$id", "operation": "in", "value": [state.id]},
                }
            },
            format="json",
        )
        response = collect_streaming_content(response)
        self.assertEqual(len(response.data), 1)
        self.assertEqual(response.data[0]["attributes"]["String Test"], "Zoo")
        self.assertEqual(response.data[0]["attributes"]["Enum Test"], "enum_val4")

        response = self.client.put(
            f"/rest/Localizations/{self.project.pk}",
            {"frame_state_ids": [state_2.id]},
            format="json",
        )
        response = collect_streaming_content(response)
        self.assertEqual(len(response.data), 0)

        response = self.client.put(
            f"/rest/Localizations/{self.project.pk}",
            {
                "object_search": {
                    "attribute": "$coincident_states",
                    "operation": "search",
                    "value": {"attribute": "$id", "operation": "in", "value": [state_2.id]},
                }
            },
            format="json",
        )
        response = collect_streaming_content(response)
        self.assertEqual(len(response.data), 0)

        # Do attribute searches on localization data

        searches = [
            ["String Test", "Foo"],
            ["Int Test", 1],
            ["Float Test", 1.0],
            ["Bool Test", True],
        ]
        for key, value in searches:
            response = self.client.get(
                f"/rest/Localizations/{self.project.pk}?attribute={key}::{value}", format=json
            )
            response = collect_streaming_content(response)
            self.assertEqual(len(response.data), 4)
            encoded_search = base64.b64encode(
                json.dumps({"attribute": key, "operation": "eq", "value": value}).encode()
            )
            response = self.client.get(
                f"/rest/Medias/{self.project.pk}?encoded_related_search={encoded_search.decode()}&sort_by=-$incident",
                format="json",
            )
            response = collect_streaming_content(response)
            matches = len(response.data)
            self.assertEqual(matches, 2)

            first_hit = response.data[0]
            second_hit = response.data[1]
            # self.assertEqual(first_hit.get("incident", None), 3)
            self.assertEqual(first_hit["id"], self.entities[0].pk)
            # self.assertEqual(second_hit.get("incident", None), 1)
            self.assertEqual(second_hit["id"], self.entities[1].pk)

            return  # Can't test for incident
            # Check the same thing with pagination
            response = self.client.get(
                f"/rest/Medias/{self.project.pk}?start=0&stop=10&encoded_related_search={encoded_search.decode()}&sort_by=-$incident",
                format="json",
            )
            response = collect_streaming_content(response)
            assertResponse(self, response, status.HTTP_200_OK)
            matches = len(response.data)
            self.assertEqual(matches, 2)

            first_hit = response.data[0]
            second_hit = response.data[1]
            # self.assertEqual(first_hit.get("incident", None), 3)
            self.assertEqual(first_hit["id"], self.entities[0].pk)
            # self.assertEqual(second_hit.get("incident", None), 1)
            self.assertEqual(second_hit["id"], self.entities[1].pk)

            # reverse it
            # response = self.client.get(
            #    f"/rest/Medias/{self.project.pk}?encoded_related_search={encoded_search.decode()}&sort_by=$incident",
            #    format="json",
            # )
            # first_hit = response.data[0]
            # second_hit = response.data[1]
            # self.assertEqual(second_hit.get("incident", None), 3)
            # self.assertEqual(second_hit["id"], self.entities[0].pk)
            # self.assertEqual(first_hit.get("incident", None), 1)
            # self.assertEqual(first_hit["id"], self.entities[1].pk)

            # Test the same thing with related_search in  object_search
            response = self.client.put(
                f"/rest/Medias/{self.project.pk}",
                {
                    "object_search": {
                        "attribute": "$related_localizations",
                        "operation": "search",
                        "value": {"attribute": key, "operation": "eq", "value": value},
                    }
                },
                format="json",
            )
            matches = len(response.data)
            self.assertEqual(matches, 2)

    def test_author_change(self):
        test_video = create_test_video(self.user, f"asdf_0", self.entity_type, self.project)
        response = self.client.get(f"/rest/Media/{test_video.pk}")
        assert response.data["created_by"] == self.user.pk
        response = self.client.patch(
            f"/rest/Media/{test_video.pk}",
            {"user_elemental_id": self.user_two.elemental_id},
            format="json",
        )
        assert response.status_code < 400
        response = self.client.get(f"/rest/Media/{test_video.pk}")
        assert response.data["created_by"] == self.user_two.pk

        response = self.client.post(
            f"/rest/Medias/{self.project.pk}",
            {
                "type": self.entity_type.pk,
                "section": "test cross author",
                "name": "test cross author",
                "md5": "b81e32eb9957ea4e965ca36680d4adfb",
                "user_elemental_id": self.user_two.elemental_id,
            },
            format="json",
        )
        new_id = response.data["id"]
        response = self.client.get(f"/rest/Media/{new_id}")
        assert response.data["created_by"] == self.user_two.pk

        # test bulk patch authorship change (back to original)
        response = self.client.patch(
            f"/rest/Medias/{self.project.pk}",
            {"ids": [new_id, test_video.id], "user_elemental_id": self.user.elemental_id},
            format="json",
        )
        response = self.client.get(f"/rest/Media/{new_id}")
        assert response.data["created_by"] == self.user.pk
        response = self.client.get(f"/rest/Media/{test_video.id}")
        assert response.data["created_by"] == self.user.pk

    def test_elemental_id(self):
        test_video = create_test_video(self.user, f"asdf_0", self.entity_type, self.project)
        existing_uuid = test_video.elemental_id
        new_uuid = uuid4()
        response = self.client.get(
            f"/rest/MediaCount/{self.project.pk}?elemental_id={existing_uuid}"
        )
        self.assertEqual(response.data, 1)
        response = self.client.patch(
            f"/rest/Media/{test_video.pk}", {"elemental_id": str(new_uuid)}, format="json"
        )
        assertResponse(self, response, status.HTTP_200_OK)
        response = self.client.get(f"/rest/MediaCount/{self.project.pk}?elemental_id={new_uuid}")
        self.assertEqual(response.data, 1)
        response = self.client.get(
            f"/rest/MediaCount/{self.project.pk}?elemental_id={existing_uuid}"
        )
        self.assertEqual(response.data, 0)

        project = test_video.project.id
        # Test on type object
        new_uuid = str(uuid4())
        response = self.client.get(f"/rest/MediaTypes/{project}?elemental_id={new_uuid}")
        assert len(response.data) == 0
        response = self.client.get(f"/rest/MediaType/{test_video.type.id}")
        assert str(response.data["elemental_id"]) == str(test_video.type.elemental_id)
        response = self.client.patch(
            f"/rest/MediaType/{test_video.type.id}", {"elemental_id": str(new_uuid)}, format="json"
        )
        response = self.client.get(f"/rest/MediaType/{test_video.type.id}")
        assert str(response.data["elemental_id"]) == new_uuid
        response = self.client.get(f"/rest/MediaTypes/{project}?elemental_id={new_uuid}")
        assert len(response.data) == 1

        # Test on Project object
        new_uuid = str(uuid4())
        response = self.client.get(f"/rest/Projects?elemental_id={new_uuid}")
        assertResponse(self, response, status.HTTP_200_OK)
        assert len(response.data) == 0
        response = self.client.get(f"/rest/Project/{test_video.project.id}")
        assert str(response.data["elemental_id"]) == str(test_video.project.elemental_id)
        response = self.client.patch(
            f"/rest/Project/{test_video.project.id}", {"elemental_id": str(new_uuid)}, format="json"
        )
        response = self.client.get(f"/rest/Project/{test_video.project.id}")
        assert str(response.data["elemental_id"]) == new_uuid
        response = self.client.get(f"/rest/Projects?elemental_id={new_uuid}")
        assert len(response.data) == 1

    def test_annotation_delete(self):
        medias = [
            create_test_video(self.user, f"asdf{idx}", self.entity_type, self.project)
            for idx in range(10)
        ]
        state_type = StateType.objects.create(
            project=self.project, name="track_type", association="Localization", attribute_types=[]
        )
        state_type.media.add(self.entity_type)
        loc_type = LocalizationType.objects.create(
            project=self.project, name="loc_type", dtype="box", attribute_types=[]
        )
        loc_type.media.add(self.entity_type)
        locs = [
            create_test_box(self.user, loc_type, self.project, medias[1], 0)
            for _ in range(random.randint(2, 5))
        ]
        state_specs = []
        for _ in range(random.randint(2, 5)):
            state_specs.append(
                {
                    "project": self.project.id,
                    "type": state_type.id,
                    "frame": 0,
                    "media_ids": [medias[0].id, medias[1].id],
                    "localization_ids": [loc.id for loc in locs],
                }
            )
        response = self.client.post(f"/rest/States/{self.project.pk}", state_specs, format="json")
        response = collect_streaming_content(response)
        assertResponse(self, response, status.HTTP_201_CREATED)
        # Test detail delete
        response = self.client.get(
            f"/rest/LocalizationCount/{self.project.pk}?media_id={medias[1].id}"
        )
        self.assertNotEqual(response.data, 0)
        response = self.client.get(f"/rest/StateCount/{self.project.pk}?media_id={medias[1].id}")
        self.assertNotEqual(response.data, 0)
        num_states = response.data
        response = self.client.delete(f"/rest/Media/{medias[1].id}")
        assertResponse(self, response, status.HTTP_200_OK)
        response = self.client.get(f"/rest/LocalizationCount/{self.project.pk}")
        assertResponse(self, response, status.HTTP_200_OK)
        self.assertEqual(response.data, 0)
        response = self.client.get(f"/rest/StateCount/{self.project.pk}")
        assertResponse(self, response, status.HTTP_200_OK)
        self.assertEqual(response.data, num_states)
        response = self.client.delete(f"/rest/Media/{medias[0].id}")
        assertResponse(self, response, status.HTTP_200_OK)
        response = self.client.get(f"/rest/LocalizationCount/{self.project.pk}")
        assertResponse(self, response, status.HTTP_200_OK)
        self.assertEqual(response.data, 0)
        response = self.client.get(f"/rest/StateCount/{self.project.pk}")
        assertResponse(self, response, status.HTTP_200_OK)
        self.assertEqual(response.data, 0)
        locs = [
            create_test_box(self.user, loc_type, self.project, medias[2], 0)
            for _ in range(random.randint(2, 5))
        ]
        state_specs = []
        for _ in range(random.randint(2, 5)):
            state_specs.append(
                {
                    "project": self.project.id,
                    "type": state_type.id,
                    "frame": 0,
                    "media_ids": [medias[2].id, medias[3].id],
                    "localization_ids": [loc.id for loc in locs],
                }
            )
        response = self.client.post(f"/rest/States/{self.project.pk}", state_specs, format="json")
        response = collect_streaming_content(response)
        assertResponse(self, response, status.HTTP_201_CREATED)
        # Test list delete
        response = self.client.get(
            f"/rest/LocalizationCount/{self.project.pk}?media_id={medias[2].id}"
        )
        self.assertNotEqual(response.data, 0)
        response = self.client.get(f"/rest/StateCount/{self.project.pk}?media_id={medias[2].id}")
        self.assertNotEqual(response.data, 0)
        num_states = response.data
        response = self.client.delete(f"/rest/Medias/{self.project.pk}?media_id={medias[2].id}")
        assertResponse(self, response, status.HTTP_200_OK)
        response = self.client.get(f"/rest/LocalizationCount/{self.project.pk}")
        assertResponse(self, response, status.HTTP_200_OK)
        self.assertEqual(response.data, 0)
        response = self.client.get(f"/rest/StateCount/{self.project.pk}")
        assertResponse(self, response, status.HTTP_200_OK)
        self.assertEqual(response.data, num_states)
        response = self.client.delete(f"/rest/Medias/{self.project.pk}?media_id={medias[3].id}")
        assertResponse(self, response, status.HTTP_200_OK)
        response = self.client.get(f"/rest/StateCount/{self.project.pk}")
        assertResponse(self, response, status.HTTP_200_OK)
        self.assertEqual(response.data, 0)


class ImageTestCase(
    TatorTransactionTest,
    AttributeTestMixin,
    AttributeMediaTestMixin,
    PermissionListMembershipTestMixin,
    PermissionDetailMembershipTestMixin,
    PermissionDetailTestMixin,
):
    def setUp(self):
        super().setUp()
        print(f"\n{self.__class__.__name__}=", end="", flush=True)
        logging.disable(logging.CRITICAL)
        self.user = create_test_user()
        self.client.force_authenticate(self.user)
        self.project = create_test_project(self.user)
        self.membership = create_test_membership(self.user, self.project)
        self.entity_type = MediaType.objects.create(
            name="images",
            dtype="image",
            project=self.project,
            attribute_types=create_test_attribute_types(),
        )
        wait_for_indices(self.entity_type)
        self.entities = [
            create_test_image(
                self.user,
                f"asdf{idx}",
                self.entity_type,
                self.project,
                attributes={"Float Test": random.random() * 1000},
            )
            for idx in range(10)
        ]
        self.media_entities = self.entities
        self.list_uri = "Medias"
        self.detail_uri = "Media"
        self.create_entity = functools.partial(
            create_test_image, self.user, "asdfa", self.entity_type, self.project
        )
        self.edit_permission = Permission.CAN_EDIT
        self.patch_json = {"name": "image1"}
        memberships_to_rowp(self.project.pk, force=False, verbose=False)

    def test_empty_image(self):
        unique_string_attr_val = str(uuid4())
        body = [
            {
                "type": self.entity_type.pk,
                "section": "asdf",
                "name": "asdf",
                "md5": "asdf",
                "attributes": {"String Test": unique_string_attr_val},
            }
        ]
        response = self.client.post(f"/rest/Medias/{self.project.pk}", body, format="json")
        media_id1 = response.data["id"][0]

        response = self.client.get(f"/rest/Media/{media_id1}")
        assert response.data["attributes"]["String Test"] == unique_string_attr_val
        assert response.data["media_files"] in [None, {}]


class LocalizationBoxTestCase(
    TatorTransactionTest,
    AttributeTestMixin,
    AttributeMediaTestMixin,
    DefaultCreateTestMixin,
    PermissionCreateTestMixin,
    PermissionListTestMixin,
    PermissionListMembershipTestMixin,
    PermissionDetailMembershipTestMixin,
    PermissionDetailTestMixin,
    EntityAuthorChangeMixin,
    ElementalIDChangeMixin,
    AttributeRenameMixin,
):
    def setUp(self):
        super().setUp()
        print(f"\n{self.__class__.__name__}=", end="", flush=True)
        logging.disable(logging.CRITICAL)
        BurstableThrottle.apply_monkey_patching_for_test()
        self.user = create_test_user()
        self.user_two = create_test_user()
        self.client.force_authenticate(self.user)
        self.project = create_test_project(self.user)
        self.membership = create_test_membership(self.user, self.project)
        self.membership_two = create_test_membership(self.user_two, self.project)
        media_entity_type = MediaType.objects.create(
            name="video",
            dtype="video",
            project=self.project,
        )
        self.entity_type = LocalizationType.objects.create(
            name="boxes",
            dtype="box",
            project=self.project,
            attribute_types=create_test_attribute_types(),
        )
        wait_for_indices(self.entity_type)
        self.entity_type.media.add(media_entity_type)
        self.media_entities = [
            create_test_video(self.user, f"asdf{idx}", media_entity_type, self.project)
            for idx in range(random.randint(3, 10))
        ]
        self.entities = [
            create_test_box(
                self.user,
                self.entity_type,
                self.project,
                random.choice(self.media_entities),
                0,
                attributes={"Float Test": random.random() * 1000},
            )
            for idx in range(10)
        ]
        self.list_uri = "Localizations"
        self.detail_uri = "Localization"
        self.create_entity = functools.partial(
            create_test_box, self.user, self.entity_type, self.project, self.media_entities[0], 0
        )
        self.create_json = [
            {
                "type": self.entity_type.pk,
                "name": "asdf",
                "media_id": self.media_entities[0].pk,
                "frame": 0,
                "x": 0,
                "y": 0,
                "width": 0.5,
                "height": 0.5,
                "attributes": {
                    "Bool Test": True,
                    "Int Test": 1,
                    "Float Test": 0.0,
                    "Enum Test": "enum_val1",
                    "String Test": "asdf",
                    "Datetime Test": datetime.datetime.now(datetime.timezone.utc).isoformat(),
                    "Geoposition Test": [179.0, -89.0],
                    "Special Characters are %&<>:;,()@": "Shenanigan",
                },
            }
        ]
        self.edit_permission = Permission.CAN_EDIT
        self.patch_json = {"name": "box1", "in_place": 1}
        memberships_to_rowp(self.project.pk, force=False, verbose=False)


class LocalizationLineTestCase(
    TatorTransactionTest,
    AttributeTestMixin,
    AttributeMediaTestMixin,
    DefaultCreateTestMixin,
    PermissionCreateTestMixin,
    PermissionListTestMixin,
    PermissionListMembershipTestMixin,
    PermissionDetailMembershipTestMixin,
    PermissionDetailTestMixin,
    EntityAuthorChangeMixin,
    ElementalIDChangeMixin,
    AttributeRenameMixin,
):
    def setUp(self):
        super().setUp()
        print(f"\n{self.__class__.__name__}=", end="", flush=True)
        logging.disable(logging.CRITICAL)
        BurstableThrottle.apply_monkey_patching_for_test()
        self.user = create_test_user()
        self.user_two = create_test_user()
        self.client.force_authenticate(self.user)
        self.project = create_test_project(self.user)
        self.membership = create_test_membership(self.user, self.project)
        self.membership_two = create_test_membership(self.user_two, self.project)
        media_entity_type = MediaType.objects.create(
            name="video",
            dtype="video",
            project=self.project,
        )
        self.entity_type = LocalizationType.objects.create(
            name="lines",
            dtype="line",
            project=self.project,
            attribute_types=create_test_attribute_types(),
        )
        wait_for_indices(self.entity_type)
        self.entity_type.media.add(media_entity_type)
        self.media_entities = [
            create_test_video(self.user, f"asdf{idx}", media_entity_type, self.project)
            for idx in range(random.randint(3, 10))
        ]
        self.entities = [
            create_test_line(
                self.user,
                self.entity_type,
                self.project,
                random.choice(self.media_entities),
                0,
                attributes={"Float Test": random.random() * 1000},
            )
            for idx in range(10)
        ]
        self.list_uri = "Localizations"
        self.detail_uri = "Localization"
        self.create_entity = functools.partial(
            create_test_line, self.user, self.entity_type, self.project, self.media_entities[0], 0
        )
        self.create_json = [
            {
                "type": self.entity_type.pk,
                "name": "asdf",
                "media_id": self.media_entities[0].pk,
                "frame": 0,
                "x0": 0,
                "y0": 0,
                "x1": 0.5,
                "y1": 0.5,
                "attributes": {
                    "Bool Test": True,
                    "Int Test": 1,
                    "Float Test": 0.0,
                    "Enum Test": "enum_val1",
                    "String Test": "asdf",
                    "Datetime Test": datetime.datetime.now(datetime.timezone.utc).isoformat(),
                    "Geoposition Test": [0.0, 0.0],
                    "Special Characters are %&<>:;,()@": "Shenanigan",
                },
            }
        ]
        self.edit_permission = Permission.CAN_EDIT
        self.patch_json = {"name": "line1", "in_place": 1}
        memberships_to_rowp(self.project.pk, force=False, verbose=False)


class LocalizationDotTestCase(
    TatorTransactionTest,
    AttributeTestMixin,
    AttributeMediaTestMixin,
    DefaultCreateTestMixin,
    PermissionCreateTestMixin,
    PermissionListTestMixin,
    PermissionListMembershipTestMixin,
    PermissionDetailMembershipTestMixin,
    PermissionDetailTestMixin,
    EntityAuthorChangeMixin,
    ElementalIDChangeMixin,
    AttributeRenameMixin,
):
    def setUp(self):
        super().setUp()
        print(f"\n{self.__class__.__name__}=", end="", flush=True)
        logging.disable(logging.CRITICAL)
        BurstableThrottle.apply_monkey_patching_for_test()
        self.user = create_test_user()
        self.user_two = create_test_user()
        self.client.force_authenticate(self.user)
        self.project = create_test_project(self.user)
        self.membership = create_test_membership(self.user, self.project)
        self.membership_two = create_test_membership(self.user_two, self.project)
        media_entity_type = MediaType.objects.create(
            name="video",
            dtype="video",
            project=self.project,
        )
        self.entity_type = LocalizationType.objects.create(
            name="dots",
            dtype="dot",
            project=self.project,
            attribute_types=create_test_attribute_types(),
        )
        wait_for_indices(self.entity_type)
        self.entity_type.media.add(media_entity_type)
        self.media_entities = [
            create_test_video(self.user, f"asdf{idx}", media_entity_type, self.project)
            for idx in range(random.randint(3, 10))
        ]
        self.entities = [
            create_test_dot(
                self.user,
                self.entity_type,
                self.project,
                random.choice(self.media_entities),
                0,
                attributes={"Float Test": random.random() * 1000},
            )
            for idx in range(10)
        ]
        self.list_uri = "Localizations"
        self.detail_uri = "Localization"
        self.create_entity = functools.partial(
            create_test_dot, self.user, self.entity_type, self.project, self.media_entities[0], 0
        )
        self.create_json = [
            {
                "type": self.entity_type.pk,
                "name": "asdf",
                "media_id": self.media_entities[0].pk,
                "frame": 0,
                "x": 0,
                "y": 0,
                "attributes": {
                    "Bool Test": True,
                    "Int Test": 1,
                    "Float Test": 0.0,
                    "Enum Test": "enum_val1",
                    "String Test": "asdf",
                    "Datetime Test": datetime.datetime.now(datetime.timezone.utc).isoformat(),
                    "Geoposition Test": [0.0, 0.0],
                    "Special Characters are %&<>:;,()@": "Shenanigan",
                },
            }
        ]
        self.edit_permission = Permission.CAN_EDIT
        self.patch_json = {"name": "dot1", "in_place": 1}
        memberships_to_rowp(self.project.pk, force=False, verbose=False)


class LocalizationPolyTestCase(
    TatorTransactionTest,
    AttributeTestMixin,
    AttributeMediaTestMixin,
    DefaultCreateTestMixin,
    PermissionCreateTestMixin,
    PermissionListTestMixin,
    PermissionListMembershipTestMixin,
    PermissionDetailMembershipTestMixin,
    PermissionDetailTestMixin,
    EntityAuthorChangeMixin,
    ElementalIDChangeMixin,
    AttributeRenameMixin,
):
    def setUp(self):
        super().setUp()
        print(f"\n{self.__class__.__name__}=", end="", flush=True)
        logging.disable(logging.CRITICAL)
        BurstableThrottle.apply_monkey_patching_for_test()
        self.user = create_test_user()
        self.user_two = create_test_user()
        self.client.force_authenticate(self.user)
        self.project = create_test_project(self.user)
        self.membership = create_test_membership(self.user, self.project)
        self.membership_two = create_test_membership(self.user_two, self.project)
        media_entity_type = MediaType.objects.create(
            name="video",
            dtype="video",
            project=self.project,
        )
        self.entity_type = LocalizationType.objects.create(
            name="polys",
            dtype="poly",
            project=self.project,
            attribute_types=create_test_attribute_types(),
        )
        wait_for_indices(self.entity_type)
        self.entity_type.media.add(media_entity_type)
        self.media_entities = [
            create_test_video(self.user, f"asdf{idx}", media_entity_type, self.project)
            for idx in range(random.randint(3, 10))
        ]
        self.entities = [
            create_test_box(
                self.user,
                self.entity_type,
                self.project,
                random.choice(self.media_entities),
                0,
                attributes={"Float Test": random.random() * 1000},
            )
            for idx in range(10)
        ]
        self.list_uri = "Localizations"
        self.detail_uri = "Localization"
        self.create_entity = functools.partial(
            create_test_box, self.user, self.entity_type, self.project, self.media_entities[0], 0
        )
        self.create_json = [
            {
                "type": self.entity_type.pk,
                "name": "asdf",
                "media_id": self.media_entities[0].pk,
                "frame": 0,
                "points": [[0.0, 0.1], [0.0, 0.2], [0.1, 0.2], [0.0, 0.1]],
                "attributes": {
                    "Bool Test": True,
                    "Int Test": 1,
                    "Float Test": 0.0,
                    "Enum Test": "enum_val1",
                    "String Test": "asdf",
                    "Datetime Test": datetime.datetime.now(datetime.timezone.utc).isoformat(),
                    "Geoposition Test": [179.0, -89.0],
                    "Special Characters are %&<>:;,()@": "Shenanigan",
                },
            }
        ]
        self.edit_permission = Permission.CAN_EDIT
        self.patch_json = {"name": "box1", "in_place": 1}
        memberships_to_rowp(self.project.pk, force=False, verbose=False)


class StateTestCase(
    TatorTransactionTest,
    AttributeTestMixin,
    AttributeMediaTestMixin,
    DefaultCreateTestMixin,
    PermissionCreateTestMixin,
    PermissionListTestMixin,
    PermissionListMembershipTestMixin,
    PermissionDetailMembershipTestMixin,
    PermissionDetailTestMixin,
    EntityAuthorChangeMixin,
    ElementalIDChangeMixin,
    AttributeRenameMixin,
):
    def setUp(self):
        super().setUp()
        print(f"\n{self.__class__.__name__}=", end="", flush=True)
        logging.disable(logging.CRITICAL)
        BurstableThrottle.apply_monkey_patching_for_test()
        self.user = create_test_user()
        self.user_two = create_test_user()
        self.client.force_authenticate(self.user)
        self.project = create_test_project(self.user)
        self.version = self.project.version_set.all()[0]
        self.membership = create_test_membership(self.user, self.project)
        self.membership_two = create_test_membership(self.user_two, self.project)
        self.media_entity_type = MediaType.objects.create(
            name="video",
            dtype="video",
            project=self.project,
        )
        self.entity_type = StateType.objects.create(
            name="states",
            dtype="state",
            project=self.project,
            attribute_types=create_test_attribute_types(),
        )
        wait_for_indices(self.entity_type)
        self.entity_type.media.add(self.media_entity_type)
        self.media_entities = [
            create_test_video(self.user, f"asdf", self.media_entity_type, self.project)
            for idx in range(random.randint(3, 10))
        ]
        self.entities = []
        for _ in range(10):
            state = State.objects.create(
                created_by=self.user,
                modified_by=self.user,
                type=self.entity_type,
                project=self.project,
                version=self.version,
                attributes={"Float Test": random.random() * 1000},
            )
            for media in random.choices(self.media_entities):
                state.media.add(media)
            self.entities.append(state)
        self.list_uri = "States"
        self.detail_uri = "State"
        self.create_entity = functools.partial(
            State.objects.create, type=self.entity_type, project=self.project, version=self.version
        )
        self.create_json = [
            {
                "type": self.entity_type.pk,
                "name": "asdf",
                "media_ids": [m.id for m in random.choices(self.media_entities)],
                "attributes": {
                    "Bool Test": True,
                    "Int Test": 1,
                    "Float Test": 0.0,
                    "Enum Test": "enum_val1",
                    "String Test": "asdf",
                    "Datetime Test": datetime.datetime.now(datetime.timezone.utc).isoformat(),
                    "Geoposition Test": [0.0, 0.0],
                    "Special Characters are %&<>:;,()@": "Shenanigan",
                },
            }
        ]
        self.edit_permission = Permission.CAN_EDIT
        self.patch_json = {"name": "state1", "in_place": 1}
        memberships_to_rowp(self.project.pk, force=False, verbose=False)

    def test_elemental_id(self):
        # Test on type object
        new_uuid = str(uuid4())
        project = self.entity_type.project.id
        response = self.client.get(f"/rest/StateTypes/{project}?elemental_id={new_uuid}")
        assert len(response.data) == 0
        response = self.client.get(f"/rest/StateType/{self.entity_type.id}")
        assert str(response.data["elemental_id"]) == str(self.entity_type.elemental_id)
        response = self.client.patch(
            f"/rest/StateType/{self.entity_type.id}", {"elemental_id": str(new_uuid)}, format="json"
        )
        assertResponse(self, response, status.HTTP_200_OK)
        response = self.client.get(f"/rest/StateType/{self.entity_type.id}")
        assert str(response.data["elemental_id"]) == new_uuid
        response = self.client.get(f"/rest/StateTypes/{project}?elemental_id={new_uuid}")
        assert len(response.data) == 1

    def test_frame_association(self):
        media = self.media_entities[0]
        endpoint = f"/rest/{self.list_uri}/{self.project.pk}"
        create_json = [{"type": self.entity_type.pk, "name": "asdf", "media_ids": [media.id]}]

        # Test default state type with no frame association
        response = self.client.post(endpoint, create_json, format="json")
        self.assertEqual(response.status_code, status.HTTP_201_CREATED)

        # Test state type with frame association
        entity_type = StateType.objects.create(
            name="frame states",
            project=self.project,
            association="Frame",
        )
        entity_type.media.add(self.media_entity_type)
        create_json[0]["type"] = entity_type.pk

        # No frame value in `create_json` should return 400
        response = self.client.post(endpoint, create_json, format="json")
        self.assertEqual(response.status_code, status.HTTP_400_BAD_REQUEST)

        # Frame value added, should return 201
        create_json[0]["frame"] = 1
        response = self.client.post(endpoint, create_json, format="json")
        self.assertEqual(response.status_code, status.HTTP_201_CREATED)


class LocalizationMediaDeleteCase(TatorTransactionTest):
    def setUp(self):
        super().setUp()
        print(f"\n{self.__class__.__name__}=", end="", flush=True)
        logging.disable(logging.CRITICAL)
        self.user = create_test_user()
        self.client.force_authenticate(self.user)
        self.project = create_test_project(self.user)
        self.membership = create_test_membership(self.user, self.project)
        self.image_type = MediaType.objects.create(
            name="images",
            dtype="image",
            project=self.project,
            attribute_types=create_test_attribute_types(),
        )
        wait_for_indices(self.image_type)
        self.box_type = LocalizationType.objects.create(
            project=self.project,
            name="loc_box_type",
            dtype="box",
            attribute_types=create_test_attribute_types(),
        )
        wait_for_indices(self.box_type)
        self.dot_type = LocalizationType.objects.create(
            project=self.project,
            name="loc_dot_type",
            dtype="dot",
            attribute_types=create_test_attribute_types(),
        )
        wait_for_indices(self.dot_type)
        self.line_type = LocalizationType.objects.create(
            project=self.project,
            name="loc_line_type",
            dtype="line",
            attribute_types=create_test_attribute_types(),
        )
        wait_for_indices(self.line_type)

        # Associate media type and localization type together
        self.box_type.media.add(self.image_type)
        self.box_type.save()
        self.line_type.media.add(self.image_type)
        self.line_type.save()
        self.dot_type.media.add(self.image_type)
        self.dot_type.save()
        memberships_to_rowp(self.project.pk, force=False, verbose=False)

    def test_single_media_delete(self):
        # Tests deleting a localization's associated media (1). The corresponding
        # localization must also be deleted. Delete via the endpoint.
        unique_string_attr_val = "super_unique_string_to_search_for_1"
        attr_search = f"String Test::{unique_string_attr_val}"
        body = [
            {
                "type": self.image_type.pk,
                "section": "asdf",
                "name": "asdf",
                "md5": "asdf",
                "attributes": {"String Test": unique_string_attr_val},
            }
        ]
        response = self.client.post(f"/rest/Medias/{self.project.pk}", body, format="json")
        media_id1 = response.data["id"][0]
        response = self.client.post(f"/rest/Medias/{self.project.pk}", body, format="json")
        media_id2 = response.data["id"][0]
        response = self.client.post(f"/rest/Medias/{self.project.pk}", body, format="json")
        media_id3 = response.data["id"][0]
        response = self.client.post(f"/rest/Medias/{self.project.pk}", body, format="json")
        media_id4 = response.data["id"][0]

        create_json = [
            {
                "project": self.project.pk,
                "type": self.box_type.pk,
                "frame": 0,
                "media_id": media_id1,
                "attributes": {
                    "Bool Test": True,
                    "Int Test": 1,
                    "Float Test": 0.0,
                    "Enum Test": "enum_val1",
                    "String Test": unique_string_attr_val,
                    "Datetime Test": datetime.datetime.now(datetime.timezone.utc).isoformat(),
                    "Geoposition Test": [0.0, 0.0],
                },
            }
        ]
        response = self.client.post(
            f"/rest/Localizations/{self.project.pk}", create_json, format="json"
        )
        assertResponse(self, response, status.HTTP_201_CREATED)
        self.assertEqual(len(response.data["id"]), 1)

        create_json[0]["type"] = self.line_type.pk
        create_json[0]["media_id"] = media_id2
        response = self.client.post(
            f"/rest/Localizations/{self.project.pk}", create_json, format="json"
        )
        assertResponse(self, response, status.HTTP_201_CREATED)
        self.assertEqual(len(response.data["id"]), 1)

        create_json[0]["type"] = self.line_type.pk
        create_json[0]["media_id"] = media_id4
        response = self.client.post(
            f"/rest/Localizations/{self.project.pk}", create_json, format="json"
        )
        assertResponse(self, response, status.HTTP_201_CREATED)
        self.assertEqual(len(response.data["id"]), 1)

        create_json[0]["type"] = self.dot_type.pk
        create_json[0]["media_id"] = media_id3
        response = self.client.post(
            f"/rest/Localizations/{self.project.pk}", create_json, format="json"
        )
        assertResponse(self, response, status.HTTP_201_CREATED)
        self.assertEqual(len(response.data["id"]), 1)

        create_json[0]["type"] = self.dot_type.pk
        create_json[0]["media_id"] = media_id4
        response = self.client.post(
            f"/rest/Localizations/{self.project.pk}", create_json, format="json"
        )
        assertResponse(self, response, status.HTTP_201_CREATED)
        self.assertEqual(len(response.data["id"]), 1)

        response = self.client.delete(f"/rest/Media/{media_id1}", format="json")
        assertResponse(self, response, status.HTTP_200_OK)

        response = self.client.get(f"/rest/Localizations/{self.project.pk}?attribute={attr_search}")
        response = collect_streaming_content(response)
        self.assertEqual(len(response.data), 4)

        response = self.client.delete(f"/rest/Media/{media_id2}", format="json")
        assertResponse(self, response, status.HTTP_200_OK)

        response = self.client.get(f"/rest/Localizations/{self.project.pk}?attribute={attr_search}")
        response = collect_streaming_content(response)
        self.assertEqual(len(response.data), 3)

        response = self.client.delete(f"/rest/Media/{media_id3}", format="json")
        assertResponse(self, response, status.HTTP_200_OK)

        response = self.client.get(f"/rest/Localizations/{self.project.pk}?attribute={attr_search}")
        response = collect_streaming_content(response)
        self.assertEqual(len(response.data), 2)

        response = self.client.delete(f"/rest/Media/{media_id4}", format="json")
        assertResponse(self, response, status.HTTP_200_OK)

        response = self.client.get(f"/rest/Localizations/{self.project.pk}?attribute={attr_search}")
        response = collect_streaming_content(response)
        self.assertEqual(len(response.data), 0)

    def test_multiple_media_delete(self):
        # Tests deleting localizations where it's associated with multiple media.
        # The media is deleted and the subsequent localizations should also be deleted.
        unique_string_attr_val1 = "super_unique_string_to_search_for_1"
        unique_string_attr_val2 = "super_unique_string_to_search_for_2"
        unique_string_attr_val3 = "super_unique_string_to_search_for_3"
        body = [
            {
                "type": self.image_type.pk,
                "section": "asdf",
                "name": "asdf",
                "md5": "asdf",
                "attributes": {"String Test": unique_string_attr_val1},
            }
        ]
        response = self.client.post(f"/rest/Medias/{self.project.pk}", body, format="json")
        media_id1 = response.data["id"][0]

        body = [
            {
                "type": self.image_type.pk,
                "section": "asdf",
                "name": "asdf",
                "md5": "asdf",
                "attributes": {"String Test": unique_string_attr_val2},
            }
        ]
        response = self.client.post(f"/rest/Medias/{self.project.pk}", body, format="json")
        media_id2 = response.data["id"][0]

        create_json = [
            {
                "project": self.project.pk,
                "type": self.box_type.pk,
                "frame": 0,
                "media_id": media_id1,
                "attributes": {
                    "Bool Test": True,
                    "Int Test": 1,
                    "Float Test": 0.0,
                    "Enum Test": "enum_val1",
                    "String Test": unique_string_attr_val3,
                    "Datetime Test": datetime.datetime.now(datetime.timezone.utc).isoformat(),
                    "Geoposition Test": [0.0, 0.0],
                },
            }
        ]
        response = self.client.post(
            f"/rest/Localizations/{self.project.pk}", create_json, format="json"
        )
        assertResponse(self, response, status.HTTP_201_CREATED)
        self.assertEqual(len(response.data["id"]), 1)

        create_json[0]["type"] = self.line_type.pk
        response = self.client.post(
            f"/rest/Localizations/{self.project.pk}", create_json, format="json"
        )
        assertResponse(self, response, status.HTTP_201_CREATED)
        self.assertEqual(len(response.data["id"]), 1)

        create_json[0]["type"] = self.dot_type.pk
        response = self.client.post(
            f"/rest/Localizations/{self.project.pk}", create_json, format="json"
        )
        assertResponse(self, response, status.HTTP_201_CREATED)
        self.assertEqual(len(response.data["id"]), 1)

        create_json[0]["type"] = self.box_type.pk
        create_json[0]["media_id"] = media_id2
        response = self.client.post(
            f"/rest/Localizations/{self.project.pk}", create_json, format="json"
        )
        assertResponse(self, response, status.HTTP_201_CREATED)
        self.assertEqual(len(response.data["id"]), 1)

        create_json[0]["type"] = self.line_type.pk
        create_json[0]["media_id"] = media_id2
        response = self.client.post(
            f"/rest/Localizations/{self.project.pk}", create_json, format="json"
        )
        assertResponse(self, response, status.HTTP_201_CREATED)
        self.assertEqual(len(response.data["id"]), 1)

        create_json[0]["type"] = self.dot_type.pk
        create_json[0]["media_id"] = media_id2
        response = self.client.post(
            f"/rest/Localizations/{self.project.pk}", create_json, format="json"
        )
        assertResponse(self, response, status.HTTP_201_CREATED)
        self.assertEqual(len(response.data["id"]), 1)

        response = self.client.get(
            f"/rest/Localizations/{self.project.pk}?related_attribute=String Test::{unique_string_attr_val1}"
        )
        response = collect_streaming_content(response)
        self.assertEqual(len(response.data), 3)

        response = self.client.get(
            f"/rest/Localizations/{self.project.pk}?related_attribute=String Test::{unique_string_attr_val2}"
        )
        response = collect_streaming_content(response)
        self.assertEqual(len(response.data), 3)

        response = self.client.delete(
            f"/rest/Medias/{self.project.pk}?attribute=String Test::{unique_string_attr_val1}",
            format="json",
        )
        assertResponse(self, response, status.HTTP_200_OK)

        response = self.client.get(
            f"/rest/Localizations/{self.project.pk}?related_attribute=String Test::{unique_string_attr_val1}"
        )
        response = collect_streaming_content(response)
        self.assertEqual(len(response.data), 0)

        response = self.client.get(
            f"/rest/Localizations/{self.project.pk}?related_attribute=String Test::{unique_string_attr_val2}"
        )
        response = collect_streaming_content(response)
        self.assertEqual(len(response.data), 3)

        response = self.client.delete(
            f"/rest/Medias/{self.project.pk}?attribute=String Test::{unique_string_attr_val2}",
            format="json",
        )
        assertResponse(self, response, status.HTTP_200_OK)

        response = self.client.get(
            f"/rest/Localizations/{self.project.pk}?related_attribute=String Test::{unique_string_attr_val2}"
        )
        response = collect_streaming_content(response)
        self.assertEqual(len(response.data), 0)

        response = self.client.get(f"/rest/Localizations/{self.project.pk}")
        response = collect_streaming_content(response)
        self.assertEqual(len(response.data), 0)


class StateMediaDeleteCase(TatorTransactionTest):
    def setUp(self):
        super().setUp()
        print(f"\n{self.__class__.__name__}=", end="", flush=True)
        logging.disable(logging.CRITICAL)
        self.user = create_test_user()
        self.client.force_authenticate(self.user)
        self.project = create_test_project(self.user)
        self.membership = create_test_membership(self.user, self.project)
        self.image_type = MediaType.objects.create(
            name="images",
            dtype="image",
            project=self.project,
            attribute_types=create_test_attribute_types(),
        )
        wait_for_indices(self.image_type)
        self.entity_type = StateType.objects.create(
            name="states",
            dtype="state",
            project=self.project,
            association="Media",
            interpolation="none",
            attribute_types=create_test_attribute_types(),
        )
        wait_for_indices(self.entity_type)
        self.entity_type.media.add(self.image_type)
        memberships_to_rowp(self.project.pk, force=False, verbose=False)

    def test_single_media_delete(self):
        # Tests deleting a state's associated media (1). The corresponding
        # state must also be deleted. Delete via the endpoint.

        unique_string_attr_val = "super_unique_string_to_search_for_1"
        attr_search = f"String Test::{unique_string_attr_val}"
        body = [
            {
                "type": self.image_type.pk,
                "section": "asdf",
                "name": "asdf",
                "md5": "asdf",
                "attributes": {"String Test": unique_string_attr_val},
            }
        ]
        response = self.client.post(f"/rest/Medias/{self.project.pk}", body, format="json")
        media_id = response.data["id"][0]

        create_json = [
            {
                "project": self.project.pk,
                "type": self.entity_type.pk,
                "frame": 0,
                "name": "asdf",
                "media_ids": [media_id],
                "attributes": {
                    "Bool Test": True,
                    "Int Test": 1,
                    "Float Test": 0.0,
                    "Enum Test": "enum_val1",
                    "String Test": unique_string_attr_val,
                    "Datetime Test": datetime.datetime.now(datetime.timezone.utc).isoformat(),
                    "Geoposition Test": [0.0, 0.0],
                },
            }
        ]
        response = self.client.post(f"/rest/States/{self.project.pk}", create_json, format="json")
        response = collect_streaming_content(response)
        assertResponse(self, response, status.HTTP_201_CREATED)
        self.assertEqual(len(response.data["id"]), 1)

        response = self.client.get(f"/rest/States/{self.project.pk}?attribute={attr_search}")
        response = collect_streaming_content(response)
        self.assertEqual(len(response.data), 1)

        response = self.client.delete(f"/rest/Media/{media_id}", format="json")
        assertResponse(self, response, status.HTTP_200_OK)

        response = self.client.get(f"/rest/States/{self.project.pk}?attribute={attr_search}")
        response = collect_streaming_content(response)
        self.assertEqual(len(response.data), 0)

    def test_multiple_media_delete(self):
        # Tests deleting states where it's associated with multiple media.
        # The media is deleted and the subsequent states should also be deleted.

        unique_string_attr_val = "super_unique_string_to_search_for_2"
        attr_search = f"String Test::{unique_string_attr_val}"

        body = [
            {
                "type": self.image_type.pk,
                "section": "asdf",
                "name": "asdf",
                "md5": "asdf",
                "attributes": {"String Test": unique_string_attr_val},
            }
        ]
        response = self.client.post(f"/rest/Medias/{self.project.pk}", body, format="json")
        media_id1 = response.data["id"][0]

        body = [
            {
                "type": self.image_type.pk,
                "section": "asdf",
                "name": "asdf",
                "md5": "asdf",
                "attributes": {"String Test": unique_string_attr_val},
            }
        ]
        response = self.client.post(f"/rest/Medias/{self.project.pk}", body, format="json")
        media_id2 = response.data["id"][0]

        body = [
            {
                "type": self.image_type.pk,
                "section": "asdf",
                "name": "asdf",
                "md5": "asdf",
                "attributes": {"String Test": unique_string_attr_val},
            }
        ]
        response = self.client.post(f"/rest/Medias/{self.project.pk}", body, format="json")
        media_id3 = response.data["id"][0]

        create_json = [
            {
                "project": self.project.pk,
                "type": self.entity_type.pk,
                "frame": 0,
                "name": "asdf",
                "media_ids": [media_id1],
                "attributes": {
                    "Bool Test": True,
                    "Int Test": 1,
                    "Float Test": 0.0,
                    "Enum Test": "enum_val1",
                    "String Test": unique_string_attr_val,
                    "Datetime Test": datetime.datetime.now(datetime.timezone.utc).isoformat(),
                    "Geoposition Test": [0.0, 0.0],
                },
            },
            {
                "project": self.project.pk,
                "type": self.entity_type.pk,
                "frame": 0,
                "name": "asdf",
                "media_ids": [media_id2, media_id3],
                "attributes": {
                    "Bool Test": True,
                    "Int Test": 1,
                    "Float Test": 0.0,
                    "Enum Test": "enum_val1",
                    "String Test": unique_string_attr_val,
                    "Datetime Test": datetime.datetime.now(datetime.timezone.utc).isoformat(),
                    "Geoposition Test": [0.0, 0.0],
                },
            },
        ]
        response = self.client.post(f"/rest/States/{self.project.pk}", create_json, format="json")
        response = collect_streaming_content(response)
        assertResponse(self, response, status.HTTP_201_CREATED)
        self.assertEqual(len(response.data["id"]), 2)

        response = self.client.get(f"/rest/Medias/{self.project.pk}?attribute={attr_search}")
        response = collect_streaming_content(response)
        self.assertEqual(len(response.data), 3)

        response = self.client.get(
            f"/rest/States/{self.project.pk}?related_attribute={attr_search}"
        )
        response = collect_streaming_content(response)
        self.assertEqual(len(response.data), 2)

        not_deleted = State.objects.filter(
            project=self.project.pk, media__deleted=False
        ).values_list("id", flat=True)
        deleted = State.objects.filter(project=self.project.pk, media__deleted=True).values_list(
            "id", flat=True
        )

        response = self.client.delete(
            f"/rest/Medias/{self.project.pk}?attribute={attr_search}", format="json"
        )
        assertResponse(self, response, status.HTTP_200_OK)

        response = self.client.get(
            f"/rest/Medias/{self.project.pk}?attribute={attr_search}", format="json"
        )
        response = collect_streaming_content(response)
        self.assertEqual(len(response.data), 0)

        not_deleted_medias = Media.objects.filter(
            project=self.project.pk, deleted=False
        ).values_list("id", flat=True)
        deleted_medias = Media.objects.filter(project=self.project.pk, deleted=True).values_list(
            "id", flat=True
        )
        not_deleted = State.objects.filter(
            project=self.project.pk, media__deleted=False
        ).values_list("id", flat=True)
        deleted = State.objects.filter(project=self.project.pk, media__deleted=True).values_list(
            "id", flat=True
        )

        response = self.client.get(f"/rest/States/{self.project.pk}?attribute={attr_search}")
        response = collect_streaming_content(response)
        self.assertEqual(len(response.data), 0)

        response = self.client.get(f"/rest/States/{self.project.pk}?attribute={attr_search}")
        response = collect_streaming_content(response)
        self.assertEqual(len(response.data), 0)

        response = self.client.get(
            f"/rest/States/{self.project.pk}?related_attribute={attr_search}"
        )
        response = collect_streaming_content(response)
        self.assertEqual(len(response.data), 0)


class LeafTestCase(
    TatorTransactionTest,
    AttributeTestMixin,
    DefaultCreateTestMixin,
    PermissionCreateTestMixin,
    PermissionListTestMixin,
    PermissionListMembershipTestMixin,
    PermissionDetailMembershipTestMixin,
    PermissionDetailTestMixin,
):
    def setUp(self):
        super().setUp()
        print(f"\n{self.__class__.__name__}=", end="", flush=True)
        # logging.disable(logging.CRITICAL)
        self.user = create_test_user()
        self.client.force_authenticate(self.user)
        self.project = create_test_project(self.user)
        self.membership = create_test_membership(self.user, self.project)
        self.entity_type = LeafType.objects.create(
            project=self.project,
            attribute_types=create_test_attribute_types(),
        )
        wait_for_indices(self.entity_type)
        self.entities = [
            create_test_leaf(
                f"leaf{idx}",
                self.entity_type,
                self.project,
                attributes={"Float Test": random.random() * 1000},
            )
            for idx in range(10)
        ]
        self.list_uri = "Leaves"
        self.detail_uri = "Leaf"
        self.create_entity = functools.partial(
            create_test_leaf, "leafasdf", self.entity_type, self.project
        )
        self.create_json = [
            {
                "type": self.entity_type.pk,
                "name": "asdf",
                "path": "asdf",
                "attributes": {
                    "Bool Test": True,
                    "Int Test": 1,
                    "Float Test": 0.0,
                    "Enum Test": "enum_val1",
                    "String Test": "asdf",
                    "Datetime Test": datetime.datetime.now(datetime.timezone.utc).isoformat(),
                    "Geoposition Test": [0.0, 0.0],
                    "Special Characters are %&<>:;,()@": "Shenanigan",
                },
            }
        ]
        self.edit_permission = Permission.FULL_CONTROL
        self.patch_json = {"name": "leaf1"}
        memberships_to_rowp(self.project.pk, force=False, verbose=False)

    def test_elemental_id(self):
        project = self.entity_type.project.id
        new_uuid = str(uuid4())
        response = self.client.get(f"/rest/LeafTypes/{project}?elemental_id={new_uuid}")
        assert len(response.data) == 0
        # Test on type object
        response = self.client.get(f"/rest/LeafType/{self.entity_type.id}")
        assert str(response.data["elemental_id"]) == str(self.entity_type.elemental_id)
        response = self.client.patch(
            f"/rest/LeafType/{self.entity_type.id}", {"elemental_id": str(new_uuid)}, format="json"
        )
        response = self.client.get(f"/rest/LeafType/{self.entity_type.id}")
        assert str(response.data["elemental_id"]) == new_uuid
        response = self.client.get(f"/rest/LeafTypes/{project}?elemental_id={new_uuid}")
        assert len(response.data) == 1

    def test_suggestion_api(self):
        resp = self.client.delete(f"/rest/Leaves/{self.project.pk}")
        assert resp.status_code == status.HTTP_200_OK

        # Add some new leaves
        resp = self.client.post(
            f"/rest/Leaves/{self.project.pk}",
            {"type": self.entity_type.pk, "name": "Honda"},
            format="json",
        )
        assert resp.status_code == status.HTTP_201_CREATED

        parent = resp.data["id"][0]

        resp = self.client.post(
            f"/rest/Leaves/{self.project.pk}",
            {"type": self.entity_type.pk, "name": "Accord", "parent": parent},
            format="json",
        )
        assert resp.status_code == status.HTTP_201_CREATED
        accord_id = resp.data["id"][0]
        resp = self.client.post(
            f"/rest/Leaves/{self.project.pk}",
            {"type": self.entity_type.pk, "name": "Civic", "parent": parent},
            format="json",
        )
        assert resp.status_code == status.HTTP_201_CREATED
        civic_id = resp.data["id"][0]

        resp = self.client.get(f"/rest/Leaves/Suggestion/asdf.Honda/{self.project.pk}?query=Accord")
        assertResponse(self, resp, status.HTTP_200_OK)
        assert resp.data[0]["value"] == "Accord"
        assert resp.data[0]["group"] == "Honda"
        assert len(resp.data) == 1

        # Add a trim-level
        resp = self.client.post(
            f"/rest/Leaves/{self.project.pk}",
            {"type": self.entity_type.pk, "name": "EX-L", "parent": accord_id},
            format="json",
        )
        assert resp.status_code == status.HTTP_201_CREATED
        resp = self.client.post(
            f"/rest/Leaves/{self.project.pk}",
            {"type": self.entity_type.pk, "name": "EX-L", "parent": civic_id},
            format="json",
        )
        assert resp.status_code == status.HTTP_201_CREATED
        resp = self.client.get(f"/rest/Leaves/Suggestion/asdf.Honda/{self.project.pk}?query=*EX-L*")
        assertResponse(self, resp, status.HTTP_200_OK)
        assert len(resp.data) == 2


class LeafTypeTestCase(
    TatorTransactionTest,
    PermissionCreateTestMixin,
    PermissionListMembershipTestMixin,
    PermissionDetailMembershipTestMixin,
    PermissionDetailTestMixin,
):
    def setUp(self):
        super().setUp()
        print(f"\n{self.__class__.__name__}=", end="", flush=True)
        logging.disable(logging.CRITICAL)
        self.user = create_test_user()
        self.client.force_authenticate(self.user)
        self.project = create_test_project(self.user)
        self.membership = create_test_membership(self.user, self.project)
        self.entities = [
            LeafType.objects.create(project=self.project) for _ in range(10)
        ]
        self.list_uri = "LeafTypes"
        self.detail_uri = "LeafType"
        self.create_json = {
            "name": "leaf type",
        }
        self.patch_json = {"name": "leaf asdf"}
        self.edit_permission = Permission.FULL_CONTROL
        memberships_to_rowp(self.project.pk, force=False, verbose=False)


class StateTypeTestCase(
    TatorTransactionTest,
    PermissionCreateTestMixin,
    PermissionListMembershipTestMixin,
    PermissionDetailMembershipTestMixin,
    PermissionDetailTestMixin,
):
    def setUp(self):
        super().setUp()
        print(f"\n{self.__class__.__name__}=", end="", flush=True)
        logging.disable(logging.CRITICAL)
        self.user = create_test_user()
        self.client.force_authenticate(self.user)
        self.project = create_test_project(self.user)
        self.membership = create_test_membership(self.user, self.project)
        self.media_type = MediaType.objects.create(
            name="video",
            project=self.project,
        )
        self.entities = [
            StateType.objects.create(
                name="state1",
                project=self.project,
                association="Localization",
                attribute_types=create_test_attribute_types(),
            ),
            StateType.objects.create(
                name="state2",
                project=self.project,
                association="Media",
                attribute_types=create_test_attribute_types(),
            ),
        ]
        wait_for_indices(self.entities[0])
        wait_for_indices(self.entities[1])
        self.list_uri = "StateTypes"
        self.detail_uri = "StateType"
        self.create_json = {
            "name": "frame state type",
            "association": "Frame",
            "media_types": [self.media_type.pk],
            "attribute_types": create_test_attribute_types(),
        }
        self.patch_json = {"name": "state asdf"}
        self.edit_permission = Permission.FULL_CONTROL
        memberships_to_rowp(self.project.pk, force=False, verbose=False)


class MediaTypeTestCase(
    TatorTransactionTest,
    PermissionCreateTestMixin,
    PermissionListMembershipTestMixin,
    PermissionDetailMembershipTestMixin,
    PermissionDetailTestMixin,
):
    def setUp(self):
        super().setUp()
        print(f"\n{self.__class__.__name__}=", end="", flush=True)
        logging.disable(logging.CRITICAL)
        self.user = create_test_user()
        self.client.force_authenticate(self.user)
        self.project = create_test_project(self.user)
        self.membership = create_test_membership(self.user, self.project)
        self.detail_uri = "MediaType"
        self.list_uri = "MediaTypes"
        self.entities = [
            MediaType.objects.create(
                name="videos",
                project=self.project,
                attribute_types=create_test_attribute_types(),
            ),
            MediaType.objects.create(
                name="images",
                project=self.project,
                attribute_types=create_test_attribute_types(),
            ),
        ]
        wait_for_indices(self.entities[0])
        wait_for_indices(self.entities[1])

        self.edit_permission = Permission.FULL_CONTROL
        self.patch_json = {
            "name": "asdf",
        }
        self.create_json = {
            "name": "videos",
            "dtype": "video",
            "attribute_types": create_test_attribute_types(),
        }
        memberships_to_rowp(self.project.pk, force=False, verbose=False)


class LocalizationTypeTestCase(
    TatorTransactionTest,
    PermissionCreateTestMixin,
    PermissionListMembershipTestMixin,
    PermissionDetailMembershipTestMixin,
    PermissionDetailTestMixin,
):
    def setUp(self):
        super().setUp()
        print(f"\n{self.__class__.__name__}=", end="", flush=True)
        logging.disable(logging.CRITICAL)
        self.user = create_test_user()
        self.client.force_authenticate(self.user)
        self.project = create_test_project(self.user)
        self.membership = create_test_membership(self.user, self.project)
        self.media_type = MediaType.objects.create(
            name="video",
            project=self.project,
        )
        self.entities = [
            LocalizationType.objects.create(
                name="box",
                dtype="box",
                project=self.project,
                attribute_types=create_test_attribute_types(),
            ),
            LocalizationType.objects.create(
                name="line",
                dtype="line",
                project=self.project,
                attribute_types=create_test_attribute_types(),
            ),
            LocalizationType.objects.create(
                name="dot asdf",
                dtype="dot",
                project=self.project,
                attribute_types=create_test_attribute_types(),
            ),
        ]
        wait_for_indices(self.entities[0])
        wait_for_indices(self.entities[1])
        wait_for_indices(self.entities[2])
        self.list_uri = "LocalizationTypes"
        self.detail_uri = "LocalizationType"
        self.create_json = {
            "name": "box type",
            "dtype": "box",
            "media_types": [self.media_type.pk],
            "attribute_types": create_test_attribute_types(),
        }
        self.patch_json = {"name": "box asdf"}
        self.edit_permission = Permission.FULL_CONTROL
        memberships_to_rowp(self.project.pk, force=False, verbose=False)

    def test_elemental_id(self):
        # Test on type object
        for entity_type in self.entities:
            project = entity_type.project.id
            new_uuid = str(uuid4())
            response = self.client.get(f"/rest/LocalizationTypes/{project}?elemental_id={new_uuid}")
            assert len(response.data) == 0
            response = self.client.get(f"/rest/LocalizationType/{entity_type.id}")
            assert str(response.data["elemental_id"]) == str(entity_type.elemental_id)
            response = self.client.patch(
                f"/rest/LocalizationType/{entity_type.id}",
                {"elemental_id": str(new_uuid)},
                format="json",
            )
            response = self.client.get(f"/rest/LocalizationType/{entity_type.id}")
            assert str(response.data["elemental_id"]) == new_uuid
            response = self.client.get(f"/rest/LocalizationTypes/{project}?elemental_id={new_uuid}")
            assert len(response.data) == 1


# Only test memberships if fine grain permissions are disabled
if os.getenv("TATOR_FINE_GRAIN_PERMISSION") != "true":

    class MembershipTestCase(
        TatorTransactionTest, PermissionListMembershipTestMixin, PermissionDetailTestMixin
    ):
        def setUp(self):
            super().setUp()
            print(f"\n{self.__class__.__name__}=", end="", flush=True)
            logging.disable(logging.CRITICAL)
            self.user = create_test_user()
            self.client.force_authenticate(self.user)
            self.project = create_test_project(self.user)
            self.membership = create_test_membership(self.user, self.project)
            self.entities = [
                self.membership,
            ]
            self.list_uri = "Memberships"
            self.detail_uri = "Membership"
            self.patch_json = {
                "permission": "Full Control",
            }
            self.create_json = {
                "user": self.user.pk,
                "permission": "Full Control",
            }
            self.edit_permission = Permission.FULL_CONTROL


class ProjectTestCase(TatorTransactionTest):
    def setUp(self):
        super().setUp()
        print(f"\n{self.__class__.__name__}=", end="", flush=True)
        logging.disable(logging.CRITICAL)
        self.user = create_test_user()
        self.client.force_authenticate(self.user)
        self.organization = create_test_organization()
        self.affiliation = create_test_affiliation(self.user, self.organization)
        self.entities = [create_test_project(self.user) for _ in range(10)]
        memberships = [create_test_membership(self.user, entity) for entity in self.entities]
        self.detail_uri = "Project"
        self.list_uri = "Projects"
        self.patch_json = {
            "name": "aaasdfasd",
        }
        self.create_json = {
            "name": "asdfasd",
            "summary": "asdfa summary",
            "organization": self.organization.pk,
        }
        self.edit_permission = Permission.FULL_CONTROL

        for entity in self.entities:
            memberships_to_rowp(entity.pk, force=False, verbose=False)

    def test_create_no_affiliation(self):
        endpoint = f"/rest/{self.list_uri}"
        self.affiliation.delete()
        response = self.client.post(endpoint, self.create_json, format="json")
        assertResponse(self, response, status.HTTP_403_FORBIDDEN)
        self.affiliation.save()

    def test_create_permissions(self):
        endpoint = f"/rest/{self.list_uri}"
        permission_index = affiliation_levels.index("Admin")
        for index, level in enumerate(affiliation_levels):
            self.affiliation.permission = level
            self.affiliation.save()
            expected_status = (
                status.HTTP_201_CREATED if index >= permission_index else status.HTTP_403_FORBIDDEN
            )
            response = self.client.post(endpoint, self.create_json, format="json")
            assertResponse(self, response, expected_status)

    def test_detail_patch_permissions(self):
        if os.getenv("TATOR_FINE_GRAIN_PERMISSION") == "true":
            from main._permission_util import shift_permission

            rp = RowProtection.objects.get(project=self.entities[0])
            orig_permission = rp.permission

            # iterate over all permission levels and change the underlying row protection object for this project
            # to a given permission level and verify that the delete endpoint respects this
            model = type(self.entities[0])
            for permission in [
                PermissionMask.OLD_READ,
                PermissionMask.OLD_WRITE,
                PermissionMask.OLD_TRANSFER,
                PermissionMask.OLD_EXECUTE,
                PermissionMask.OLD_FULL_CONTROL,
            ]:
                rp.permission = permission
                rp.save()
                if (
                    permission >> shift_permission(model, Project)
                ) & PermissionMask.MODIFY == PermissionMask.MODIFY:
                    expected_status = status.HTTP_200_OK
                else:
                    expected_status = status.HTTP_403_FORBIDDEN
                response = self.client.patch(
                    f"/rest/{self.detail_uri}/{self.entities[0].pk}", self.patch_json, format="json"
                )
                assertResponse(self, response, expected_status)
            rp.permission = orig_permission
            rp.save()
        else:
            permission_index = permission_levels.index(self.edit_permission)
            for index, level in enumerate(permission_levels):
                obj = Membership.objects.filter(project=self.entities[0], user=self.user)[0]
                obj.permission = level
                obj.save()
                del obj
                if index >= permission_index:
                    expected_status = status.HTTP_200_OK
                else:
                    expected_status = status.HTTP_403_FORBIDDEN
                response = self.client.patch(
                    f"/rest/{self.detail_uri}/{self.entities[0].pk}", self.patch_json, format="json"
                )
                assertResponse(self, response, expected_status)

    def test_detail_delete_permissions(self):
        if os.getenv("TATOR_FINE_GRAIN_PERMISSION") == "true":
            from main._permission_util import shift_permission

            rp = RowProtection.objects.get(project=self.entities[0])
            orig_permission = rp.permission

            # iterate over all permission levels and change the underlying row protection object for this project
            # to a given permission level and verify that the delete endpoint respects this
            model = type(self.entities[0])
            for permission in [
                PermissionMask.OLD_READ,
                PermissionMask.OLD_WRITE,
                PermissionMask.OLD_TRANSFER,
                PermissionMask.OLD_EXECUTE,
                PermissionMask.OLD_FULL_CONTROL,
            ]:
                rp.permission = permission
                rp.save()
                if "name" in self.patch_json:
                    self.patch_json["name"] += f"_{hex(permission)}"
                if (
                    permission >> shift_permission(model, Project)
                ) & PermissionMask.MODIFY == PermissionMask.MODIFY:
                    expected_status = status.HTTP_200_OK
                else:
                    expected_status = status.HTTP_403_FORBIDDEN
                response = self.client.delete(
                    f"/rest/{self.detail_uri}/{self.entities[0].pk}", format="json"
                )
                assertResponse(self, response, expected_status)
                if expected_status == status.HTTP_200_OK:
                    del self.entities[0]
            rp.delete()
        else:
            permission_index = permission_levels.index(self.edit_permission)
            for index, level in enumerate(permission_levels):
                obj = Membership.objects.filter(project=self.entities[0], user=self.user)[0]
                obj.permission = level
                obj.save()
                del obj
                if index >= permission_index:
                    expected_status = status.HTTP_200_OK
                else:
                    expected_status = status.HTTP_403_FORBIDDEN
                test_val = random.random() > 0.5
                print(f"{level} = {expected_status}")
                response = self.client.delete(
                    f"/rest/{self.detail_uri}/{self.entities[0].pk}", format="json"
                )
                assertResponse(self, response, expected_status)
                if expected_status == status.HTTP_200_OK:
                    del self.entities[0]

    def test_delete_non_creator(self):
        other_user = User.objects.create(
            username="other",
            password="user",
            first_name="other",
            last_name="user",
            email="other.user@gmail.com",
            middle_initial="A",
            initials="OAU",
        )
        create_test_membership(other_user, self.entities[0])
        self.client.force_authenticate(other_user)
        response = self.client.delete(
            f"/rest/{self.detail_uri}/{self.entities[0].pk}", format="json"
        )
        assert response.status_code > 400
        # assertResponse(self, response, status.HTTP_403_FORBIDDEN)


class TranscodeTestCase(TatorTransactionTest, PermissionCreateTestMixin):
    def setUp(self):
        super().setUp()
        print(f"\n{self.__class__.__name__}=", end="", flush=True)
        logging.disable(logging.CRITICAL)
        self.user = create_test_user()
        self.client.force_authenticate(self.user)
        self.project = create_test_project(self.user)
        self.membership = create_test_membership(self.user, self.project)
        self.list_uri = "Transcodes"
        self.detail_uri = "Transcode"
        self.entity_type = MediaType.objects.create(
            name="video",
            dtype="video",
            project=self.project,
        )
        self.create_json = {
            "type": self.entity_type.pk,
            "gid": str(uuid1()),
            "uid": str(uuid1()),
            "url": "http://asdf.com",
            "name": "asdf.mp4",
            "section": "asdf section",
            "md5": "",
            "size": 1,
        }
        self.edit_permission = Permission.CAN_TRANSFER
        memberships_to_rowp(self.project.pk, force=False, verbose=False)


class VersionTestCase(
    TatorTransactionTest,
    PermissionCreateTestMixin,
    PermissionListMembershipTestMixin,
    PermissionDetailMembershipTestMixin,
    PermissionDetailTestMixin,
):
    def setUp(self):
        super().setUp()
        print(f"\n{self.__class__.__name__}=", end="", flush=True)
        logging.disable(logging.CRITICAL)
        self.user = create_test_user()
        self.client.force_authenticate(self.user)
        self.project = create_test_project(self.user)
        self.membership = create_test_membership(self.user, self.project)
        self.entity_type = MediaType.objects.create(
            name="video",
            dtype="video",
            project=self.project,
        )
        self.media = create_test_video(self.user, f"asdf", self.entity_type, self.project)
        self.entities = [
            create_test_version(f"asdf{idx}", f"desc{idx}", idx, self.project, self.media)
            for idx in range(10)
        ]
        self.list_uri = "Versions"
        self.detail_uri = "Version"
        self.create_json = {
            "project": self.project.pk,
            "name": "version_create_test",
            "media_id": self.media.pk,
            "description": "asdf",
        }
        self.patch_json = {
            "description": "asdf123",
        }
        self.edit_permission = Permission.CAN_EDIT
        memberships_to_rowp(self.project.pk, force=False, verbose=False)

    def test_elemental_id(self):
        # Test on type object
        test_version = create_test_version(f"asdf", f"desc", 10, self.project, self.media)
        new_uuid = str(uuid4())
        response = self.client.get(f"/rest/Version/{test_version.pk}")
        response = self.client.patch(
            f"/rest/Version/{test_version.pk}", {"elemental_id": str(new_uuid)}, format="json"
        )
        response = self.client.get(f"/rest/Version/{test_version.pk}")
        assert str(response.data["elemental_id"]) == new_uuid

    def test_version_delete(self):
        # Verify we can delete an empty version
        test_version = create_test_version(f"My Version", f"desc", 10, self.project, self.media)
        response = self.client.get(f"/rest/Version/{test_version.pk}")
        assertResponse(self, response, status.HTTP_200_OK)
        response = self.client.delete(f"/rest/Version/{test_version.pk}")
        assertResponse(self, response, status.HTTP_200_OK)

        # Verify we can delete non-empty versions
        test_version = create_test_version(f"My Version", f"desc", 10, self.project, self.media)
        response = self.client.get(f"/rest/Version/{test_version.pk}")
        assertResponse(self, response, status.HTTP_200_OK)

        # Make some boxes on the version
        entity_type = LocalizationType.objects.create(
            name="boxes",
            dtype="box",
            project=self.project,
            attribute_types=create_test_attribute_types(),
        )
        wait_for_indices(entity_type)
        media_entity_type = MediaType.objects.create(
            name="video",
            dtype="video",
            project=self.project,
        )
        entity_type.media.add(media_entity_type)
        media = create_test_video(self.user, f"Test Video", media_entity_type, self.project)

        test_box = create_test_box(self.user, entity_type, self.project, media, 0)
        test_box.version = test_version
        test_box.save()

        # Verify we can't delete a version with a box
        response = self.client.delete(f"/rest/Version/{test_version.pk}")
        assertResponse(self, response, status.HTTP_400_BAD_REQUEST)

        # Delete the box and try again
        response = self.client.delete(f"/rest/Localization/{test_box.pk}")
        assertResponse(self, response, status.HTTP_200_OK)
        test_box = Localization.objects.get(pk=test_box.pk)

        # Verify we can now delete a version, as metadata is all cleared
        response = self.client.delete(f"/rest/Version/{test_version.pk}")
        assertResponse(self, response, status.HTTP_200_OK)


class FavoriteStateTestCase(
    TatorTransactionTest,
    PermissionCreateTestMixin,
    PermissionListMembershipTestMixin,
    PermissionDetailMembershipTestMixin,
    PermissionDetailTestMixin,
):
    def setUp(self):
        super().setUp()
        print(f"\n{self.__class__.__name__}=", end="", flush=True)
        self.user = create_test_user()
        self.client.force_authenticate(self.user)
        self.project = create_test_project(self.user)
        self.membership = create_test_membership(self.user, self.project)
        self.list_uri = "Favorites"
        self.detail_uri = "Favorite"
        self.edit_permission = Permission.CAN_EDIT

        self.entity_type = MediaType.objects.create(
            name="video",
            dtype="video",
            project=self.project,
        )
        self.state_type = StateType.objects.create(
            name="states",
            dtype="state",
            project=self.project,
            attribute_types=create_test_attribute_types(),
        )
        wait_for_indices(self.entity_type)
        wait_for_indices(self.state_type)
        self.entities = [
            create_test_favorite(
                f"Favorite {idx}", self.project, self.user, self.state_type, "State"
            )
            for idx in range(10)
        ]
        self.create_json = {
            "name": "My fave",
            "page": 1,
            "type": self.state_type.pk,
            "values": {"blah": "asdf"},
            "entity_type_name": "State",
        }
        self.patch_json = {
            "name": "New name",
        }
        memberships_to_rowp(self.project.pk, force=False, verbose=False)


class FavoriteLocalizationTestCase(
    TatorTransactionTest,
    PermissionCreateTestMixin,
    PermissionListMembershipTestMixin,
    PermissionDetailMembershipTestMixin,
    PermissionDetailTestMixin,
):
    def setUp(self):
        super().setUp()
        print(f"\n{self.__class__.__name__}=", end="", flush=True)
        logging.disable(logging.CRITICAL)
        self.user = create_test_user()
        self.client.force_authenticate(self.user)
        self.project = create_test_project(self.user)
        self.membership = create_test_membership(self.user, self.project)
        self.list_uri = "Favorites"
        self.detail_uri = "Favorite"
        self.edit_permission = Permission.CAN_EDIT

        self.entity_type = MediaType.objects.create(
            name="video",
            dtype="video",
            project=self.project,
        )
        self.box_type = LocalizationType.objects.create(
            name="boxes",
            dtype="box",
            project=self.project,
        )
        self.entities = [
            create_test_favorite(
                f"Favorite {idx}", self.project, self.user, self.box_type, "Localization"
            )
            for idx in range(10)
        ]
        self.create_json = {
            "name": "My fave",
            "page": 1,
            "type": self.box_type.pk,
            "values": {"blah": "asdf"},
            "entity_type_name": "Localization",
        }
        self.patch_json = {
            "name": "New name",
        }
        memberships_to_rowp(self.project.pk, force=False, verbose=False)


class BookmarkTestCase(
    APITestCase,
    PermissionCreateTestMixin,
    PermissionListMembershipTestMixin,
    PermissionDetailMembershipTestMixin,
    PermissionDetailTestMixin,
):
    def setUp(self):
        super().setUp()
        print(f"\n{self.__class__.__name__}=", end="", flush=True)
        logging.disable(logging.CRITICAL)
        self.user = create_test_user()
        self.client.force_authenticate(self.user)
        self.project = create_test_project(self.user)
        self.membership = create_test_membership(self.user, self.project)
        self.entity_type = MediaType.objects.create(
            name="video",
            dtype="video",
            project=self.project,
        )
        self.entities = [
            create_test_bookmark(f"Bookmark {idx}", self.project, self.user)
            for idx in range(10)
        ]
        self.list_uri = "Bookmarks"
        self.detail_uri = "Bookmark"
        self.create_json = {
            "name": "My bookmark",
            "uri": "/projects",
        }
        self.patch_json = {
            "name": "New name",
        }
        self.edit_permission = Permission.CAN_EDIT
        memberships_to_rowp(self.project.pk, force=False, verbose=False)


class AffiliationTestCase(
    TatorTransactionTest,
    PermissionListAffiliationTestMixin,
    PermissionDetailAffiliationTestMixin,
):
    def setUp(self):
        super().setUp()
        print(f"\n{self.__class__.__name__}=", end="", flush=True)
        logging.disable(logging.CRITICAL)
        self.user = create_test_user()
        self.client.force_authenticate(self.user)
        self.organization = create_test_organization()
        self.affiliation = create_test_affiliation(self.user, self.organization)
        self.project = create_test_project(self.user)
        self.membership = create_test_membership(self.user, self.project)
        self.entities = [
            create_test_affiliation(create_test_user(), self.organization) for _ in range(3)
        ]
        self.list_uri = "Affiliations"
        self.detail_uri = "Affiliation"
        self.patch_json = {
            "permission": "Member",
        }
        self.create_json = {
            "user": self.user.pk,
            "permission": "Admin",
        }
        self.edit_permission = "Admin"
        self.get_requires_admin = False
        affiliations_to_rowp(self.organization.pk, force=False, verbose=False)

    def get_affiliation(self, organization, user):
        return Affiliation.objects.filter(organization=organization, user=user)[0]

    def get_organization(self):
        return self.organization


class OrganizationTestCase(TatorTransactionTest, PermissionDetailAffiliationTestMixin):
    def setUp(self):
        super().setUp()
        print(f"\n{self.__class__.__name__}=", end="", flush=True)
        logging.disable(logging.CRITICAL)
        self.user = create_test_user(is_staff=True)
        self.client.force_authenticate(self.user)
        self.organization = create_test_organization()
        self.affiliation = create_test_affiliation(self.user, self.organization)
        self.project = create_test_project(self.user, self.organization)
        self.membership = create_test_membership(self.user, self.project)
        self.entities = [create_test_organization() for _ in range(3)]
        affiliations = [create_test_affiliation(self.user, entity) for entity in self.entities]
        self.list_uri = "Organizations"
        self.detail_uri = "Organization"
        self.create_json = {"name": "My org"}
        self.patch_json = {"name": "My new org"}
        self.edit_permission = "Admin"
        self.get_requires_admin = False
        for entity in self.entities:
            affiliations_to_rowp(entity.pk, force=False, verbose=False)

    def get_affiliation(self, organization, user):
        return Affiliation.objects.filter(organization=organization, user=user)[0]

    def get_organization(self):
        return self.entities[0]

    def test_create(self):
        endpoint = f"/rest/{self.list_uri}"
        response = self.client.post(endpoint, self.create_json, format="json")
        assertResponse(self, response, status.HTTP_201_CREATED)

    def test_default_membership(self):
        if os.getenv("TATOR_FINE_GRAIN_PERMISSION") == "true":
            print(
                "Warning: skipping test_default_membership because TATOR_FINE_GRAIN PERMISSIONS are enabled"
            )
            return
        other_user = create_test_user(is_staff=False)
        other_affiliation = create_test_affiliation(other_user, self.organization)

        proj_spec = {
            "name": "Org test",
            "summary": "Auto project membership test",
            "organization": self.organization.pk,
        }
        response = self.client.post("/rest/Projects", proj_spec, format="json")
        self.assertEqual(response.status_code, status.HTTP_201_CREATED)
        project_id = response.data["id"]

        # Confirm project creator has full control
        self.assertEqual(
            Membership.objects.get(project=project_id, user=self.user).permission,
            Permission.FULL_CONTROL,
        )

        # Confirm `other_user` has no membership
        self.assertEqual(Membership.objects.filter(project=project_id, user=other_user).count(), 0)

        # Update default membership permission to `CAN_EXECUTE`
        patch_default_membership = {"default_membership_permission": "Can Execute"}
        endpoint = f"/rest/{self.detail_uri}/{self.organization.pk}"
        response = self.client.patch(endpoint, patch_default_membership, format="json")
        self.assertEqual(response.status_code, status.HTTP_200_OK)

        # Confirm project creator still has full control
        self.assertEqual(
            Membership.objects.get(project=project_id, user=self.user).permission,
            Permission.FULL_CONTROL,
        )

        # Confirm `other_user` still has no membership
        self.assertEqual(Membership.objects.filter(project=project_id, user=other_user).count(), 0)

        # Delete the test project to start over
        Project.objects.get(pk=project_id).delete()

        # Confirm project creator has full control
        response = self.client.post("/rest/Projects", proj_spec, format="json")
        self.assertEqual(response.status_code, status.HTTP_201_CREATED)
        project_id = response.data["id"]

        self.assertEqual(
            Membership.objects.get(project=project_id, user=self.user).permission,
            Permission.FULL_CONTROL,
        )

        # Confirm `other_user` has `CAN_EXECUTE` permission
        self.assertEqual(
            Membership.objects.get(project=project_id, user=other_user).permission,
            Permission.CAN_EXECUTE,
        )
        Project.objects.get(pk=project_id).delete()


class BucketTestCase(
    TatorTransactionTest, PermissionListAffiliationTestMixin, PermissionDetailAffiliationTestMixin
):
    def setUp(self):
        super().setUp()
        print(f"\n{self.__class__.__name__}=", end="", flush=True)
        # logging.disable(logging.CRITICAL)
        self.user = create_test_user()
        self.client.force_authenticate(self.user)
        self.organization = create_test_organization()
        self.another_org = create_test_organization("another")
        self.affiliation = create_test_affiliation(self.user, self.organization)
        self.entities = [create_test_bucket(self.organization) for _ in range(3)]
        self.list_uri = "Buckets"
        self.detail_uri = "Bucket"
        self.create_json = {
            "name": "my-bucket",
            "store_type": "AWS",
            "config": {
                "aws_access_key_id": "asdf",
                "aws_secret_access_key": "asdf",
                "endpoint_url": "https://asdf.com:8000",
                "region_name": "us-east-1",
            },
        }
        self.patch_json = {
            "name": "my-bucket1",
            "store_type": "AWS",
            "config": {
                "aws_access_key_id": "asdf1",
                "aws_secret_access_key": "asdf2",
                "endpoint_url": "https://asdf.com:8001",
                "region_name": "us-east-2",
            },
        }
        self.edit_permission = "Admin"
        self.get_requires_admin = True
        affiliations_to_rowp(self.organization.pk, force=False, verbose=False)

    def get_affiliation(self, organization, user):
        return Affiliation.objects.filter(organization=organization, user=user)[0]

    def get_organization(self):
        return self.organization

    def test_create_no_affiliation(self):
        endpoint = f"/rest/{self.list_uri}/{self.another_org.pk}"
        response = self.client.post(endpoint, self.create_json, format="json")
        assertResponse(self, response, status.HTTP_403_FORBIDDEN)


class ImageFileTestCase(TatorTransactionTest, FileMixin):
    def setUp(self):
        super().setUp()
        print(f"\n{self.__class__.__name__}=", end="", flush=True)
        logging.disable(logging.CRITICAL)
        self.user = create_test_user()
        self.client.force_authenticate(self.user)
        self.organization = create_test_organization()
        self.affiliation = create_test_affiliation(self.user, self.organization)
        self.project = create_test_project(self.user, self.organization)
        self.membership = create_test_membership(self.user, self.project)
        self.entity_type = MediaType.objects.create(
            name="video",
            dtype="video",
            project=self.project,
            attribute_types=create_test_attribute_types(),
        )
        wait_for_indices(self.entity_type)
        self.media = create_test_video(self.user, f"asdf", self.entity_type, self.project)
        self.list_uri = "ImageFiles"
        self.detail_uri = "ImageFile"
        self.create_json = {"path": self._generate_key(), "resolution": [1, 1]}
        self.patch_json = {"path": self._generate_key(), "resolution": [2, 2]}
        memberships_to_rowp(self.project.pk, force=False, verbose=False)

    def test_image(self):
        self._test_methods("image")

    def test_thumbnail(self):
        self._test_methods("thumbnail")

    def test_thumbnail_gif(self):
        self._test_methods("thumbnail_gif")


class VideoFileTestCase(TatorTransactionTest, FileMixin):
    def setUp(self):
        super().setUp()
        print(f"\n{self.__class__.__name__}=", end="", flush=True)
        logging.disable(logging.CRITICAL)
        self.user = create_test_user()
        self.client.force_authenticate(self.user)
        self.organization = create_test_organization()
        self.affiliation = create_test_affiliation(self.user, self.organization)
        self.project = create_test_project(self.user, self.organization)
        self.membership = create_test_membership(self.user, self.project)
        self.entity_type = MediaType.objects.create(
            name="video",
            dtype="video",
            project=self.project,
            attribute_types=create_test_attribute_types(),
        )
        wait_for_indices(self.entity_type)
        self.media = create_test_video(self.user, f"asdf", self.entity_type, self.project)
        self.list_uri = "VideoFiles"
        self.detail_uri = "VideoFile"
        self.create_json = {
            "path": self._generate_key(),
            "resolution": [1, 1],
            "codec": "h264",
            "segment_info": self._generate_key(),
        }
        self.patch_json = {
            "path": self._generate_key(),
            "resolution": [2, 2],
            "codec": "h264",
            "segment_info": self._generate_key(),
        }
        memberships_to_rowp(self.project.pk, force=False, verbose=False)

    def test_streaming(self):
        self._test_methods("streaming")

    def test_archival(self):
        self._test_methods("archival")


class AudioFileTestCase(TatorTransactionTest, FileMixin):
    def setUp(self):
        super().setUp()
        print(f"\n{self.__class__.__name__}=", end="", flush=True)
        logging.disable(logging.CRITICAL)
        self.user = create_test_user()
        self.client.force_authenticate(self.user)
        self.organization = create_test_organization()
        self.affiliation = create_test_affiliation(self.user, self.organization)
        self.project = create_test_project(self.user, self.organization)
        self.membership = create_test_membership(self.user, self.project)
        self.entity_type = MediaType.objects.create(
            name="video",
            dtype="video",
            project=self.project,
            attribute_types=create_test_attribute_types(),
        )
        wait_for_indices(self.entity_type)
        self.media = create_test_video(self.user, f"asdf", self.entity_type, self.project)
        self.list_uri = "AudioFiles"
        self.detail_uri = "AudioFile"
        self.create_json = {"path": self._generate_key(), "codec": "h264"}
        self.patch_json = {"path": self._generate_key(), "codec": "h264"}
        memberships_to_rowp(self.project.pk, force=False, verbose=False)

    def test_audio(self):
        self._test_methods("audio")


class AuxiliaryFileTestCase(TatorTransactionTest, FileMixin):
    def setUp(self):
        super().setUp()
        print(f"\n{self.__class__.__name__}=", end="", flush=True)
        logging.disable(logging.CRITICAL)
        self.user = create_test_user()
        self.client.force_authenticate(self.user)
        self.organization = create_test_organization()
        self.affiliation = create_test_affiliation(self.user, self.organization)
        self.project = create_test_project(self.user, self.organization)
        self.membership = create_test_membership(self.user, self.project)
        self.entity_type = MediaType.objects.create(
            name="video",
            dtype="video",
            project=self.project,
            attribute_types=create_test_attribute_types(),
        )
        wait_for_indices(self.entity_type)
        self.media = create_test_video(self.user, f"asdf", self.entity_type, self.project)
        self.list_uri = "AuxiliaryFiles"
        self.detail_uri = "AuxiliaryFile"
        self.create_json = {"path": self._generate_key(), "name": "asdf1"}
        self.patch_json = {"path": self._generate_key(), "name": "asdf"}
        memberships_to_rowp(self.project.pk, force=False, verbose=False)

    def test_attachment(self):
        self._test_methods("attachment")


class ResourceTestCase(TatorTransactionTest):
    MEDIA_ROLES = {
        "streaming": "VideoFiles",
        "archival": "VideoFiles",
        "audio": "AudioFiles",
        "image": "ImageFiles",
        "thumbnail": "ImageFiles",
        "thumbnail_gif": "ImageFiles",
        "attachment": "AuxiliaryFiles",
    }

    def setUp(self):
        super().setUp()
        print(f"\n{self.__class__.__name__}=", end="", flush=True)
        logging.disable(logging.CRITICAL)
        self.user = create_test_user()
        self.user_two = create_test_user()
        self.client.force_authenticate(self.user)
        self.organization = create_test_organization()
        self.affiliation = create_test_affiliation(self.user, self.organization)
        self.project = create_test_project(self.user, self.organization)
        self.membership = create_test_membership(self.user, self.project)
        self.membership_two = create_test_membership(self.user_two, self.project)
        self.entity_type = MediaType.objects.create(
            name="video",
            dtype="video",
            project=self.project,
            attribute_types=create_test_attribute_types(),
        )
        wait_for_indices(self.entity_type)
        self.file_entity_type = FileType.objects.create(
            name="TestFileType",
            project=self.project,
            attribute_types=create_test_attribute_types(),
        )
        wait_for_indices(self.file_entity_type)
        self.store = get_tator_store()
        self.backup_bucket = None
        memberships_to_rowp(self.project.pk, force=False, verbose=False)

    def test_elemental_id(self):
        # Test on type object
        project = self.file_entity_type.project.id
        new_uuid = str(uuid4())
        response = self.client.get(f"/rest/FileTypes/{project}?elemental_id={new_uuid}")
        assert len(response.data) == 0
        response = self.client.get(f"/rest/FileType/{self.file_entity_type.id}")
        assert str(response.data["elemental_id"]) == str(self.file_entity_type.elemental_id)
        response = self.client.patch(
            f"/rest/FileType/{self.file_entity_type.id}",
            {"elemental_id": str(new_uuid)},
            format="json",
        )
        response = self.client.get(f"/rest/FileType/{self.file_entity_type.id}")
        assert str(response.data["elemental_id"]) == new_uuid
        response = self.client.get(f"/rest/FileTypes/{project}?elemental_id={new_uuid}")
        assert len(response.data) == 1

    def _random_store_obj(self, media):
        """Creates an store file with random key. Simulates an upload."""
        key = f"{self.organization.pk}/{self.project.pk}/{media.pk}/{str(uuid1())}"
        self.store.put_string(key, b"\x00" + os.urandom(16) + b"\x00")
        return key

    def _random_file_store_obj(self, file):
        """Creates a store file with random key for a generic file. Simulates an upload."""
        key = f"{self.organization.pk}/{self.project.pk}/files/{file.pk}/{str(uuid1())}"
        self.store.put_string(key, b"\x00" + os.urandom(16) + b"\x00")
        return key

    def _store_obj_exists(self, key):
        """Checks whether an object in store exists."""
        return bool(self.store.head_object(key))

    def _generate_keys(self, media):
        keys = {role: self._random_store_obj(media) for role in ResourceTestCase.MEDIA_ROLES}
        segment_key = self._random_store_obj(media)
        return keys, segment_key

    def _get_media_def(self, role, keys, segment_key):
        media_def = {"path": keys[role]}
        if role == "streaming":
            media_def["resolution"] = [1, 1]
            media_def["segment_info"] = segment_key
            media_def["codec"] = "h264"
        elif role == "archival":
            media_def["resolution"] = [1, 1]
            media_def["codec"] = "h264"
        elif role == "audio":
            media_def["codec"] = "aac"
        else:
            media_def["resolution"] = [1, 1]
        return media_def

    def _prune_media(self):
        """Emulates a prunemedia operation that clears out media with null project
        IDs.
        """
        media = Media.objects.filter(deleted=True)
        for m in media:
            m.delete()

    def test_generic_files(self):
        """
        Test procedure:
        - Create File1 and patch with key1
        - Assert key1 exists
        - Create File2 and patch with key2
        - Assert key2 exists
        - Patch File1 with key3
        - Assert key3 exists.
        - Assert key1 does not exist.
        - Delete File1
        - Assert key3 does not exist.
        - Delete File2
        - Assert key2 does not exist.
        """

        file1 = create_test_file(
            name="File1", entity_type=self.file_entity_type, project=self.project, user=self.user
        )
        file2 = create_test_file(
            name="File2", entity_type=self.file_entity_type, project=self.project, user=self.user
        )

        key1 = self._random_file_store_obj(file1)
        file_patch_spec = {"path": key1}
        response = self.client.patch(f"/rest/File/{file1.id}", file_patch_spec, format="json")
        assertResponse(self, response, status.HTTP_200_OK)
        response = self.client.get(f"/rest/File/{file1.id}")
        self.assertTrue(self._store_obj_exists(response.data["path"]))

        # verify retrieval via elemental_id
        response = self.client.get(
            f"/rest/Files/{file1.project.id}?elemental_id={file1.elemental_id}"
        )
        assert len(response.data) == 1
        new_uuid = uuid4()
        response = self.client.patch(
            f"/rest/File/{file1.id}", {"elemental_id": str(new_uuid)}, format="json"
        )
        assertResponse(self, response, status.HTTP_200_OK)
        response = self.client.get(f"/rest/Files/{file1.project.id}?elemental_id={new_uuid}")
        assert len(response.data) == 1

        key2 = self._random_file_store_obj(file2)
        file_patch_spec = {"path": key2}
        response = self.client.patch(f"/rest/File/{file2.id}", file_patch_spec, format="json")
        assertResponse(self, response, status.HTTP_200_OK)
        response = self.client.get(f"/rest/File/{file2.id}")
        self.assertTrue(self._store_obj_exists(response.data["path"]))

        key3 = self._random_file_store_obj(file1)
        file_patch_spec = {"path": key3}
        response = self.client.patch(f"/rest/File/{file1.id}", file_patch_spec, format="json")
        assertResponse(self, response, status.HTTP_200_OK)
        response = self.client.get(f"/rest/File/{file1.id}")
        self.assertEqual(key3, response.data["path"])
        self.assertTrue(self._store_obj_exists(response.data["path"]))
        self.assertFalse(self._store_obj_exists(key1))

        response = self.client.delete(f"/rest/File/{file1.id}", format="json")
        assertResponse(self, response, status.HTTP_200_OK)
        self.assertFalse(self._store_obj_exists(key3))

        response = self.client.delete(f"/rest/File/{file2.id}", format="json")
        assertResponse(self, response, status.HTTP_200_OK)
        self.assertFalse(self._store_obj_exists(key2))

    def test_author_change(self):
        test_file = create_test_file(
            name="File1", entity_type=self.file_entity_type, project=self.project, user=self.user
        )
        response = self.client.get(f"/rest/File/{test_file.pk}")
        assert response.data["created_by"] == self.user.pk
        response = self.client.patch(
            f"/rest/File/{test_file.pk}",
            {"user_elemental_id": self.user_two.elemental_id},
            format="json",
        )
        assert response.status_code < 400
        response = self.client.get(f"/rest/File/{test_file.pk}")
        assert response.data["created_by"] == self.user_two.pk

        response = self.client.post(
            f"/rest/Files/{self.project.pk}",
            {
                "type": self.file_entity_type.pk,
                "name": "test cross author",
                "description": "Testing changing authorship on files.",
                "attributes": {},
                "user_elemental_id": self.user_two.elemental_id,
            },
            format="json",
        )
        new_id = response.data["id"]
        response = self.client.get(f"/rest/File/{new_id}")
        assert response.data["created_by"] == self.user_two.pk

    def test_files(self):
        media = create_test_video(self.user, f"asdf", self.entity_type, self.project)

        # Post one file of each role.
        keys, segment_key = self._generate_keys(media)
        for role, endpoint in ResourceTestCase.MEDIA_ROLES.items():
            media_def = self._get_media_def(role, keys, segment_key)
            response = self.client.post(
                f"/rest/{endpoint}/{media.id}?role={role}", media_def, format="json"
            )
            assertResponse(self, response, status.HTTP_201_CREATED)

        # Patch in a new value for each role.
        patch_keys, patch_segment_key = self._generate_keys(media)
        for role, endpoint in ResourceTestCase.MEDIA_ROLES.items():
            media_def = self._get_media_def(role, patch_keys, patch_segment_key)
            response = self.client.patch(
                f"/rest/{endpoint[:-1]}/{media.id}?index=0&role={role}", media_def, format="json"
            )
            assertResponse(self, response, status.HTTP_200_OK)
            self.assertFalse(self._store_obj_exists(keys[role]))
            self.assertTrue(self._store_obj_exists(patch_keys[role]))
        self.assertFalse(self._store_obj_exists(segment_key))
        self.assertTrue(self._store_obj_exists(patch_segment_key))

        # Delete the files.
        for role, endpoint in ResourceTestCase.MEDIA_ROLES.items():
            response = self.client.delete(
                f"/rest/{endpoint[:-1]}/{media.id}?index=0&role={role}", format="json"
            )
            assertResponse(self, response, status.HTTP_200_OK)
            self.assertFalse(self._store_obj_exists(patch_keys[role]))
        self.assertFalse(self._store_obj_exists(patch_segment_key))

    def test_clones(self):
        media = create_test_video(self.user, f"asdf", self.entity_type, self.project)

        # Post one file of each role.
        keys, segment_key = self._generate_keys(media)
        for role in ResourceTestCase.MEDIA_ROLES:
            endpoint = ResourceTestCase.MEDIA_ROLES[role]
            media_def = self._get_media_def(role, keys, segment_key)
            response = self.client.post(
                f"/rest/{endpoint}/{media.id}?role={role}", media_def, format="json"
            )
            assertResponse(self, response, status.HTTP_201_CREATED)

        # Clone the media.
        body = {
            "dest_project": self.project.pk,
            "dest_type": self.entity_type.pk,
            "dest_section": "asdf",
        }
        response = self.client.post(
            f"/rest/CloneMedia/{self.project.pk}?media_id={media.id}", body, format="json"
        )
        assertResponse(self, response, status.HTTP_201_CREATED)
        clone_id = response.data["id"][0]

        # Check the list of clones matches
        response = self.client.get(f"/rest/GetClonedMedia/{media.id}")
        clone_ids = response.data["ids"]
        self.assertTrue(media.id in clone_ids)
        self.assertTrue(clone_id in clone_ids)
        self.assertEqual(len(clone_ids), 2)

        # Delete the clone.
        response = self.client.delete(f"/rest/Media/{clone_id}", format="json")
        assertResponse(self, response, status.HTTP_200_OK)
        self._prune_media()
        for role in ResourceTestCase.MEDIA_ROLES:
            self.assertTrue(self._store_obj_exists(keys[role]))

        # Check the list of clones matches
        response = self.client.get(f"/rest/GetClonedMedia/{media.id}")
        clone_ids = response.data["ids"]
        self.assertTrue(media.id in clone_ids)
        self.assertFalse(clone_id in clone_ids)
        self.assertEqual(len(clone_ids), 1)

        # Clone the media.
        body = {
            "dest_project": self.project.pk,
            "dest_type": self.entity_type.pk,
            "dest_section": "asdf1",
        }
        response = self.client.post(
            f"/rest/CloneMedia/{self.project.pk}?media_id={media.id}", body, format="json"
        )
        assertResponse(self, response, status.HTTP_201_CREATED)
        clone_id = response.data["id"][0]

        # Delete the original.
        response = self.client.delete(f"/rest/Media/{media.id}", format="json")
        assertResponse(self, response, status.HTTP_200_OK)
        self._prune_media()
        for role in ResourceTestCase.MEDIA_ROLES:
            self.assertTrue(self._store_obj_exists(keys[role]))

        # Clone the clone.
        body = {
            "dest_project": self.project.pk,
            "dest_type": self.entity_type.pk,
            "dest_section": "asdf2",
        }
        response = self.client.post(
            f"/rest/CloneMedia/{self.project.pk}?media_id={clone_id}", body, format="json"
        )
        assertResponse(self, response, status.HTTP_201_CREATED)
        new_clone_id = response.data["id"][0]

        # Delete the first clone.
        response = self.client.delete(f"/rest/Media/{clone_id}", format="json")
        assertResponse(self, response, status.HTTP_200_OK)
        self._prune_media()
        for role in ResourceTestCase.MEDIA_ROLES:
            self.assertTrue(self._store_obj_exists(keys[role]))

        # Delete the second clone.
        response = self.client.delete(f"/rest/Media/{new_clone_id}", format="json")
        assertResponse(self, response, status.HTTP_200_OK)
        self._prune_media()
        for role in ResourceTestCase.MEDIA_ROLES:
            self.assertFalse(self._store_obj_exists(keys[role]))

    def test_thumbnails(self):
        # Create an image in which thumbnail is autocreated.
        image_type = MediaType.objects.create(
            name="images",
            dtype="image",
            project=self.project,
            attribute_types=create_test_attribute_types(),
        )
        wait_for_indices(image_type)
        body = [
            {
                "url": TEST_IMAGE,
                "type": image_type.pk,
                "section": "asdf",
                "name": "asdf",
                "md5": "asdf",
            }
        ]
        response = self.client.post(f"/rest/Medias/{self.project.pk}", body, format="json")
        assertResponse(self, response, status.HTTP_201_CREATED)
        image_id = response.data["id"][0]

        # Make sure we have an image and thumbnail key.
        image = Media.objects.get(pk=image_id)
        image_key = image.media_files["image"][0]["path"]
        thumb_key = image.media_files["thumbnail"][0]["path"]

        self.assertTrue(self._store_obj_exists(image_key))
        self.assertTrue(self._store_obj_exists(thumb_key))
        self.assertEqual(Resource.objects.get(path=image_key).media.all()[0].pk, image_id)
        self.assertEqual(Resource.objects.get(path=thumb_key).media.all()[0].pk, image_id)

        # Delete the media and verify the files are gone.
        response = self.client.delete(f"/rest/Media/{image_id}", format="json")
        assertResponse(self, response, status.HTTP_200_OK)
        self._prune_media()
        self.assertFalse(self._store_obj_exists(image_key))
        self.assertFalse(self._store_obj_exists(thumb_key))

        # Create an image with thumbnail_url included.
        body = [
            {
                "url": TEST_IMAGE,
                "thumbnail_url": TEST_IMAGE,
                "type": image_type.pk,
                "section": "asdf",
                "name": "asdf",
                "md5": "asdf",
            }
        ]
        response = self.client.post(f"/rest/Medias/{self.project.pk}", body, format="json")
        assertResponse(self, response, status.HTTP_201_CREATED)
        image_id = response.data["id"][0]

        # Make sure we have an image and thumbnail key.
        image = Media.objects.get(pk=image_id)
        image_key = image.media_files["image"][0]["path"]
        thumb_key = image.media_files["thumbnail"][0]["path"]

        self.assertTrue(self._store_obj_exists(image_key))
        self.assertTrue(self._store_obj_exists(thumb_key))
        self.assertEqual(Resource.objects.get(path=image_key).media.all()[0].pk, image_id)
        self.assertEqual(Resource.objects.get(path=thumb_key).media.all()[0].pk, image_id)

        # Delete the media and verify the files are gone.
        response = self.client.delete(f"/rest/Media/{image_id}", format="json")
        assertResponse(self, response, status.HTTP_200_OK)
        self._prune_media()
        self.assertFalse(self._store_obj_exists(image_key))
        self.assertFalse(self._store_obj_exists(thumb_key))

        # Create a video that has thumbnails.
        body = [
            {
                "thumbnail_url": TEST_IMAGE,
                "thumbnail_gif_url": TEST_IMAGE,
                "type": self.entity_type.pk,
                "section": "asdf",
                "name": "asdf",
                "md5": "asdf",
            }
        ]
        response = self.client.post(f"/rest/Medias/{self.project.pk}", body, format="json")
        assertResponse(self, response, status.HTTP_201_CREATED)
        video_id = response.data["id"][0]

        # Make sure we have an video and thumbnail key.
        video = Media.objects.get(pk=video_id)
        thumb_key = video.media_files["thumbnail"][0]["path"]
        gif_key = video.media_files["thumbnail_gif"][0]["path"]
        self.assertTrue(self._store_obj_exists(thumb_key))
        self.assertTrue(self._store_obj_exists(gif_key))
        self.assertEqual(Resource.objects.get(path=thumb_key).media.all()[0].pk, video_id)
        self.assertEqual(Resource.objects.get(path=gif_key).media.all()[0].pk, video_id)

        # Delete the media and verify the files are gone.
        response = self.client.delete(f"/rest/Media/{video_id}", format="json")
        assertResponse(self, response, status.HTTP_200_OK)
        self._prune_media()
        self.assertFalse(self._store_obj_exists(thumb_key))
        self.assertFalse(self._store_obj_exists(gif_key))

    def test_backed_up_flag(self):
        media = create_test_video(self.user, f"asdf", self.entity_type, self.project)

        # Post one file of each role.
        keys, segment_key = self._generate_keys(media)
        for role, endpoint in ResourceTestCase.MEDIA_ROLES.items():
            media_def = self._get_media_def(role, keys, segment_key)
            response = self.client.post(
                f"/rest/{endpoint}/{media.id}?role={role}", media_def, format="json"
            )
            assertResponse(self, response, status.HTTP_201_CREATED)

        # Check the value of each resource's `backed_up` flag
        for role, endpoint in ResourceTestCase.MEDIA_ROLES.items():
            media_def = self._get_media_def(role, keys, segment_key)
            self.assertFalse(Resource.objects.get(path=media_def["path"]).backed_up)

    def test_archive_state_lifecycle(self):
        media = create_test_video(self.user, f"asdf", self.entity_type, self.project)
        media_id = media.id

        # Post one file of each role.
        keys, segment_key = self._generate_keys(media)
        all_keys = list(keys.values()) + [segment_key]
        for role, endpoint in ResourceTestCase.MEDIA_ROLES.items():
            media_def = self._get_media_def(role, keys, segment_key)
            response = self.client.post(
                f"/rest/{endpoint}/{media_id}?role={role}", media_def, format="json"
            )
            assertResponse(self, response, status.HTTP_201_CREATED)

        if self.project.backup_bucket:
            # Back up the resource
            n_successful_backups = 0
            resource_qs = Resource.objects.filter(path__in=all_keys)
            projects = Project.objects.filter(backup_bucket__isnull=False)
            if self.backup_bucket:
                projects = projects.union(Projects.objects.filter(bucket__isnull=True))
            for success, resource in TatorBackupManager().backup_resources(
                projects, resource_qs, "DOMAIN"
            ):
                if success:
                    n_successful_backups += 1

            self.assertEqual(n_successful_backups, len(all_keys))

        # Check the value of the media's `archive_state` flag
        media = Media.objects.get(pk=media_id)
        self.assertEqual(media.archive_state, "live")

        # Check that none of the objects are tagged for archive yet
        for path in media.path_iterator(keys=PATH_KEYS):
            self.assertFalse(self.store.object_tagged_for_archive(path))

        # Patch the media object and put it in the `to_archive` state
        response = self.client.patch(
            f"/rest/Media/{media_id}", {"archive_state": "to_archive"}, format="json"
        )
        assertResponse(self, response, status.HTTP_200_OK)
        media = Media.objects.get(pk=media_id)
        self.assertEqual(media.archive_state, "to_archive")

        # Archive the media object
        target_state = {"archive_state": "archived", "restoration_requested": False}
        media_qs = Media.objects.filter(pk=media_id)
        update_queryset_archive_state(media_qs, target_state)
        media = Media.objects.get(pk=media_id)
        self.assertEqual(media.archive_state, "archived")
        for path in media.path_iterator(keys=PATH_KEYS):
            self.assertTrue(self.store.object_tagged_for_archive(path))

        # Patch the media object and put it in the `to_live` state
        response = self.client.patch(
            f"/rest/Media/{media_id}", {"archive_state": "to_live"}, format="json"
        )
        assertResponse(self, response, status.HTTP_200_OK)
        media = Media.objects.get(pk=media_id)
        self.assertEqual(media.archive_state, "to_live")

        # Request restoration
        target_state = {
            "archive_state": "to_live",
            "restoration_requested": True,
            "min_exp_days": 7,
        }
        media_qs = Media.objects.filter(pk=media_id)
        update_queryset_archive_state(media_qs, target_state)
        media = Media.objects.get(pk=media_id)
        self.assertEqual(media.archive_state, "to_live")
        self.assertTrue(media.restoration_requested)

        # Finish restoration
        target_state = {
            "archive_state": "live",
            "restoration_requested": False,
            "domain": "DOMAIN",
        }
        media_qs = Media.objects.filter(pk=media_id)
        update_queryset_archive_state(media_qs, target_state)
        media = Media.objects.get(pk=media_id)
        self.assertEqual(media.archive_state, "live")
        self.assertFalse(media.restoration_requested)
        for path in media.path_iterator(keys=PATH_KEYS):
            self.assertFalse(self.store.object_tagged_for_archive(path))

    def test_backup_lifecycle(self):
        media = create_test_video(self.user, f"asdf", self.entity_type, self.project)
        media_id = media.id

        # Post one file of each role.
        keys, segment_key = self._generate_keys(media)
        all_keys = list(keys.values()) + [segment_key]
        for role, endpoint in ResourceTestCase.MEDIA_ROLES.items():
            media_def = self._get_media_def(role, keys, segment_key)
            response = self.client.post(
                f"/rest/{endpoint}/{media_id}?role={role}", media_def, format="json"
            )
            assertResponse(self, response, status.HTTP_201_CREATED)

        # Check the value of each resource's `backed_up` flag is `False`
        resource_qs = Resource.objects.filter(path__in=all_keys, backed_up=False)
        self.assertEqual(resource_qs.count(), len(all_keys))

        # Back up the resource
        n_successful_backups = 0
        projects = Project.objects.filter(backup_bucket__isnull=False)
        if self.backup_bucket:
            projects = projects.union(Projects.objects.filter(bucket__isnull=True))
        for success, resource in TatorBackupManager().backup_resources(
            projects, resource_qs, "DOMAIN"
        ):
            if success:
                n_successful_backups += 1

        self.assertEqual(n_successful_backups, len(all_keys) if self.backup_bucket else 0)

        # Check the value of each resource's `backed_up` flag is `True`
        resource_qs = Resource.objects.filter(path__in=all_keys, backed_up=True)
        self.assertEqual(resource_qs.count(), len(all_keys) if self.backup_bucket else 0)

        # Check that each resource was copied to the backup bucket
        if self.backup_bucket:
            success, store_info = TatorBackupManager().get_store_info(self.project)
            self.assertTrue(success)
            success, store = TatorBackupManager.get_backup_store(store_info)
            self.assertTrue(success)
            for resource in resource_qs.iterator():
                self.assertTrue(store.check_key(resource.path))


class ResourceWithBackupTestCase(ResourceTestCase):
    """This runs the same tests as `ResourceTestCase` but adds project-specific buckets"""

    def setUp(self):
        super().setUp()
        print(f"\n{self.__class__.__name__}=", end="", flush=True)
        logging.disable(logging.CRITICAL)
        self.user = create_test_user()
        self.user_two = create_test_user()
        self.client.force_authenticate(self.user)
        self.organization = create_test_organization()
        self.affiliation = create_test_affiliation(self.user, self.organization)
        self.store = get_tator_store()
        self.backup_bucket = self.store.bucket
        self.project = create_test_project(
            self.user, self.organization, bucket=self.store.bucket, backup_bucket=self.store.bucket
        )
        self.membership = create_test_membership(self.user, self.project)
        self.membership_two = create_test_membership(self.user_two, self.project)
        self.entity_type = MediaType.objects.create(
            name="video",
            dtype="video",
            project=self.project,
            attribute_types=create_test_attribute_types(),
        )
        wait_for_indices(self.entity_type)
        self.file_entity_type = FileType.objects.create(
            name="TestFileType",
            project=self.project,
            attribute_types=create_test_attribute_types(),
        )
        wait_for_indices(self.file_entity_type)
        memberships_to_rowp(self.project.pk, force=False, verbose=False)


class AttributeTestCase(TatorTransactionTest):
    def setUp(self):
        super().setUp()
        print(f"\n{self.__class__.__name__}=", end="", flush=True)
        logging.disable(logging.CRITICAL)
        self.user = create_test_user()
        self.client.force_authenticate(self.user)
        self.project = create_test_project(self.user)
        self.membership = create_test_membership(self.user, self.project)
        self.entity_type = LocalizationType.objects.create(
            name="boxes",
            dtype="box",
            project=self.project,
            attribute_types=create_test_attribute_types(),
        )
        wait_for_indices(self.entity_type)
        media_entity_type = MediaType.objects.create(
            name="video",
            dtype="video",
            project=self.project,
        )
        self.entity_type.media.add(media_entity_type)
        self.media_entities = [
            create_test_video(self.user, f"asdf{idx}", media_entity_type, self.project)
            for idx in range(random.randint(3, 10))
        ]
        self.entities = [
            create_test_box_with_attributes(
                self.user,
                self.entity_type,
                self.project,
                random.choice(self.media_entities),
                0,
                {"Int Test": random.randint(-100, 100)},
            )
            for _ in range(10)
        ]
        self.list_uri = "AttributeType"
        self.edit_permission = Permission.FULL_CONTROL
        self.patch_json = {
            "entity_type": "LocalizationType",
            "current_name": "Int Test",
            "attribute_type_update": {
                "name": "Renamed Int Test",
                "dtype": "float",
            },
        }
        self.post_json = {
            "entity_type": "LocalizationType",
            "addition": {
                "name": "added integer",
                "dtype": "int",
                "default": 0,
                "minimum": -1,
                "maximum": 1,
            },
        }
        self.delete_json = {
            "entity_type": "LocalizationType",
            "name": "Int Test",
        }
        memberships_to_rowp(self.project.pk, force=False, verbose=False)

    def test_patch_permissions(self):
        if os.getenv("TATOR_FINE_GRAIN_PERMISSION") == "true":
            from main._permission_util import shift_permission

            rp = RowProtection.objects.get(project=self.project)
            orig_permission = rp.permission

            model = type(self.entities[0])
            required_permission = PermissionMask.FULL_CONTROL
            for permission in [
                PermissionMask.OLD_READ,
                PermissionMask.OLD_WRITE,
                PermissionMask.OLD_TRANSFER,
                PermissionMask.OLD_EXECUTE,
                PermissionMask.OLD_FULL_CONTROL,
            ]:
                rp.permission = permission
                rp.save()
                if (permission) & required_permission == required_permission:
                    expected_status = status.HTTP_200_OK
                else:
                    expected_status = status.HTTP_403_FORBIDDEN

                print(f"permission = {hex(permission)}, expected_status = {expected_status}")

                endpoint = f"/rest/{self.list_uri}/{self.project.pk}"
                response = self.client.patch(
                    f"/rest/{self.list_uri}/{self.entity_type.pk}", self.patch_json, format="json"
                )
                assertResponse(self, response, expected_status)
            self.membership.permission = Permission.FULL_CONTROL
            rp.permission = orig_permission
            rp.save()
        else:
            permission_index = permission_levels.index(self.edit_permission)
            for index, level in enumerate(permission_levels):
                self.membership.permission = level
                self.membership.save()
                if index >= permission_index:
                    expected_status = status.HTTP_200_OK
                else:
                    expected_status = status.HTTP_403_FORBIDDEN
                response = self.client.patch(
                    f"/rest/{self.list_uri}/{self.entity_type.pk}", self.patch_json, format="json"
                )
                with self.subTest(i=index):
                    assertResponse(self, response, expected_status)
            self.membership.permission = Permission.FULL_CONTROL
            self.membership.save()

    def test_post_permissions(self):
        if os.getenv("TATOR_FINE_GRAIN_PERMISSION") == "true":
            from main._permission_util import shift_permission

            rp = RowProtection.objects.get(project=self.project)
            orig_permission = rp.permission

            model = type(self.entities[0])
            required_permission = PermissionMask.FULL_CONTROL
            for permission in [
                PermissionMask.OLD_READ,
                PermissionMask.OLD_WRITE,
                PermissionMask.OLD_TRANSFER,
                PermissionMask.OLD_EXECUTE,
                PermissionMask.OLD_FULL_CONTROL,
            ]:
                rp.permission = permission
                rp.save()
                if (permission) & required_permission == required_permission:
                    expected_status = status.HTTP_201_CREATED
                else:
                    expected_status = status.HTTP_403_FORBIDDEN

                print(f"permission = {hex(permission)}, expected_status = {expected_status}")

                endpoint = f"/rest/{self.list_uri}/{self.project.pk}"
                response = self.client.post(
                    f"/rest/{self.list_uri}/{self.entity_type.pk}", self.post_json, format="json"
                )
                assertResponse(self, response, expected_status)
            self.membership.permission = Permission.FULL_CONTROL
            rp.permission = orig_permission
            rp.save()
        else:
            permission_index = permission_levels.index(self.edit_permission)
            for index, level in enumerate(permission_levels):
                self.membership.permission = level
                self.membership.save()
                if index >= permission_index:
                    expected_status = status.HTTP_201_CREATED
                else:
                    expected_status = status.HTTP_403_FORBIDDEN
                response = self.client.post(
                    f"/rest/{self.list_uri}/{self.entity_type.pk}", self.post_json, format="json"
                )
                with self.subTest(i=index):
                    assertResponse(self, response, expected_status)
            self.membership.permission = Permission.FULL_CONTROL
            self.membership.save()

    def test_delete_permissions(self):
        if os.getenv("TATOR_FINE_GRAIN_PERMISSION") == "true":
            from main._permission_util import shift_permission

            rp = RowProtection.objects.get(project=self.project)
            orig_permission = rp.permission

            model = type(self.entities[0])
            required_permission = PermissionMask.FULL_CONTROL
            for permission in [
                PermissionMask.OLD_READ,
                PermissionMask.OLD_WRITE,
                PermissionMask.OLD_TRANSFER,
                PermissionMask.OLD_EXECUTE,
                PermissionMask.OLD_FULL_CONTROL,
            ]:
                rp.permission = permission
                rp.save()
                if (permission) & required_permission == required_permission:
                    expected_status = status.HTTP_200_OK
                else:
                    expected_status = status.HTTP_403_FORBIDDEN

                print(f"permission = {hex(permission)}, expected_status = {expected_status}")

                endpoint = f"/rest/{self.list_uri}/{self.project.pk}"
                response = self.client.delete(
                    f"/rest/{self.list_uri}/{self.entity_type.pk}", self.delete_json, format="json"
                )
                assertResponse(self, response, expected_status)
            self.membership.permission = Permission.FULL_CONTROL
            rp.permission = orig_permission
            rp.save()
        else:
            permission_index = permission_levels.index(self.edit_permission)
            for index, level in enumerate(permission_levels):
                self.membership.permission = level
                self.membership.save()
                if index >= permission_index:
                    expected_status = status.HTTP_200_OK
                else:
                    expected_status = status.HTTP_403_FORBIDDEN
                response = self.client.delete(
                    f"/rest/{self.list_uri}/{self.entity_type.pk}", self.delete_json, format="json"
                )
                with self.subTest(i=index):
                    assertResponse(self, response, expected_status)
            self.membership.permission = Permission.FULL_CONTROL
            self.membership.save()


class MutateAliasTestCase(TatorTransactionTest):
    """Tests alias mutation."""

    def setUp(self):
        super().setUp()
        print(f"\n{self.__class__.__name__}=", end="", flush=True)
        logging.disable(logging.CRITICAL)
        self.user = create_test_user()
        self.client.force_authenticate(self.user)
        self.search = TatorSearch()

    def _setup(self):
        project = create_test_project(self.user)
        entity_type = MediaType.objects.create(
            name="video",
            dtype="video",
            project=project,
            attribute_types=create_test_attribute_types(),
        )
        wait_for_indices(entity_type)
        entity = create_test_video(self.user, "test.mp4", entity_type, project)
        return project, entity_type, entity

    def _convert_value(self, dtype, value):
        if dtype == "bool":
            converted = str(bool(value)).lower()
        elif dtype == "int":
            converted = int(value)
            if converted < 0:
                converted = f"\\{converted}"
            else:
                converted = str(converted)
        elif dtype == "float":
            converted = f"[{float(value) - 0.0001} TO {float(value) + 0.0001}]"
        elif dtype == "datetime":
            converted = f'"{value.isoformat()}"'
        else:
            converted = str(value)
            if isinstance(value, bool):
                converted = converted.lower()
            elif isinstance(value, datetime.datetime):
                converted = f'"{value.isoformat()}"'
            elif isinstance(value, int):
                converted = re.sub("^-", "\\-", converted)
        return converted

    def test_update_replace_behavior(self):
        project, entity_type, entity = self._setup()
        entity_type_id = entity_type.id

        # Copy the attribute type definitions before modification
        attribute_types = [(at["name"], at.copy()) for at in entity_type.attribute_types]

        for attr_name, attr_type in attribute_types:
            # Make a copy of the attribute type and remove a random field that isn't required
            attribute_type_update = attr_type.copy()
            fields = [
                key
                for key in attribute_type_update.keys()
                if key not in ["name", "dtype", "choices"]
            ]
            key_to_remove = random.choice(fields)
            attribute_type_update.pop(key_to_remove)

            # Perform an update, check that no fields were removed
            self.search.mutate_alias(entity_type, attr_name, attribute_type_update, "update").save()
            entity_type = MediaType.objects.get(pk=entity_type_id)

            key_found = False
            def_found = None
            for at in entity_type.attribute_types:
                if at["name"] == attr_name:
                    key_found = key_to_remove in at
                    def_found = at
                    break

            self.assertTrue(key_found)
            self.assertEqual(def_found, attr_type)

            # Perform a replace, check that no fields were removed
            self.search.mutate_alias(
                entity_type, attr_name, attribute_type_update, "replace"
            ).save()
            entity_type = MediaType.objects.get(pk=entity_type_id)

            key_found = True
            def_found = None
            for at in entity_type.attribute_types:
                if at["name"] == attr_name:
                    key_found = key_to_remove in at
                    break

            self.assertFalse(key_found)

    # TODO: write totally different test for geopos mutations (not supported in query string queries)


class JobClusterTestCase(
    TatorTransactionTest, PermissionListAffiliationTestMixin, PermissionDetailAffiliationTestMixin
):
    @staticmethod
    def _random_job_cluster_spec():
        uid = str(uuid1())
        return {
            "name": f"Job Cluster {uid}",
            "host": "test-host",
            "port": random.randint(4000, 6000),
            "token": uid,
            "cert": f"{uid}.cert",
        }

    def get_affiliation(self, organization, user):
        return Affiliation.objects.filter(organization=organization, user=user)[0]

    def setUp(self):
        super().setUp()
        print(f"\n{self.__class__.__name__}=", end="", flush=True)
        logging.disable(logging.CRITICAL)
        self.user = create_test_user()
        self.client.force_authenticate(self.user)
        self.organization = create_test_organization()
        self.affiliation = create_test_affiliation(self.user, self.organization)
        self.list_uri = "JobClusters"
        self.detail_uri = "JobCluster"
        self.create_json = self._random_job_cluster_spec()
        self.patch_json = self._random_job_cluster_spec()
        self.entity = JobCluster(organization=self.organization, **self.create_json)
        self.another_one = JobCluster(organization=self.organization, **self.create_json)
        self.entity.save()
        self.another_one.save()
        self.entities = [self.entity, self.another_one]
        self.edit_permission = "Admin"
        self.get_requires_admin = True
        affiliations_to_rowp(self.organization.pk, force=False, verbose=False)

    def get_organization(self):
        return self.organization

    def test_list_is_an_admin_permissions(self):
        url = f"/rest/{self.list_uri}/{self.organization.pk}"
        response = self.client.get(url)
        assertResponse(self, response, status.HTTP_200_OK)

    def test_detail_is_an_admin_permissions(self):
        url = f"/rest/{self.detail_uri}/{self.entity.pk}"
        response = self.client.get(url)
        assertResponse(self, response, status.HTTP_200_OK)


class HostedTemplateTestCase(
    TatorTransactionTest, PermissionListAffiliationTestMixin, PermissionDetailAffiliationTestMixin
):
    @staticmethod
    def _hosted_template_spec():
        uid = str(uuid1())
        return {
            "name": f"Hosted template {uid}",
            "url": "https://raw.githubusercontent.com/cvisionai/tator/main/doc/examples/workflow_template/echo.yaml",
            "headers": {},
            "tparams": {"message": "This is a test."},
        }

    def get_affiliation(self, organization, user):
        return Affiliation.objects.filter(organization=organization, user=user)[0]

    def setUp(self):
        super().setUp()
        print(f"\n{self.__class__.__name__}=", end="", flush=True)
        logging.disable(logging.CRITICAL)
        self.user = create_test_user()
        self.client.force_authenticate(self.user)
        self.organization = create_test_organization()
        self.affiliation = create_test_affiliation(self.user, self.organization)
        self.list_uri = "HostedTemplates"
        self.detail_uri = "HostedTemplate"
        self.create_json = self._hosted_template_spec()
        self.patch_json = {
            "name": "Updated name",
            "url": "https://raw.githubusercontent.com/cvisionai/tator/main/doc/examples/workflow_template/echo.yaml",
        }
        self.entity = HostedTemplate(organization=self.organization, **self.create_json)
        self.entity.save()
        self.another_one = HostedTemplate(organization=self.organization, **self.create_json)
        self.another_one.save()
        self.entities = [self.entity, self.another_one]
        self.edit_permission = "Admin"
        self.get_requires_admin = True
        affiliations_to_rowp(self.organization.pk, force=False, verbose=False)

    def get_organization(self):
        return self.organization

    def test_list_is_an_admin_permissions(self):
        url = f"/rest/{self.list_uri}/{self.organization.pk}"
        response = self.client.get(url)
        assertResponse(self, response, status.HTTP_200_OK)

    def test_detail_is_an_admin_permissions(self):
        url = f"/rest/{self.detail_uri}/{self.entity.pk}"
        response = self.client.get(url)
        assertResponse(self, response, status.HTTP_200_OK)


class UsernameTestCase(TatorTransactionTest):
    def setUp(self):
        super().setUp()
        self.list_uri = "Users"
        self.detail_uri = "User"

    def test_strip_whitespace_on_creation(self):
        username = "   Hodor     "
        user = create_test_user(username=username)

        # The stored username should not have surrounding whitespace
        self.assertEqual(user.username, username.strip())

    def test_list_case_insensitive_username(self):
        username = "HoDoR"
        user = create_test_user(username=username)
        self.client.force_authenticate(user)

        # The stored username should match the original capitalization
        self.assertEqual(user.username, username)

        for name in ["HoDoR", "hodor", "HODOR", "hOdOr"]:
            url = f"/rest/{self.list_uri}?username={name}"
            response = self.client.get(url)
            assertResponse(self, response, status.HTTP_200_OK)
            self.assertEqual(len(response.data), 1)
            self.assertEqual(response.data[0]["username"], username)

    def test_create_case_insensitive_username(self):
        username = "TYRION"
        user = create_test_user(username=username)
        user_spec = {
            "username": username.lower(),
            "first_name": "Tyrion",
            "last_name": "Lannister",
            "email": "tl@cvisionai.com",
            "password": "idrinkandiknowthings",
        }
        url = f"/rest/{self.list_uri}"
        response = self.client.post(url, user_spec, format="json")
        self.assertEqual(response.status_code, status.HTTP_400_BAD_REQUEST)


class SectionTestCase(TatorTransactionTest):
    def setUp(self):
        super().setUp()
        print(f"\n{self.__class__.__name__}=", end="", flush=True)
        logging.disable(logging.CRITICAL)
        self.user = create_test_user()
        self.client.force_authenticate(self.user)
        self.project = create_test_project(self.user)
        self.membership = create_test_membership(self.user, self.project)
        memberships_to_rowp(self.project.pk, force=False, verbose=False)

        self.media_type = MediaType.objects.create(
            name="video",
            dtype="video",
            project=self.project,
            attribute_types=create_test_attribute_types(),
        )
        wait_for_indices(self.media_type)

        self.box_type = LocalizationType.objects.create(
            name="boxes",
            dtype="box",
            project=self.project,
        )
        self.box_type.media.add(self.media_type)
        wait_for_indices(self.box_type)

    def test_unique_section_name(self):
        section_spec = {
            "name": "Winterfell summer vacation photos",
            "tator_user_sections": uuid.uuid4(),
        }
        url = f"/rest/Sections/{self.project.pk}"
        response = self.client.post(url, section_spec, format="json")
        assertResponse(self, response, status.HTTP_201_CREATED)

        # Verify section with the same name can't be created.
        response = self.client.post(url, section_spec, format="json")
        assertResponse(self, response, status.HTTP_400_BAD_REQUEST)

        section_spec = {
            "name": "Twin Pines Mall",
            "tator_user_sections": uuid.uuid4(),
            "path": "California.Hill_Valley",
        }
        url = f"/rest/Sections/{self.project.pk}"
        response = self.client.post(url, section_spec, format="json")
        assertResponse(self, response, status.HTTP_201_CREATED)

        section_spec = {
            "name": "Lone Pine Mall",
            "tator_user_sections": uuid.uuid4(),
            "path": "California.Hill_Valley",
        }
        # Verify section with the same path can't be created.
        response = self.client.post(url, section_spec, format="json")
        assertResponse(self, response, status.HTTP_400_BAD_REQUEST)

    def test_section_lookup(self):
        section_spec = {
            "name": "Honda Civic EX-L",
            "tator_user_sections": uuid.uuid4(),
            "path": "Honda.Civic.EX-L",
        }
        url = f"/rest/Sections/{self.project.pk}"
        response = self.client.post(url, section_spec, format="json")

        assertResponse(self, response, status.HTTP_201_CREATED)

        ###################################################################
        # Make a bunch of test data
        ###################################################################
        # Honda
        #   - Accord
        #       + Sport
        #       + EX-L
        #   - Civic
        #       + Sport
        #       + EX-L
        #   - CR-V
        #       + Sport-L
        # Ford
        #   - Mustang
        ###################################################################

        section_spec = {
            "name": "Honda Accord EX-L",
            "tator_user_sections": uuid.uuid4(),
            "path": "Honda.Accord.EX-L",
        }
        response = self.client.post(url, section_spec, format="json")
        assertResponse(self, response, status.HTTP_201_CREATED)

        section_spec = {
            "name": "Honda Civic Sport",
            "tator_user_sections": uuid.uuid4(),
            "path": "Honda.Civic.Sport",
        }
        response = self.client.post(url, section_spec, format="json")
        assertResponse(self, response, status.HTTP_201_CREATED)

        section_spec = {
            "name": "Honda Accord Sport",
            "tator_user_sections": uuid.uuid4(),
            "path": "Honda.Accord.Sport",
        }
        response = self.client.post(url, section_spec, format="json")
        assertResponse(self, response, status.HTTP_201_CREATED)

        section_spec = {
            "name": "Honda CR-V Sport-L",
            "tator_user_sections": uuid.uuid4(),
            "path": "Honda.CR-V.Sport-L",
        }
        response = self.client.post(url, section_spec, format="json")
        assertResponse(self, response, status.HTTP_201_CREATED)

        section_spec = {
            "name": "Ford Mustang",
            "tator_user_sections": uuid.uuid4(),
            "path": "Ford.Mustang",
        }
        response = self.client.post(url, section_spec, format="json")
        assertResponse(self, response, status.HTTP_201_CREATED)

        #####################################
        ## Query the test data
        ######################################

        section_spec = {
            "name": "Ford Mustang",
            "tator_user_sections": uuid.uuid4(),
            "path": "Ford.Mustang",
        }
        response = self.client.get(f"{url}?match=Ford.Mustang", format="json")
        assertResponse(self, response, status.HTTP_200_OK)
        self.assertEqual(len(response.data), 1)

        response = self.client.get(f"{url}?match=Tesla.Model3", format="json")
        assertResponse(self, response, status.HTTP_200_OK)
        self.assertEqual(len(response.data), 0)

        # Match all Hondas
        response = self.client.get(f"{url}?match=Honda.*", format="json")
        assertResponse(self, response, status.HTTP_200_OK)
        self.assertEqual(len(response.data), 5)

        # Match all Hondas with EX-L trims
        response = self.client.get(f"{url}?match=Honda.*.EX_L", format="json")
        assertResponse(self, response, status.HTTP_200_OK)
        self.assertEqual(len(response.data), 2)

        response = self.client.get(f"{url}?ancestors=Honda.Accord", format="json")
        assertResponse(self, response, status.HTTP_200_OK)
        self.assertEqual(len(response.data), 0)

        response = self.client.get(f"{url}?descendants=Honda.Accord", format="json")
        assertResponse(self, response, status.HTTP_200_OK)
        self.assertEqual(len(response.data), 2)

        # Move sections (Honda.Accord.*) to (Honda.Prologue.*)
        response = self.client.get(f"{url}?descendants=Honda.Prologue", format="json")
        assertResponse(self, response, status.HTTP_200_OK)
        self.assertEqual(len(response.data), 0)

        move_spec = {"path_substitution": {"old": "Honda.Accord", "new": "Honda.Prologue"}}
        response = self.client.patch(f"{url}?descendants=Honda.Accord", move_spec, format="json")
        assertResponse(self, response, status.HTTP_200_OK)

        response = self.client.get(f"{url}?descendants=Honda.Accord", format="json")
        assertResponse(self, response, status.HTTP_200_OK)
        self.assertEqual(len(response.data), 0)

        response = self.client.get(f"{url}?descendants=Honda.Prologue", format="json")
        assertResponse(self, response, status.HTTP_200_OK)
        self.assertEqual(len(response.data), 2)

        # Delete section by path
        response = self.client.delete(f"{url}?descendants=Honda.Prologue", format="json")
        assertResponse(self, response, status.HTTP_200_OK)
        response = self.client.get(f"{url}?descendants=Honda.Prologue", format="json")
        assertResponse(self, response, status.HTTP_200_OK)
        self.assertEqual(len(response.data), 0)

    def test_adv_sections(self):
        """
        Test case for performing advanced section operations.

        This test creates a media type, a section, and performs various operations on the section.
        It verifies the creation, retrieval, modification, and search functionality of sections.
        """

        media = create_test_video(self.user, "test.mp4", self.media_type, self.project)

        section_spec = {
            "name": "Test",
            "path": "Foo.Test",
            "dtype": "folder",
            "media": [media.pk],
        }
        url = f"/rest/Sections/{self.project.pk}"
        response = self.client.post(url, section_spec, format="json")
        self.assertEqual(response.status_code, status.HTTP_201_CREATED)
        section_id = response.data["id"]
        url = f"/rest/Section/{section_id}"

        def check_it(section, section_spec):
            self.assertEqual(section["name"], section_spec["name"])
            self.assertEqual(section["path"], section_spec["path"])
            self.assertEqual(section["dtype"], section_spec["dtype"])
            self.assertEqual(section["media"], section_spec["media"])
            self.assertEqual(section["created_by"], self.user.pk)

        # Test that the section is returned as it was setup
        response = self.client.get(url, format="json")
        self.assertEqual(response.status_code, status.HTTP_200_OK)
        check_it(response.data, section_spec)

        # Test it out via list accessor too
        url = f"/rest/Sections/{self.project.pk}"
        response = self.client.get(url, format="json")
        self.assertEqual(response.status_code, status.HTTP_200_OK)
        section_match = [s for s in response.data if s["id"] == section_id]
        check_it(section_match[0], section_spec)

        # Verify adding a section with bad attributes fails
        section_spec = {
            "name": "Test",
            "path": "Foo.Test",
            "dtype": "folder",
            "media": [],
            "attributes": {"abcdef": False},
        }
        url = f"/rest/Sections/{self.project.pk}"
        response = self.client.post(url, section_spec, format="json")
        self.assertEqual(response.status_code, status.HTTP_400_BAD_REQUEST)

        # Verify patching a section with bad attributes fails
        update_spec = {"attributes": {"abcdef": False}}
        url = f"/rest/Section/{section_id}"
        response = self.client.patch(url, update_spec, format="json")
        self.assertEqual(response.status_code, status.HTTP_400_BAD_REQUEST)

        # Add a string attribute to the section
        add_string_spec = {
            "entity_type": "Section",
            "addition": {"name": "String Attribute", "dtype": "string"},
        }
        url = f"/rest/AttributeType/{self.project.pk}"
        response = self.client.post(url, add_string_spec, format="json")
        self.assertEqual(response.status_code, status.HTTP_201_CREATED)

        # Check project response has attribute_type return
        url = f"/rest/Project/{self.project.pk}"
        response = self.client.get(url, format="json")
        self.assertEqual(response.status_code, status.HTTP_200_OK)
        self.assertEqual(len(response.data["attribute_types"]), 1)
        serv_resp = response.data["attribute_types"][0]
        self.assertEqual(serv_resp["name"], "String Attribute")
        self.assertEqual(serv_resp["dtype"], "string")

        # Verify we can post a string to the section
        update_spec = {"attributes": {"String Attribute": "foo"}}
        url = f"/rest/Section/{section_id}"
        response = self.client.patch(url, update_spec, format="json")
        self.assertEqual(response.status_code, status.HTTP_200_OK)

        search_blob = base64.b64encode(
            json.dumps(
                {"attribute": "String Attribute", "operation": "eq", "value": "zoo"}
            ).encode()
        )

        url = f"/rest/Sections/{self.project.pk}?encoded_search={search_blob.decode()}"
        response = self.client.get(url, format="json")
        self.assertEqual(len(response.data), 0)

        search_blob = base64.b64encode(
            json.dumps(
                {"attribute": "String Attribute", "operation": "eq", "value": "foo"}
            ).encode()
        )

        url = f"/rest/Sections/{self.project.pk}?encoded_search={search_blob.decode()}"
        response = self.client.get(url, format="json")
        self.assertEqual(len(response.data), 1)
        self.assertEqual(response.data[0]["id"], section_id)

        search_blob = base64.b64encode(
            json.dumps(
                {"attribute": "String Attribute", "operation": "in", "value": ["foo", "zoo", "abc"]}
            ).encode()
        )

        url = f"/rest/Sections/{self.project.pk}?encoded_search={search_blob.decode()}"
        response = self.client.get(url, format="json")
        self.assertEqual(len(response.data), 1)
        self.assertEqual(response.data[0]["id"], section_id)

        # Verify deletion of the section attribute
        delete_string_spec = {"entity_type": "Section", "name": "String Attribute"}
        url = f"/rest/AttributeType/{self.project.pk}"
        response = self.client.delete(url, delete_string_spec, format="json")
        self.assertEqual(response.status_code, status.HTTP_200_OK)

        # Verify resultset on old search is now 0
        url = f"/rest/Sections/{self.project.pk}?encoded_search={search_blob.decode()}"
        response = self.client.get(url, format="json")
        self.assertEqual(response.status_code, status.HTTP_200_OK)
        self.assertEqual(len(response.data), 0)

        # Verify search by blob
        add_blob_spec = {
            "entity_type": "Section",
            "addition": {"name": "Blob Attribute", "dtype": "blob"},
        }
        url = f"/rest/AttributeType/{self.project.pk}"
        response = self.client.post(url, add_blob_spec, format="json")
        self.assertEqual(response.status_code, status.HTTP_201_CREATED)

        # Here is >2kb of  public domain text. It's a story about a delightful bear named Winnie The Pooh,  written in 1926 by A.A. Milne.
        winnie_the_pooh = """
        If you happen to have read another book about Christopher Robin, you may remember that he once had a swan (or the swan had Christopher Robin, I don't know which) and that he used to call this swan Pooh. That was a long time ago, and when we said good-bye, we took the name with us, as we didn't think the swan would want it any more. Well, when Edward Bear said that he would like an exciting name all to himself, Christopher Robin said at once, without stopping to think, that he was Winnie-the-Pooh. And he was. So, as I have explained the Pooh part, I will now explain the rest of it.

        You can't be in London for long without going to the Zoo. There are some people who begin the Zoo at the beginning, called WAYIN, and walk as quickly as they can past every cage until they get to the one called WAYOUT, but the nicest people go straight to the animal they love the most, and stay there. So when Christopher Robin goes to the Zoo, he goes to where the Polar Bears are, and he whispers something to the third keeper from the left, and doors are unlocked, and we wander through dark passages and up steep stairs, until at last we come to the special cage, and the cage is opened, and out trots something brown and furry, and with a happy cry of "Oh, Bear!" Christopher Robin rushes into its arms. Now this bear's name is Winnie, which shows what a good name for bears it is, but the funny thing is that we can't remember whether Winnie is called after Pooh, or Pooh after Winnie. We did know once, but we have forgotten....

        I had written as far as this when Piglet looked up and said in his squeaky voice, "What about Me?" "My dear Piglet," I said, "the whole book is about you." "So it is about Pooh," he squeaked. You see what it is. He is jealous because he thinks Pooh is having a Grand Introduction all to himself. Pooh is the favourite, of course, there's no denying it, but Piglet comes in for a good many things which Pooh misses; because you can't take Pooh to school without everybody knowing it, but Piglet is so small that he slips into a pocket, where it is very comforting to feel him when you are not quite sure whether twice seven is twelve or twenty-two. Sometimes he slips out and has a good look in the ink-pot, and in this way he has got more education than Pooh, but Pooh doesn't mind. Some have brains, and some haven't, he says, and there it is.

        And now all the others are saying, "What about Us?" So perhaps the best thing to do is to stop writing Introductions and get on with the book.

        Here is Edward Bear, coming downstairs now, bump, bump, bump, on the back of his head, behind Christopher Robin. It is, as far as he knows, the only way of coming downstairs, but sometimes he feels that there really is another way, if only he could stop bumping for a moment and think of it. And then he feels that perhaps there isn't. Anyhow, here he is at the bottom, and ready to be introduced to you. Winnie-the-Pooh.

        When I first heard his name, I said, just as you are going to say, "But I thought he was a boy?"

        "So did I," said Christopher Robin.

        "Then you can't call him Winnie?"

        "I don't."

        "But you said——"

        "He's Winnie-ther-Pooh. Don't you know what 'ther' means?"

        "Ah, yes, now I do," I said quickly; and I hope you do too, because it is all the explanation you are going to get.

        Sometimes Winnie-the-Pooh likes a game of some sort when he comes downstairs, and sometimes he likes to sit quietly in front of the fire and listen to a story. This evening——

        "What about a story?" said Christopher Robin.

        "What about a story?" I said.

        "Could you very sweetly tell Winnie-the-Pooh one?"

        "I suppose I could," I said. "What sort of stories does he like?"

        "About himself. Because he's that sort of Bear."

        "Oh, I see."

        "So could you very sweetly?"

        "I'll try," I said.

        So I tried.

        Once upon a time, a very long time ago now, about last Friday, Winnie-the-Pooh lived in a forest all by himself under the name of Sanders.

        ("What does 'under the name' mean?" asked Christopher Robin.

        "It means he had the name over the door in gold letters, and lived under it."

        "Winnie-the-Pooh wasn't quite sure," said Christopher Robin.

        "Now I am," said a growly voice.

        "Then I will go on," said I.)

        One day when he was out walking, he came to an open place in the middle of the forest, and in the middle of this place was a large oak-tree, and, from the top of the tree, there came a loud buzzing-noise.
        """

        update_spec = {"attributes": {"Blob Attribute": winnie_the_pooh}}
        url = f"/rest/Section/{section_id}"
        response = self.client.patch(url, update_spec, format="json")
        self.assertEqual(response.status_code, status.HTTP_200_OK)

        url = f"/rest/Sections/{self.project.pk}"
        search_blob = base64.b64encode(
            json.dumps(
                {"attribute": "Blob Attribute", "operation": "icontains", "value": "6c821fd7bb25"}
            ).encode()
        )
        response = self.client.get(f"{url}?encoded_search={search_blob.decode()}", format="json")
        self.assertEqual(response.status_code, status.HTTP_200_OK)
        self.assertEqual(len(response.data), 0)

        search_blob = base64.b64encode(
            json.dumps(
                {
                    "attribute": "Blob Attribute",
                    "operation": "icontains",
                    "value": "Winnie-The-Pooh",
                }
            ).encode()
        )
        response = self.client.get(f"{url}?encoded_search={search_blob.decode()}", format="json")
        self.assertEqual(response.status_code, status.HTTP_200_OK)
        self.assertEqual(len(response.data), 1)

    def test_localization_lookup_on_explicit(self):
        sections = []
        for x in range(5):
            media = create_test_video(self.user, f"test_{x}.mp4", self.media_type, self.project)

            section_spec = {
                "name": f"Test{x}",
                "path": f"Foo.Test{x}",
                "dtype": "playlist",
                "media": [media.pk],
            }
            url = f"/rest/Sections/{self.project.pk}"
            response = self.client.post(url, section_spec, format="json")
            self.assertEqual(response.status_code, status.HTTP_201_CREATED)
            section_id = response.data["id"]
            sections.append(section_id)

            # Create 10 boxes on each video
            for y in range(10):
                create_test_box(self.user, self.box_type, self.project, media, y)
            media_resp = self.client.get(
                f"/rest/Localizations/{self.project.pk}?media_id={media.pk}"
            )
            media_resp = collect_streaming_content(media_resp)
            self.assertEqual(len(media_resp.data), 10)

        assert len(sections) == 5
        for section in sections:
            url = f"/rest/Localizations/{self.project.pk}?section={section}"
            response = self.client.get(url, format="json")
            response = collect_streaming_content(response)
            self.assertEqual(len(response.data), 10)

    def test_multi_section_lookup(self):
        """
        Test case for performing a multi-section lookup.

        This test creates a media type, multiple sections, and multiple media objects.
        It then performs a multi-section lookup and asserts that the response contains
        the expected number of media objects.
        """
        entity_type = MediaType.objects.create(
            name="video",
            dtype="video",
            project=self.project,
            attribute_types=[
                *create_test_attribute_types(),
                dict(
                    name="Test Blob",
                    dtype="blob",
                    default="",
                ),
            ],
        )
        wait_for_indices(entity_type)

        lms = []
        for r in range(5):
            media = create_test_video(self.user, f"test{r}.mp4", entity_type, self.project)
            lms.append(media)

        sect_ids = []
        for r in range(5):
            section_spec = {
                "name": f"Test{r}",
                "path": f"Foo.Test{r}",
                "dtype": "playlist",
                "media": [lms[r].id],
            }
            url = f"/rest/Sections/{self.project.pk}"
            response = self.client.post(url, section_spec, format="json")
            self.assertEqual(response.status_code, status.HTTP_201_CREATED)
            sect_ids.append(response.data["id"])

        sect_id_strs = [str(i) for i in sect_ids]
        for x in range(4):
            sect_ids_str = ",".join(sect_id_strs[x:])
            url = f"/rest/Medias/{self.project.pk}?multi_section={sect_ids_str}"
            response = self.client.get(url, format="json")
            response = collect_streaming_content(response)
            self.assertEqual(len(response.data), 5 - x)

        # Test a blob attribute
        url = f"/rest/Media/{lms[0].id}"
        update_spec = {"attributes": {"Test Blob": "foo"}}
        response = self.client.patch(url, update_spec, format="json")
        self.assertEqual(response.status_code, status.HTTP_200_OK)

        response = self.client.get(url, format="json")
        self.assertEqual(response.status_code, status.HTTP_200_OK)
        self.assertEqual(response.data["attributes"]["Test Blob"], "foo")


class AdvancedPermissionTestCase(TatorTransactionTest):
    def setUp(self):
        super().setUp()
        logging.disable(logging.CRITICAL)
        # Add 9 users
        names = ["Alice", "Bob", "Charlie", "David", "Eve", "Frank", "Grace", "Hank", "Ivy"]
        self.users = [create_test_user(is_staff=False, username=name) for name in names]

        self.random_user = create_test_user(is_staff=False, username="Outsider")

        groups = ["Admin", "Member", "Guest"]
        self.groups = [create_test_group(name) for name in groups]

        self.organization = create_test_organization()
        print(f"Organization is {self.organization.pk}")

        # Add the users to the organization
        for user in self.users:
            Affiliation.objects.create(
                user=user, organization=self.organization, permission="Member"
            )

        self.admin_users = [u.pk for u in self.users[:3]]
        self.member_users = [u.pk for u in self.users[3:6]]
        self.guest_users = [u.pk for u in self.users[6:]]

        # Add the first 3 users to the Admin group
        for user in self.admin_users:
            gm = GroupMembership.objects.create(
                user=User.objects.get(pk=user), group=self.groups[0]
            )

        # Add the middle 3 users to the Member group
        for user in self.member_users:
            gm = GroupMembership.objects.create(
                user=User.objects.get(pk=user), group=self.groups[1]
            )

        # Add the last 3 users to the Guest group
        for user in self.guest_users:
            gm = GroupMembership.objects.create(
                user=User.objects.get(pk=user), group=self.groups[2]
            )

        self.project = create_test_project(self.users[0])

        # Make a bunch of test data (media + localizations)
        self.video_type = MediaType.objects.create(
            name="video", dtype="video", project=self.project
        )

        self.box_type = LocalizationType.objects.create(
            name="boxes",
            dtype="box",
            project=self.project,
        )

        self.file_entity_type = FileType.objects.create(
            name="TestFileType",
            project=self.project,
            attribute_types=create_test_attribute_types(),
        )

        self.baseline_version = create_test_version("baseline", "", 0, self.project, None)
        self.readonly_version = create_test_version("readonly", "", 0, self.project, None)
        self.full_version = create_test_version("full", "", 0, self.project, None)

        # create test videos
        self.videos = [
            create_test_video(self.users[0], f"test{idx}.mp4", self.video_type, self.project)
            for idx in range(20)
        ]

        # create a 2 sections
        self.public_section = Section.objects.create(
            name="Public",
            path="Public",
            dtype="folder",
            project=self.project,
        )

        self.private_section = Section.objects.create(
            name="Private",
            path="Private",
            dtype="folder",
            project=self.project,
        )

        self.total_media = [v.pk for v in self.videos]
        self.public_media = [v.pk for v in self.videos[:3]]
        self.private_media = [v.pk for v in self.videos[3:6]]

        for media in self.videos[:3]:
            self.public_section.media.add(media)
            self.public_section.save()
            media.primary_section = self.public_section
            media.save()

        for media in self.videos[3:6]:
            self.private_section.media.add(media)
            self.private_section.save()
            media.primary_section = self.private_section
            media.save()

        # create a bunch of boxes
        for video in self.videos:
            for idx in range(10):
                version = self.baseline_version
                # Add every other box in the public section to the read-only version
                if (
                    video.primary_section
                    and video.primary_section.pk == self.public_section.pk
                    and idx % 3 == 0
                ):
                    version = self.readonly_version
                if (
                    video.primary_section
                    and video.primary_section.pk == self.public_section.pk
                    and idx % 3 == 1
                ):
                    version = self.full_version

                create_test_box(self.users[0], self.box_type, self.project, video, idx)

        # Make some files
        self.files = [
            create_test_file(f"test_{idx}.txt", self.file_entity_type, self.project, self.users[0])
            for idx in range(20)
        ]

        self.public_algo = create_test_algorithm(self.users[0], "public_algo", self.project)
        self.private_algo = create_test_algorithm(self.users[0], "private_algo", self.project)
        self.unspecified_algo = create_test_algorithm(
            self.users[0], "unspecified_algo", self.project
        )

    def test_permission_augmentation(self):
        from main._permission_util import augment_permission

        """This test will verify permissions get augmented correctly using the augment routine"""

        # Add exist permission to all members of the organization for the project for project,section+media
        rp = RowProtection.objects.create(
            organization=self.organization, project=self.project, permission=0x00010101
        )

        # Add full permissions to the Admin group (project-wide)
        rp = RowProtection.objects.create(
            group=self.groups[0], project=self.project, permission=0xFFFFFFFF
        )

        # Add read/write permissions to the member group to public/private but not whole project
        # They can modify media / localizations but not the sections themselves
        # Note: The user needs read/write on the version as well to modify localizations
        # In this case, they have exist permission on `baseline`, `readonly` on readonly, and `full` on full.
        rp = RowProtection.objects.create(
            group=self.groups[1], section=self.public_section, permission=0x0F0F03
        )
        rp = RowProtection.objects.create(
            group=self.groups[1], section=self.private_section, permission=0x0F0F03
        )

        # Add read-only permissions to the guest group for the public section
        rp = RowProtection.objects.create(
            group=self.groups[2], section=self.public_section, permission=0x030303
        )

        # Add read-only permissions to members to the read-only version
        rp = RowProtection.objects.create(
            group=self.groups[1], version=self.readonly_version, permission=0x0303
        )

        # Add full permissions to the full version
        rp = RowProtection.objects.create(
            group=self.groups[1], version=self.full_version, permission=0x0F0F
        )

        # At this point we have 3 versions; with boxes in both public and private sections
        # A user needs permission for both the section and version to modify or read a localization
        # For the baseline version members have default project permissions due to no RP existing
        # For read-only they have read only permission
        # For full they have full permission
        # Thus, members can modify localizations in public section on full.
        #
        #   Member permissions validated in the following code for metadata
        #   *-----------*----------| -----------| --------|
        #   |           | Baseline |  Read-only |  Full   |
        #   | Private   |    X     |      X     |   X     |
        #   | Public    |    X     |   R/O      | Full    |
        #   *-----------*----------*------------*---------*
        #
        #   Admins have access to all

        # Give member group read/write permissions to all files
        for f in self.files:
            rp = RowProtection.objects.create(group=self.groups[1], file=f, permission=0xFF)

        # Add some algo permissions
        # Allow anyone in the org to see + use the public algo
        rp = RowProtection.objects.create(
            algorithm=self.public_algo, organization=self.organization, permission=0xFF
        )
        # Allow admin + member users to see + use the private algo
        rp = RowProtection.objects.create(
            algorithm=self.private_algo, group=self.groups[1], permission=0xFF
        )
        rp = RowProtection.objects.create(
            algorithm=self.private_algo, group=self.groups[0], permission=0xFF
        )

        # Check random user has no permissions
        media_qs = Media.objects.filter(pk__in=[media.pk for media in self.videos])
        media_qs = augment_permission(self.random_user, media_qs)
        assert media_qs.filter(effective_permission__gte=0x1).exists() == False

        section_qs = Section.objects.filter(
            pk__in=[self.public_section.pk, self.private_section.pk]
        )
        section_qs = augment_permission(self.random_user, section_qs)
        assert section_qs.filter(effective_permission__gte=0x1).exists() == False

        localization_qs = Localization.objects.filter(project=self.project)
        localization_qs = augment_permission(self.random_user, localization_qs)
        assert localization_qs.filter(effective_permission__gte=0x1).exists() == False

        file_qs = File.objects.filter(pk__in=[file.pk for file in self.files])
        file_qs = augment_permission(self.random_user, file_qs)
        assert file_qs.filter(effective_permission__gte=0x1).exists() == False

        algorithm_qs = Algorithm.objects.filter(
            pk__in=[
                algo.pk for algo in [self.public_algo, self.private_algo, self.unspecified_algo]
            ]
        )
        algorithm_qs = augment_permission(self.random_user, algorithm_qs)
        assert algorithm_qs.filter(effective_permission__gte=0x1).exists() == False

        # Verify project permissions are correct
        project_qs = Project.objects.filter(pk=self.project.pk)
        project_qs = augment_permission(self.random_user, project_qs)
        assert project_qs[0].effective_permission == 0x0

        # Augment the permissions for each user, and test each media, section, localization, and version
        for user in self.users:
            project_qs = Project.objects.filter(pk=self.project.pk)
            project_qs = augment_permission(user, project_qs)
            if user.pk in self.admin_users:
                assert project_qs[0].effective_permission == 0xFFFFFFFF
            else:
                assert project_qs[0].effective_permission == 0x010101

            public_algo_qs = Algorithm.objects.filter(pk=self.public_algo.pk)
            public_algo_qs = augment_permission(user, public_algo_qs)
            assert public_algo_qs[0].effective_permission == 0xFF

            private_algo_qs = Algorithm.objects.filter(pk=self.private_algo.pk)
            private_algo_qs = augment_permission(user, private_algo_qs)
            if user.pk in self.admin_users:
                assert private_algo_qs[0].effective_permission == 0xFF
            elif user.pk in self.member_users:
                assert private_algo_qs[0].effective_permission == 0xFF
            else:
                assert private_algo_qs[0].effective_permission == 0x0101  # project permissions

            unspecified_algo_qs = Algorithm.objects.filter(pk=self.unspecified_algo.pk)
            unspecified_algo_qs = augment_permission(user, unspecified_algo_qs)
            if user.pk in self.admin_users:
                assert unspecified_algo_qs[0].effective_permission == 0xFFFFFF
            else:
                assert unspecified_algo_qs[0].effective_permission == 0x0101

            # Check all files have the proper permission (exist only)
            file_qs = File.objects.filter(pk__in=[file.pk for file in self.files])
            file_qs = augment_permission(user, file_qs)
            for f in file_qs:
                if user.pk in self.admin_users:
                    assert f.effective_permission == 0xFFFFFF
                elif user.pk in self.member_users:
                    assert f.effective_permission == 0xFF
                else:
                    assert f.effective_permission == 0x0101
            # Check version objects for the proper permission
            version_qs = Version.objects.filter(
                pk__in=[self.baseline_version.pk, self.readonly_version.pk]
            )
            version_qs = augment_permission(user, version_qs)

            for version in version_qs:
                if user.pk in self.admin_users:
                    assert version.effective_permission == 0xFFFFFF
                elif user.pk in self.member_users:
                    if version.pk == self.readonly_version.pk:
                        assert version.effective_permission == 0x0303
                    else:
                        assert version.effective_permission == 0x0101

            media_qs = Media.objects.filter(pk__in=[media.pk for media in self.videos])
            media_qs = augment_permission(user, media_qs)

            # Check permission is at least 0x1 for all media because we are in the organization
            for media in media_qs:
                assert media.effective_permission >= 0x1

                if user.pk in self.admin_users:
                    # Admins should have full permissions
                    assert media.effective_permission == 0xFFFF
                elif user.pk in self.member_users:
                    if media.pk in self.public_media:
                        # Members should have read/write permissions to public media
                        assert media.effective_permission == 0x0F0F
                    elif media.pk in self.private_media:
                        # Members should have read/write permissions to private media
                        assert media.effective_permission == 0x0F0F
                    else:
                        # Members have exist permission from being in the org, but can't see metadata
                        assert media.effective_permission == 0x0001
                elif user.pk in self.guest_users:
                    if media.pk in self.public_media:
                        # Guests should have read-only permissions to public media
                        assert media.effective_permission == 0x0303
                    else:
                        # Guests should have exist permission because they are in the organization
                        assert media.effective_permission == 0x01

            section_qs = Section.objects.filter(
                pk__in=[self.public_section.pk, self.private_section.pk]
            )
            section_qs = augment_permission(user, section_qs)
            for section in section_qs:
                if user.pk in self.admin_users:
                    assert section.effective_permission == 0xFFFFFF
                elif user.pk in self.member_users:
                    assert section.effective_permission == 0x0F0F03
                else:
                    if section.pk == self.public_section.pk:
                        assert section.effective_permission == 0x030303
                    else:
                        assert section.effective_permission == 0x000101

            # Test effective permission for boxes in media match expected result
            for media in media_qs:
                localization_qs = Localization.objects.filter(project=self.project, media=media)
                localization_qs = augment_permission(user, localization_qs)
                if media.primary_section:
                    media_primary_section_pk = media.primary_section.pk
                else:
                    media_primary_section_pk = None
                for localization in localization_qs:
                    if user.pk in self.admin_users:
                        assert localization.effective_permission == 0xFF
                    elif user.pk in self.member_users:
                        if media_primary_section_pk == self.public_section.pk:
                            if localization.version.pk == self.readonly_version.pk:
                                assert localization.effective_permission == 0x03
                            elif localization.version.pk == self.full_version.pk:
                                assert localization.effective_permission == 0x0F
                            else:
                                assert (
                                    localization.effective_permission == 0x01
                                )  # It's default project permission here
                        elif media_primary_section_pk == self.private_section.pk:
                            assert localization.effective_permission == 0x01
                    else:
                        if media_primary_section_pk == self.public_section.pk:
                            assert localization.effective_permission == 0x01
                        else:
                            assert localization.effective_permission == 0x00


class GroupTestCase(TatorTransactionTest):
    def setUp(self):
        super().setUp()
        # Add 9 users
        logging.disable(logging.CRITICAL)
        names = ["Kirk", "Spock", "McCoy", "Scotty", "Uhura", "Sulu", "Chekov", "Picard", "Data"]
        self.users = [create_test_user(is_staff=False, username=name) for name in names]
        self.starfleet = create_test_organization()

        self.regular_user = create_test_user(is_staff=False, username="regular_user")
        self.affilitation = create_test_member_affiliation(self.regular_user, self.starfleet)
        self.client.force_authenticate(user=self.regular_user)
        affiliations_to_rowp(self.starfleet.pk, False, False)

    def test_group_creation_and_manip(self):
        from main.schema.components.group import group_properties

        resp = self.client.post(
            f"/rest/Groups/{self.starfleet.pk}",
            {"name": "NCC-1701", "initial_members": [u.id for u in self.users[:6]]},
            format="json",
        )
        if os.getenv("TATOR_FINE_GRAIN_PERMISSION") != "true":
            assertResponse(self, resp, status.HTTP_403_FORBIDDEN)
            return

        assertResponse(self, resp, status.HTTP_201_CREATED)
        group_id = resp.data["id"]

        resp = self.client.get(f"/rest/Group/{group_id}", format="json")
        assertResponse(self, resp, status.HTTP_200_OK)
        self.assertEqual(resp.data["name"], "NCC-1701")
        self.assertEqual(len(resp.data["members"]), 6)

        # Check schema
        check_schema_fields(group_properties.keys(), resp.data)

        # Now add Chekov who joined us in the second season
        resp = self.client.patch(
            f"/rest/Group/{group_id}",
            {"add_members": [self.users[6].id]},
            format="json",
        )
        assertResponse(self, resp, status.HTTP_200_OK)

        resp = self.client.get(f"/rest/Group/{group_id}", format="json")
        assertResponse(self, resp, status.HTTP_200_OK)
        self.assertEqual(len(resp.data["members"]), 7)

        # Verify creating an empty group works
        resp = self.client.post(
            f"/rest/Groups/{self.starfleet.pk}",
            {"name": "NCC-1701-D", "initial_members": []},
            format="json",
        )
        assertResponse(self, resp, status.HTTP_201_CREATED)
        group_id = resp.data["id"]
        resp = self.client.get(f"/rest/Group/{group_id}", format="json")
        assertResponse(self, resp, status.HTTP_200_OK)
        self.assertEqual(resp.data["name"], "NCC-1701-D")
        self.assertEqual(len(resp.data["members"]), 0)

        # Verify adding a user to an empty group works
        resp = self.client.patch(
            f"/rest/Group/{group_id}",
            {"add_members": [self.users[8].id, self.users[7].id]},
            format="json",
        )
        assertResponse(self, resp, status.HTTP_200_OK)
        resp = self.client.get(f"/rest/Group/{group_id}", format="json")
        assertResponse(self, resp, status.HTTP_200_OK)
        self.assertEqual(len(resp.data["members"]), 2)

        # One-time, they found Scotty in a transporter and he joined the other crew.
        # Make sure we handle that case too.
        resp = self.client.patch(
            f"/rest/Group/{group_id}",
            {"add_members": [self.users[3].id]},
            format="json",
        )
        assertResponse(self, resp, status.HTTP_200_OK)
        resp = self.client.get(f"/rest/Group/{group_id}", format="json")
        assertResponse(self, resp, status.HTTP_200_OK)
        self.assertEqual(len(resp.data["members"]), 3)

        # Verify we get one group when we look up by Spock
        resp = self.client.get(
            f"/rest/Groups/{self.starfleet.pk}?user={self.users[1].pk}", format="json"
        )
        assertResponse(self, resp, status.HTTP_200_OK)
        self.assertEqual(len(resp.data), 1)

        # Verify we get two groups when we look up by Scotty
        resp = self.client.get(
            f"/rest/Groups/{self.starfleet.pk}?user={self.users[3].pk}", format="json"
        )
        assertResponse(self, resp, status.HTTP_200_OK)
        self.assertEqual(len(resp.data), 2)


if os.getenv("TATOR_FINE_GRAIN_PERMISSION") == "true":

    class RowProtectionTestCase(TatorTransactionTest):
        def setUp(self):
            super().setUp()
            # Add 9 users from our previous
            logging.disable(logging.CRITICAL)

            self.kirk = create_test_user(is_staff=False, username="Kirk")
            self.red_shirt = create_test_user(is_staff=False, username="redshirt")
            self.commandant = create_test_user(is_staff=False, username="Commandant")
            self.starfleet = create_test_organization()
            self.affilitation = create_test_member_affiliation(self.kirk, self.starfleet)
            self.commandant_affilitation = create_test_affiliation(self.commandant, self.starfleet)

            self.project = create_test_project(self.commandant, self.starfleet)

            self.media_type = MediaType.objects.create(
                name="video",
                dtype="video",
                project=self.project,
                attribute_types=create_test_attribute_types(),
            )

            # Manually make a row protection to project so Kirk can upload media
            RowProtection.objects.create(
                project=self.project,
                user=self.kirk,
                permission=PermissionMask.CAN_MAKE_MEDIA_AND_SECTIONS,
            )

            # Make a localization, state type, and version
            self.box_type = LocalizationType.objects.create(
                name="boxes",
                dtype="box",
                project=self.project,
            )
            self.state_type = StateType.objects.create(
                name="state_type",
                dtype="state",
                project=self.project,
                association="Frame",
            )
            self.box_type.media.add(self.media_type)
            self.box_type.save()
            self.state_type.media.add(self.media_type)
            self.state_type.save()

            self.public_version = create_test_version("public", "", 0, self.project, None)
            self.captains_log = create_test_version("captains_log", "", 0, self.project, None)

            RowProtection.objects.create(
                version=self.public_version,
                user=self.kirk,
                permission=PermissionMask.FULL_CONTROL | PermissionMask.FULL_CONTROL << 8,
            )
            RowProtection.objects.create(
                version=self.captains_log,
                user=self.kirk,
                permission=PermissionMask.FULL_CONTROL | PermissionMask.FULL_CONTROL << 8,
            )

            RowProtection.objects.create(
                version=self.public_version,
                user=self.red_shirt,
                permission=PermissionMask.OLD_READ | PermissionMask.OLD_READ << 8,
            )

            # Use affiliation logic to make organizational level row protections
            affiliations_to_rowp(self.starfleet.pk, False, False)

        def test_crud(self):
            from main.schema.components.rowprotection import row_protection_properties

            # Verify behavior if you are Captain Kirk
            self.client.force_authenticate(user=self.kirk)
            resp = self.client.get(f"/rest/RowProtections?target_organization={self.starfleet.pk}")
            assert len(resp.data) == 0
            assertResponse(self, resp, status.HTTP_200_OK)

            # The commandant, who didn't steal the klingon ship and get demoted can see all row permissions
            self.client.force_authenticate(user=self.commandant)
            resp = self.client.get(f"/rest/RowProtections?target_organization={self.starfleet.pk}")
            assertResponse(self, resp, status.HTTP_200_OK)

            # Verify schema of the return RowProtection object
            assert type(resp.data) == list
            assert len(resp.data) > 0
            check_schema_fields(row_protection_properties.keys(), resp.data[0])

            # Verify it on single GET too
            resp = self.client.get(f"/rest/RowProtection/{resp.data[0]['id']}")
            assertResponse(self, resp, status.HTTP_200_OK)
            check_schema_fields(row_protection_properties.keys(), resp.data)

            # Switch back to kirk
            self.client.force_authenticate(user=self.kirk)

            # Before we do anything, verify we get a media count of 0
            resp = self.client.get(f"/rest/Medias/{self.project.pk}")
            resp = collect_streaming_content(resp)
            assertResponse(self, resp, status.HTTP_200_OK)
            self.assertEqual(len(resp.data), 0)

            resp = self.client.delete(f"/rest/Medias/{self.project.pk}")
            assertResponse(self, resp, status.HTTP_200_OK)

            resp = self.client.get(f"/rest/MediaCount/{self.project.pk}")
            assertResponse(self, resp, status.HTTP_200_OK)
            self.assertEqual(resp.data, 0)
            # Create a section
            resp = self.client.post(
                f"/rest/Sections/{self.project.pk}",
                {"name": "Bridge", "path": "Bridge", "dtype": "folder"},
                format="json",
            )
            assertResponse(self, resp, status.HTTP_201_CREATED)
            section_id = resp.data["id"]

            # Create a media in the bridge
            resp = self.client.post(
                f"/rest/Medias/{self.project.pk}",
                {
                    "name": "Captain's Chair",
                    "type": self.media_type.pk,
                    "md5": "8675309",
                    "section_id": section_id,
                },
                format="json",
            )
            assertResponse(self, resp, status.HTTP_201_CREATED)

            # Fetch row protections for the media in question (there are 0)
            media_id = resp.data["id"]
            resp = self.client.get(f"/rest/RowProtections?media={media_id}")
            assertResponse(self, resp, status.HTTP_200_OK)
            self.assertEqual(len(resp.data), 0)

            # Fetch row protections for the section in question (there is 1)
            resp = self.client.get(f"/rest/RowProtections?section={section_id}")
            assertResponse(self, resp, status.HTTP_200_OK)
            self.assertEqual(len(resp.data), 1)

            # Verify we only see one media thus far
            resp = self.client.get(f"/rest/Medias/{self.project.pk}")
            resp = collect_streaming_content(resp)
            assertResponse(self, resp, status.HTTP_200_OK)
            self.assertEqual(len(resp.data), 1)

            # Create a second section
            resp = self.client.post(
                f"/rest/Sections/{self.project.pk}",
                {"name": "Engineering", "path": "Engineering", "dtype": "folder"},
                format="json",
            )
            assertResponse(self, resp, status.HTTP_201_CREATED)
            section_id = resp.data["id"]

            # Add a media to this section
            resp = self.client.post(
                f"/rest/Medias/{self.project.pk}",
                {
                    "name": "Warp Core",
                    "type": self.media_type.pk,
                    "md5": "1234567",
                    "section_id": section_id,
                },
                format="json",
            )
            assertResponse(self, resp, status.HTTP_201_CREATED)
            media_id = resp.data["id"]

            # Add a media to this section
            resp = self.client.post(
                f"/rest/Medias/{self.project.pk}",
                {
                    "name": "Warp Core (Alternate)",
                    "type": self.media_type.pk,
                    "md5": "1234567",
                    "section_id": section_id,
                },
                format="json",
            )
            assertResponse(self, resp, status.HTTP_201_CREATED)
            media_id_alt = resp.data["id"]
            # Add red shirt to engineering
            # Post the row protection to the project
            resp = self.client.post(
                f"/rest/RowProtections",
                {
                    "section": section_id,
                    "permission": PermissionMask.OLD_READ,
                    "user": self.red_shirt.pk,
                },
                format="json",
            )
            assertResponse(self, resp, status.HTTP_201_CREATED)
            engi_rp_id = resp.data["id"]

            # Get all row protections for engineering
            resp = self.client.get(f"/rest/RowProtections?section={section_id}")
            assertResponse(self, resp, status.HTTP_200_OK)
            self.assertEqual(len(resp.data), 2)

            # Fetch all the media for the project as kirk
            resp = self.client.get(f"/rest/Medias/{self.project.pk}")
            resp = collect_streaming_content(resp)
            assertResponse(self, resp, status.HTTP_200_OK)
            self.assertEqual(len(resp.data), 3)

            # Now switch to the redshift and verify they can only see the engineering section
            # (Both the warp core and warp core alternate)
            self.client.force_authenticate(user=self.red_shirt)
            resp = self.client.get(f"/rest/Medias/{self.project.pk}")
            resp = collect_streaming_content(resp)
            assertResponse(self, resp, status.HTTP_200_OK)
            self.assertEqual(len(resp.data), 2)

            # redshirt cannot get row protections for engineering
            resp = self.client.get(f"/rest/RowProtections?section={section_id}")
            assert len(resp.data) == 0
            assertResponse(self, resp, status.HTTP_200_OK)

            # Go back to kirk
            self.client.force_authenticate(user=self.kirk)

            # Add localizations to the warp core
            resp = self.client.post(
                f"/rest/Localizations/{self.project.pk}",
                {
                    "type": self.box_type.pk,
                    "media_id": media_id,
                    "version": self.public_version.pk,
                    "frame": 0,
                    "x": 0.5,
                    "y": 0.5,
                    "width": 0.25,
                    "height": 0.25,
                },
                format="json",
            )
            assertResponse(self, resp, status.HTTP_201_CREATED)

            # Post another to the captains log
            resp = self.client.post(
                f"/rest/Localizations/{self.project.pk}",
                {
                    "type": self.box_type.pk,
                    "media_id": media_id,
                    "version": self.captains_log.pk,
                    "frame": 0,
                    "x": 0.5,
                    "y": 0.5,
                    "width": 0.25,
                    "height": 0.25,
                },
                format="json",
            )
            assertResponse(self, resp, status.HTTP_201_CREATED)

            # Fetch all localizations for the warp core
            resp = self.client.get(f"/rest/Localizations/{self.project.pk}?media={media_id}")
            resp = collect_streaming_content(resp)
            assertResponse(self, resp, status.HTTP_200_OK)
            self.assertEqual(len(resp.data), 2)

            # Add some states
            resp = self.client.post(
                f"/rest/States/{self.project.pk}",
                {
                    "type": self.state_type.pk,
                    "media_ids": [media_id],
                    "version": self.public_version.pk,
                    "frame": 0,
                },
                format="json",
            )
            assertResponse(self, resp, status.HTTP_201_CREATED)

            resp = self.client.post(
                f"/rest/States/{self.project.pk}",
                {
                    "type": self.state_type.pk,
                    "media_ids": [media_id, media_id_alt],
                    "version": self.captains_log.pk,
                    "frame": 0,
                },
                format="json",
            )
            assertResponse(self, resp, status.HTTP_201_CREATED)
            state_id = resp.data["id"][0]
            # Assert we get two States from Kirk's permission
            resp = self.client.get(f"/rest/States/{self.project.pk}?media={media_id}")
            resp = collect_streaming_content(resp)
            assertResponse(self, resp, status.HTTP_200_OK)
            self.assertEqual(len(resp.data), 2)

            # Verify we can fetch the created state
            resp = self.client.get(f"/rest/State/{state_id}")
            assertResponse(self, resp, status.HTTP_200_OK)
            self.assertEqual(resp.data["id"], state_id)

            # Switch back to the red shirt and verify we get 1 localization and 1 state
            self.client.force_authenticate(user=self.red_shirt)
            resp = self.client.get(f"/rest/Localizations/{self.project.pk}?media={media_id}")
            resp = collect_streaming_content(resp)
            assertResponse(self, resp, status.HTTP_200_OK)
            self.assertEqual(len(resp.data), 1)

            resp = self.client.get(f"/rest/States/{self.project.pk}?media={media_id}")
            resp = collect_streaming_content(resp)
            assertResponse(self, resp, status.HTTP_200_OK)
            self.assertEqual(len(resp.data), 1)

            # redshirt cannot delete the row protection of engineering
            resp = self.client.delete(f"/rest/RowProtection/{engi_rp_id}")
            assertResponse(self, resp, status.HTTP_403_FORBIDDEN)

            self.client.force_authenticate(user=self.kirk)
            # Add a row protection to allow the commandant to see the warp core
            resp = self.client.post(
                f"/rest/RowProtections",
                {
                    "section": section_id,
                    "permission": PermissionMask.OLD_READ,
                    "user": self.commandant.pk,
                },
                format="json",
            )
            assertResponse(self, resp, status.HTTP_201_CREATED)
            rp_id = resp.data["id"]

            resp = self.client.patch(
                f"/rest/RowProtection/{rp_id}",
                {"permission": 0},
                format="json",
            )
            assertResponse(self, resp, status.HTTP_200_OK)

            # Pull the value and make sure it was set to 0
            rp = RowProtection.objects.get(pk=rp_id)
            self.assertEqual(rp.permission, 0)

            # Now switch to the commandant and verify there is no permission
            self.client.force_authenticate(user=self.commandant)
            resp = self.client.get(f"/rest/Medias/{self.project.pk}")
            resp = collect_streaming_content(resp)
            assertResponse(self, resp, status.HTTP_403_FORBIDDEN)

            # kirk delete the row protection of engineering
            self.client.force_authenticate(user=self.kirk)
            resp = self.client.delete(f"/rest/RowProtection/{engi_rp_id}")
            assertResponse(self, resp, status.HTTP_200_OK)

            # Now switch to the redshirt and verify they can't see the engineering section
            self.client.force_authenticate(user=self.red_shirt)
            resp = self.client.get(f"/rest/Medias/{self.project.pk}")
<<<<<<< HEAD
            resp = collect_streaming_content(resp)
            assertResponse(self, resp, status.HTTP_403_FORBIDDEN)
=======
            assertResponse(self, resp, status.HTTP_403_FORBIDDEN)


    class SiloedVersionsTestCase(TatorTransactionTest):
        def setUp(self):
            super().setUp()
            # Add 9 users from our previous
            logging.disable(logging.CRITICAL)

            self.admin = create_test_user(is_staff=True, username="admin")
            self.manager = create_test_user(is_staff=False, username="manager")
            self.analyst1 = create_test_user(is_staff=False, username="analyst1")
            self.analyst2 = create_test_user(is_staff=False, username="analyst2")

            # Create the organization
            self.client.force_authenticate(user=self.admin)
            resp = self.client.post(f"/rest/Organizations", {
                'name': 'Big Government',
            }, format="json")
            self.government = resp.data["id"]

            # Create affiliations for the users
            self.client.force_authenticate(user=self.admin)
            resp = self.client.post(f"/rest/Affiliations/{self.government}", {
                'user': self.manager.pk,
                'permission': "Member",
            }, format="json")
            assert(resp.status_code == status.HTTP_201_CREATED)
            resp = self.client.post(f"/rest/Affiliations/{self.government}", {
                'user': self.analyst1.pk,
                'permission': "Member",
            }, format="json")
            assert(resp.status_code == status.HTTP_201_CREATED)
            resp = self.client.post(f"/rest/Affiliations/{self.government}", {
                'user': self.analyst2.pk,
                'permission': "Member",
            }, format="json")
            assert(resp.status_code == status.HTTP_201_CREATED)

            # Create the project
            self.client.force_authenticate(user=self.admin)
            resp = self.client.post(f"/rest/Projects", {
                "name": "Project X",
                "organization": self.government,
            }, format="json")
            self.project = Project.objects.get(pk=resp.data["id"])
            assert(resp.status_code == status.HTTP_201_CREATED)

            # Version gets auto-created via:
            # https://github.com/cvisionai/tator/blob/9a831cffe7c1cfdfea5f375ecb728135f42404bc/api/main/models.py#L907
            resp = self.client.get(f"/rest/Versions/{self.project.pk}")
            assert(resp.status_code == status.HTTP_200_OK)
            assert(len(resp.data) == 1)


            # Create group for managers and analysts
            self.client.force_authenticate(user=self.admin)
            resp = self.client.post(f"/rest/Groups/{self.government}", {
                "name": "managers"
            }, format="json")
            self.managers_group = resp.data["id"]
            assert(resp.status_code == status.HTTP_201_CREATED)
            resp = self.client.post(f"/rest/Groups/{self.government}", {
                "name": "analysts"
            }, format="json")
            self.analysts_group = resp.data["id"]
            assert(resp.status_code == status.HTTP_201_CREATED)

            # Add users to groups
            self.client.force_authenticate(user=self.admin)
            resp = self.client.patch(f"/rest/Group/{self.managers_group}", {
                "add_members": [self.manager.pk]
            }, format="json")
            assert(resp.status_code == status.HTTP_200_OK)
            resp = self.client.patch(f"/rest/Group/{self.analysts_group}", {
                "add_members": [self.analyst1.pk, self.analyst2.pk]
            }, format="json")
            assert(resp.status_code == status.HTTP_200_OK)

            # Create row protections for project access by managers and analysts
            resp = self.client.post(f"/rest/RowProtections", {
                'group': self.managers_group,
                'project': self.project.pk,
                'permission': 0xFFFFFFFFFF,
            }, format="json")
            assert(resp.status_code == status.HTTP_201_CREATED)
            resp = self.client.post(f"/rest/RowProtections", {
                'group': self.analysts_group,
                'project': self.project.pk,
                'permission': 0xFFFFFFFFFF,
            }, format="json")
            assert(resp.status_code == status.HTTP_201_CREATED)

            # Grant read permission on groups to analysts and managers
            resp = self.client.post(f"/rest/RowProtections", {
                'organization': self.project.organization.pk,
                'target_group': self.managers_group,
                'permission': 3,
            }, format="json")
            assert(resp.status_code == status.HTTP_201_CREATED)
            resp = self.client.post(f"/rest/RowProtections", {
                'organization': self.project.organization.pk,
                'target_group': self.analysts_group,
                'permission': 3,
            }, format="json")
            assert(resp.status_code == status.HTTP_201_CREATED)
            
            # Recall that baseline is auto-created when the project is made
            resp = self.client.get(f"/rest/Versions/{self.project.pk}")
            version = resp.data[0]
            self.baseline_version = version["id"]
            assert(resp.status_code == status.HTTP_200_OK)
            resp = self.client.post(f"/rest/Versions/{self.project.pk}", {
                "name": "analyst1",
                "description": "analyst1 version",
                "version_number": 1,
                "bases": [self.baseline_version],
            }, format="json")
            self.analyst1_version = resp.data["id"]
            assert(resp.status_code == status.HTTP_201_CREATED)
            resp = self.client.post(f"/rest/Versions/{self.project.pk}", {
                "name": "analyst2",
                "description": "analyst2 version",
                "version_number": 2,
                "bases": [self.baseline_version],
            }, format="json")
            self.analyst2_version = resp.data["id"]
            assert(resp.status_code == status.HTTP_201_CREATED)
                        
            # Disable access to user versions for analysts group
            resp = self.client.post(f"/rest/RowProtections", {
                'group': self.analysts_group,
                'version': self.analyst1_version,
                'permission': 0x0,
            }, format="json")
            assert(resp.status_code == status.HTTP_201_CREATED)
            resp = self.client.post(f"/rest/RowProtections", {
                'group': self.analysts_group,
                'version': self.analyst2_version,
                'permission': 0x0,
            }, format="json")
            assert(resp.status_code == status.HTTP_201_CREATED)

            # Grant read-only access to baseline version and children for analysts group
            resp = self.client.post(f"/rest/RowProtections", {
                'group': self.analysts_group,
                'version': self.baseline_version,
                'permission': 0x0303,
            }, format="json")
            assert(resp.status_code == status.HTTP_201_CREATED)

            # Grant full access to each analyst to their own version and children
            resp = self.client.post(f"/rest/RowProtections", {
                'user': self.analyst1.pk,
                'version': self.analyst1_version,
                'permission': 0xFFFF,
            }, format="json")
            assert(resp.status_code == status.HTTP_201_CREATED)
            resp = self.client.post(f"/rest/RowProtections", {
                'user': self.analyst2.pk,
                'version': self.analyst2_version,
                'permission': 0xFFFF,
            }, format="json")

            # Create media, state, and localization types
            self.media_type = MediaType.objects.create(
                name="video",
                dtype="video",
                project=self.project,
                attribute_types=create_test_attribute_types(),
            )
            self.box_type = LocalizationType.objects.create(
                name="boxes",
                dtype="box",
                project=self.project,
                attribute_types=create_test_attribute_types(),
            )
            self.state_type = StateType.objects.create(
                name="state_type",
                dtype="state",
                project=self.project,
                association="Frame",
                attribute_types=create_test_attribute_types(),
            )

            # Create a video
            self.video = create_test_video(self.admin, f"test.mp4", self.media_type, self.project)

        def test_annotation_access(self):
            # Create a state on the baseline layer as an admin
            self.client.force_authenticate(user=self.admin)
            resp = self.client.post(f"/rest/States/{self.project.pk}", {
                "type": self.state_type.pk,
                "media_ids": [self.video.pk],
                "version": self.baseline_version,
                "frame": 0,
                "attributes": {
                    "String Test": "original",
                }
            }, format="json")
            self.baseline_state = resp.data["id"][0]
            assert(len(resp.data["id"]) == 1)
            assert(resp.status_code == status.HTTP_201_CREATED)
           
            # Verify that the analysts see this on their layer
            self.client.force_authenticate(user=self.analyst1)
            resp = self.client.get(f"/rest/States/{self.project.pk}?media={self.video.pk}&version={self.analyst1_version},{self.baseline_version}")
            assert(resp.status_code == status.HTTP_200_OK)
            assert(len(resp.data) == 1)
            assert(resp.data[0]["attributes"]["String Test"] == "original")
            self.client.force_authenticate(user=self.analyst2)
            resp = self.client.get(f"/rest/States/{self.project.pk}?media={self.video.pk}&version={self.analyst2_version},{self.baseline_version}")
            assert(resp.status_code == status.HTTP_200_OK)
            assert(len(resp.data) == 1)
            assert(resp.data[0]["attributes"]["String Test"] == "original")

            # Verify that analysts can see baseline states even if they select another layer
            self.client.force_authenticate(user=self.analyst1)
            resp = self.client.get(f"/rest/States/{self.project.pk}?media={self.video.pk}&version={self.analyst2_version},{self.baseline_version}")
            assert(resp.status_code == status.HTTP_200_OK)
            assert(len(resp.data) == 1)
            self.client.force_authenticate(user=self.analyst2)
            resp = self.client.get(f"/rest/States/{self.project.pk}?media={self.video.pk}&version={self.analyst1_version},{self.baseline_version}")
            assert(resp.status_code == status.HTTP_200_OK)
            assert(len(resp.data) == 1)

            # Verify that analysts cannot see other users' versions
            self.client.force_authenticate(user=self.analyst1)
            resp = self.client.get(f"/rest/Versions/{self.project.pk}")
            version_names = [version["name"] for version in resp.data]
            assert(resp.status_code == status.HTTP_200_OK)
            assert(len(resp.data) == 2)
            assert("Baseline" in version_names)
            assert("analyst1" in version_names)
            self.client.force_authenticate(user=self.analyst2)
            resp = self.client.get(f"/rest/Versions/{self.project.pk}")
            version_names = [version["name"] for version in resp.data]
            assert(resp.status_code == status.HTTP_200_OK)
            assert(len(resp.data) == 2)
            assert("Baseline" in version_names)
            assert("analyst2" in version_names)

            # Do an edit on the derived version
            self.client.force_authenticate(user=self.analyst1)
            resp = self.client.post(f"/rest/States/{self.project.pk}", [{
                "type": self.state_type.pk,
                "media_ids": [self.video.pk],
                "version": self.analyst1_version,
                "frame": 0,
                "attributes": {
                    "String Test": "edited by analyst1",
                },
                "parent": self.baseline_state,
            }], format="json")
            assert(len(resp.data["id"]) == 1)
            assert(resp.status_code == status.HTTP_201_CREATED)
            self.analyst1_state = resp.data["id"][0]
            
            # Verify that the analysts see this on their layer
            self.client.force_authenticate(user=self.analyst1)
            resp = self.client.get(f"/rest/States/{self.project.pk}?media={self.video.pk}&version={self.analyst1_version},{self.baseline_version}")
            assert(resp.status_code == status.HTTP_200_OK)
            assert(len(resp.data) == 1)
            assert(resp.data[0]["attributes"]["String Test"] == "edited by analyst1")
            self.client.force_authenticate(user=self.analyst2)
            resp = self.client.get(f"/rest/States/{self.project.pk}?media={self.video.pk}&version={self.analyst2_version},{self.baseline_version}")
            assert(resp.status_code == status.HTTP_200_OK)
            assert(len(resp.data) == 1)
            assert(resp.data[0]["attributes"]["String Test"] == "original")
            
            # Try a patch on the existing version
            self.client.force_authenticate(user=self.analyst1)
            resp = self.client.patch(f"/rest/State/{self.analyst1_state}", {
                "attributes": {
                    "String Test": "edited again by analyst1",
                },
            }, format="json")
            
            # Verify that the analysts see this on their layer
            self.client.force_authenticate(user=self.analyst1)
            resp = self.client.get(f"/rest/States/{self.project.pk}?media={self.video.pk}&version={self.analyst1_version},{self.baseline_version}")
            assert(resp.status_code == status.HTTP_200_OK)
            assert(len(resp.data) == 1)
            assert(resp.data[0]["attributes"]["String Test"] == "edited again by analyst1")
            self.client.force_authenticate(user=self.analyst2)
            resp = self.client.get(f"/rest/States/{self.project.pk}?media={self.video.pk}&version={self.analyst2_version},{self.baseline_version}")
            assert(resp.status_code == status.HTTP_200_OK)
            assert(len(resp.data) == 1)
            assert(resp.data[0]["attributes"]["String Test"] == "original")

            # Delete the state
            self.client.force_authenticate(user=self.analyst1)
            resp = self.client.delete(f"/rest/State/{self.analyst1_state}")

            # Verify that the analysts see this on their layer
            self.client.force_authenticate(user=self.analyst1)
            resp = self.client.get(f"/rest/States/{self.project.pk}?media={self.video.pk}&version={self.analyst1_version},{self.baseline_version}")
            assert(resp.status_code == status.HTTP_200_OK)
            assert(len(resp.data) == 0)
            self.client.force_authenticate(user=self.analyst2)
            resp = self.client.get(f"/rest/States/{self.project.pk}?media={self.video.pk}&version={self.analyst2_version},{self.baseline_version}")
            assert(resp.status_code == status.HTTP_200_OK)
            assert(len(resp.data) == 1)
            assert(resp.data[0]["attributes"]["String Test"] == "original")
>>>>>>> f3b15e69
<|MERGE_RESOLUTION|>--- conflicted
+++ resolved
@@ -7694,10 +7694,7 @@
             # Now switch to the redshirt and verify they can't see the engineering section
             self.client.force_authenticate(user=self.red_shirt)
             resp = self.client.get(f"/rest/Medias/{self.project.pk}")
-<<<<<<< HEAD
             resp = collect_streaming_content(resp)
-            assertResponse(self, resp, status.HTTP_403_FORBIDDEN)
-=======
             assertResponse(self, resp, status.HTTP_403_FORBIDDEN)
 
 
@@ -8001,5 +7998,4 @@
             resp = self.client.get(f"/rest/States/{self.project.pk}?media={self.video.pk}&version={self.analyst2_version},{self.baseline_version}")
             assert(resp.status_code == status.HTTP_200_OK)
             assert(len(resp.data) == 1)
-            assert(resp.data[0]["attributes"]["String Test"] == "original")
->>>>>>> f3b15e69
+            assert(resp.data[0]["attributes"]["String Test"] == "original")