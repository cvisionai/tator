--- conflicted
+++ resolved
@@ -71,13 +71,9 @@
         # Look for destination section, if given.
         section = None
         if params.get("dest_section"):
-<<<<<<< HEAD
-            sections = Section.objects.filter(project=dest, name__iexact=params["dest_section"], dtype="folder")
-=======
             sections = Section.objects.filter(
                 project=dest, name__iexact=params["dest_section"], dtype="folder"
             )
->>>>>>> 91903713
             if sections.count() == 0:
                 section = Section.objects.create(
                     dtype="folder",
