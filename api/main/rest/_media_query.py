""" TODO: add documentation for this """

import logging
from urllib import parse as urllib_parse

import json
import base64
import uuid

from django.db.models import Q
from django.http import Http404
from django.db.models.functions import Cast
from django.db.models import UUIDField, TextField, F

from ..models import LocalizationType, Media, MediaType, Localization, Section, State, StateType

from ..schema._attributes import related_keys
from ._attribute_query import (
    _related_search,
    get_attribute_filter_ops,
    get_attribute_psql_queryset,
    get_attribute_psql_queryset_from_query_obj,
    supplied_name_to_field,
)

logger = logging.getLogger(__name__)


def _get_archived_filter(params):
    archive_lifecycle = params.get("archive_lifecycle", "all")
    if archive_lifecycle == "archived":
        return ["to_archive", "archived", "to_live"]
    if archive_lifecycle == "all":
        return None
    if archive_lifecycle == "live":
        return ["live"]

    raise ValueError(
        f"Received invalid value '{archive_lifecycle}' for 'archive_lifecycle'. Valid values are "
        f"['archived', 'live', 'all']."
    )


def _get_media_psql_queryset(project, filter_ops, params):
    """Constructs a psql queryset."""
    # Get query parameters.
    media_id = params.get("media_id")
    media_id_put = params.get("ids")  # PUT request only
    localization_ids = params.get("localization_ids")  # PUT request only
    state_ids = params.get("state_ids")  # PUT request only
    filter_type = params.get("type")
    name = params.get("name")
    dtype = params.get("dtype")
    md5 = params.get("md5")
    gid = params.get("gid")
    uid = params.get("uid")
    after = params.get("after")
    after_name = params.get("after_name")
    start = params.get("start")
    stop = params.get("stop")
    section_id = params.get("section")
    multiple_section = params.get("multi_section")
    archive_states = _get_archived_filter(params)
    elemental_id = params.get("elemental_id")

    qs = Media.objects.filter(project=project, deleted=False)
    media_ids = []
    if media_id_put is not None:
        media_ids += media_id_put
    if media_id is not None:
        media_ids += media_id
    if state_ids is not None:
        media_ids += list(
            State.media.through.objects.filter(state__in=set(state_ids))
            .values_list("media_id", flat=True)
            .distinct()
        )
    if media_ids:
        qs = qs.filter(pk__in=set(media_ids))

    if localization_ids is not None:
        qs = qs.filter(localization__in=set(localization_ids)).distinct()

    if name is not None:
        qs = qs.filter(name__iexact=name)

    if elemental_id is not None:
        safe = uuid.UUID(elemental_id)
        qs = qs.filter(elemental_id=safe)

    if dtype is not None:
        qs = qs.filter(type__dtype=dtype)

    if md5 is not None:
        qs = qs.filter(md5=md5)

    if gid is not None:
        qs = qs.filter(gid=gid)

    if uid is not None:
        qs = qs.filter(uid=uid)

    if after is not None:
        qs = qs.filter(pk__gt=after)

    if after_name is not None:
        qs = qs.filter(name__gt=after_name)

    if archive_states is not None:
        qs = qs.filter(archive_state__in=archive_states)

    relevant_state_type_ids = StateType.objects.filter(project=project)
    relevant_localization_type_ids = LocalizationType.objects.filter(project=project)
    if filter_type is not None:
        relevant_state_type_ids = relevant_state_type_ids.filter(media__in=[filter_type])
        relevant_localization_type_ids = relevant_localization_type_ids.filter(
            media__in=[filter_type]
        )
        qs = get_attribute_psql_queryset(
            MediaType.objects.get(pk=filter_type), qs, params, filter_ops
        )
        qs = qs.filter(type=filter_type)
    elif filter_ops or params.get("float_array", None):
        queries = []
        for entity_type in MediaType.objects.filter(project=project):
            sub_qs = get_attribute_psql_queryset(entity_type, qs, params, filter_ops)
            if sub_qs:
                queries.append(sub_qs.filter(type=entity_type))
            else:
                queries.append(qs.filter(pk=-1))  # no matches
        logger.info(f"Joining {len(queries)} queries together.")

        sub_qs = queries.pop()
        if queries:
            query = Q(pk__in=sub_qs)
            for r in queries:
                query = query | Q(pk__in=r)
            qs = qs.filter(query)
        else:
            qs = sub_qs

    # Do a related query
    if any([x in params for x in related_keys if x.startswith("related_")]):
        related_state_types = StateType.objects.filter(pk__in=relevant_state_type_ids)
        related_localization_types = LocalizationType.objects.filter(
            pk__in=relevant_localization_type_ids
        )
        logger.info(f"Related Query on {related_localization_types} + {related_state_types}")
        matches = [x for x in related_keys if x in params]
        faux_params = {key.replace("related_", ""): params[key] for key in matches}
        logger.info(faux_params)
        related_matches = []
        for entity_type in related_state_types:
            faux_filter_ops = get_attribute_filter_ops(faux_params, entity_type)
            if faux_filter_ops:
                related_matches.append(
                    get_attribute_psql_queryset(
                        entity_type,
                        State.objects.filter(project=project),
                        faux_params,
                        faux_filter_ops,
                    )
                )
        for entity_type in related_localization_types:
            faux_filter_ops = get_attribute_filter_ops(faux_params, entity_type)
            if faux_filter_ops:
                related_matches.append(
                    get_attribute_psql_queryset(
                        entity_type,
                        Localization.objects.filter(project=project),
                        faux_params,
                        faux_filter_ops,
                    )
                )
        if related_matches:
            related_match = related_matches.pop()
            query = Q(pk__in=related_match.values("media"))
            for r in related_matches:
                query = query | Q(pk__in=r.values("media"))
            qs = qs.filter(query).distinct()

    if section_id:
        section = Section.objects.filter(pk=section_id)
        if not section.exists():
            raise Http404

        if section[0].dtype == "playlist":
            qs = qs.filter(pk__in=section[0].media.all())
        elif section[0].dtype == "folder":
            qs = qs.filter(primary_section=section[0].pk)
        elif section[0].dtype == "saved_search":
            if section[0].object_search:
                qs = get_attribute_psql_queryset_from_query_obj(qs, section[0].object_search)

            elif section[0].related_object_search:
                qs = _related_search(
                    qs,
                    project,
                    relevant_state_type_ids,
                    relevant_localization_type_ids,
                    section[0].related_object_search,
                )
        else:
            raise ValueError(f"Invalid Section value pk={section_id}")

    if multiple_section:
        sections = Section.objects.filter(pk__in=multiple_section)
        match_list = []
        for section in sections:
            match_qs = qs.filter(pk=-1)

            if section.dtype == "playlist":
                match_qs = qs.filter(pk__in=section.media.all())
            elif section.dtype == "folder":
                match_qs = qs.filter(primary_section=section.pk)

            elif section.object_search:
                match_qs = get_attribute_psql_queryset_from_query_obj(qs, section[0].object_search)

            elif section.related_object_search:
                match_qs = _related_search(
                    match_qs,
                    project,
                    relevant_state_type_ids,
                    relevant_localization_type_ids,
                    section.related_object_search,
                )
            else:
                raise ValueError(f"Invalid Section value pk={section.pk}")

            if match_qs.exists():
                match_list.append(match_qs)

        if match_list:
            logger.info(match_list)
            it_qs = match_list.pop()
            query = Q(pk__in=it_qs.values("pk"))
            for match in match_list:
                query = query | Q(pk__in=match.values("pk"))
            qs = qs.filter(query)

    if params.get("encoded_related_search"):
        search_obj = json.loads(base64.b64decode(params.get("encoded_related_search")).decode())
        qs = _related_search(
            qs, project, relevant_state_type_ids, relevant_localization_type_ids, search_obj
        )

    # Used by GET queries
    if params.get("encoded_search"):
        search_obj = json.loads(base64.b64decode(params.get("encoded_search")).decode())
        qs = get_attribute_psql_queryset_from_query_obj(qs, search_obj)

    if params.get("object_search"):
        qs = get_attribute_psql_queryset_from_query_obj(qs, params.get("object_search"))

    if params.get("sort_by", None):
        sortables = [supplied_name_to_field(x) for x in params.get("sort_by")]
        qs = qs.order_by(*sortables)
    else:
        qs = qs.order_by("name", "id")

    if stop is not None:
        qs = qs[:stop]
    if start is not None:
        qs = qs[start:]

<<<<<<< HEAD
    logger.info(format_multiline(qs.query))

=======
>>>>>>> 91903713
    return qs


def _get_section_and_params(project, params):
    filter_type = params.get("type")
    filter_ops = []
    if filter_type:
        types = MediaType.objects.filter(pk=filter_type)
    else:
        types = MediaType.objects.filter(project=project)
    for entity_type in types:
        filter_ops.extend(get_attribute_filter_ops(params, entity_type))

    return filter_ops


def get_media_queryset(project, params):
    filter_ops = _get_section_and_params(project, params)
    # If using PSQL, construct the queryset.
    qs = _get_media_psql_queryset(project, filter_ops, params)
    return qs


def get_media_count(project, params):
    # Determine whether to use ES or not.
    qs = get_media_queryset(project, params)
    return qs.count()


def query_string_to_media_ids(project, url):
    """TODO: add documentation for this"""
    params = dict(urllib_parse.parse_qsl(urllib_parse.urlsplit(url).query))
    media_ids = get_media_queryset(project, params).values_list("id", flat=True)
    return media_ids<|MERGE_RESOLUTION|>--- conflicted
+++ resolved
@@ -264,11 +264,6 @@
     if start is not None:
         qs = qs[start:]
 
-<<<<<<< HEAD
-    logger.info(format_multiline(qs.query))
-
-=======
->>>>>>> 91903713
     return qs
 
 
