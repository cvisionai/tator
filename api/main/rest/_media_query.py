""" TODO: add documentation for this """
from collections import defaultdict
import logging
from urllib import parse as urllib_parse

import json
import base64
import uuid

from django.db.models.functions import Coalesce
from django.db.models import Q
from django.http import Http404

from ..search import TatorSearch
from ..models import Section
from ..models import Media, Localization, State
from ..models import MediaType, LocalizationType, StateType
from ..models import State

from ..schema._attributes import related_keys

from ._attribute_query import supplied_name_to_field
from ._attribute_query import get_attribute_filter_ops
from ._attribute_query import get_attribute_psql_queryset
from ._attribute_query import get_attribute_psql_queryset_from_query_obj
from ._attribute_query import _related_search
from ._attributes import KV_SEPARATOR

logger = logging.getLogger(__name__)


def _get_archived_filter(params):
    archive_lifecycle = params.get("archive_lifecycle", "all")
    if archive_lifecycle == "archived":
        return ["to_archive", "archived", "to_live"]
    if archive_lifecycle == "all":
        return None
    if archive_lifecycle == "live":
        return ["live"]

    raise ValueError(
        f"Received invalid value '{archive_lifecycle}' for 'archive_lifecycle'. Valid values are "
        f"['archived', 'live', 'all']."
    )

<<<<<<< HEAD
=======

>>>>>>> cb7e2908
def _get_media_psql_queryset(project, filter_ops, params):
    """Constructs a psql queryset."""
    # Get query parameters.
<<<<<<< HEAD
    media_id = params.get('media_id')
    media_id_put = params.get('ids') # PUT request only
    localization_ids = params.get('localization_ids') # PUT request only
    state_ids = params.get('state_ids') # PUT request only
    filter_type = params.get('type')
    name = params.get('name')
    dtype = params.get('dtype')
    md5 = params.get('md5')
    gid = params.get('gid')
    uid = params.get('uid')
    after = params.get('after')
    after_name = params.get('after_name')
    start = params.get('start')
    stop = params.get('stop')
    section_id = params.get('section')
=======
    media_id = params.get("media_id")
    media_id_put = params.get("ids")  # PUT request only
    localization_ids = params.get("localization_ids")  # PUT request only
    state_ids = params.get("state_ids")  # PUT request only
    filter_type = params.get("type")
    name = params.get("name")
    dtype = params.get("dtype")
    md5 = params.get("md5")
    gid = params.get("gid")
    uid = params.get("uid")
    after = params.get("after")
    after_name = params.get("after_name")
    start = params.get("start")
    stop = params.get("stop")
    section_id = params.get("section")
>>>>>>> cb7e2908
    archive_states = _get_archived_filter(params)
    elemental_id = params.get("elemental_id")

    qs = Media.objects.filter(project=project, deleted=False)
    media_ids = []
    if media_id_put is not None:
        media_ids += media_id_put
    if media_id is not None:
        media_ids += media_id
    if state_ids is not None:
        media_ids += list(
            State.media.through.objects.filter(state__in=state_ids)
            .values_list("media_id", flat=True)
            .distinct()
        )
    if media_ids:
        qs = qs.filter(pk__in=media_ids)

    if localization_ids is not None:
        qs = qs.filter(localization__in=localization_ids).distinct()

    if name is not None:
        qs = qs.filter(name__iexact=name)

    if elemental_id is not None:
        # Django 3.X has a bug where UUID fields aren't escaped properly
        # Use .extra to manually validate the input is UUID
        # Then construct where clause manually.
        safe = uuid.UUID(elemental_id)
        qs = qs.extra(where=[f"elemental_id='{str(safe)}'"])

    if dtype is not None:
        qs = qs.filter(type__dtype=dtype)

    if md5 is not None:
        qs = qs.filter(md5=md5)

    if gid is not None:
        qs = qs.filter(gid=gid)

    if uid is not None:
        qs = qs.filter(uid=uid)

    if after is not None:
        qs = qs.filter(pk__gt=after)

    if after_name is not None:
        qs = qs.filter(name__gt=after_name)

    if archive_states is not None:
        qs = qs.filter(archive_state__in=archive_states)

    relevant_state_type_ids = StateType.objects.filter(project=project)
    relevant_localization_type_ids = LocalizationType.objects.filter(project=project)
    if filter_type is not None:
        relevant_state_type_ids = relevant_state_type_ids.filter(media__in=[filter_type])
        relevant_localization_type_ids = relevant_localization_type_ids.filter(
            media__in=[filter_type]
        )
        qs = get_attribute_psql_queryset(
            project, MediaType.objects.get(pk=filter_type), qs, params, filter_ops
        )
        qs = qs.filter(type=filter_type)
    elif filter_ops or params.get("float_array", None):
        queries = []
        for entity_type in MediaType.objects.filter(project=project):
            sub_qs = get_attribute_psql_queryset(project, entity_type, qs, params, filter_ops)
            if sub_qs:
                queries.append(sub_qs.filter(type=entity_type))
            else:
                queries.append(qs.filter(pk=-1))  # no matches
        logger.info(f"Joining {len(queries)} queries together.")

        sub_qs = queries.pop()
        if queries:
            query = Q(pk__in=sub_qs)
            for r in queries:
                query = query | Q(pk__in=r)
            qs = qs.filter(query)
        else:
            qs = sub_qs

    # Do a related query
    logger.info(params)
    if any([x in params for x in related_keys if x.startswith("related_")]):
        related_state_types = StateType.objects.filter(pk__in=relevant_state_type_ids)
        related_localization_types = LocalizationType.objects.filter(
            pk__in=relevant_localization_type_ids
        )
        logger.info(f"Related Query on {related_localization_types} + {related_state_types}")
        matches = [x for x in related_keys if x in params]
        faux_params = {key.replace("related_", ""): params[key] for key in matches}
        logger.info(faux_params)
        related_matches = []
        for entity_type in related_state_types:
            faux_filter_ops = get_attribute_filter_ops(project, faux_params, entity_type)
            if faux_filter_ops:
                related_matches.append(
                    get_attribute_psql_queryset(
                        project,
                        entity_type,
                        State.objects.filter(project=project),
                        faux_params,
                        faux_filter_ops,
                    )
                )
        for entity_type in related_localization_types:
            faux_filter_ops = get_attribute_filter_ops(project, faux_params, entity_type)
            if faux_filter_ops:
                related_matches.append(
                    get_attribute_psql_queryset(
                        project,
                        entity_type,
                        Localization.objects.filter(project=project),
                        faux_params,
                        faux_filter_ops,
                    )
                )
        if related_matches:
            related_match = related_matches.pop()
            query = Q(pk__in=related_match.values("media"))
            for r in related_matches:
                query = query | Q(pk__in=r.values("media"))
            qs = qs.filter(query).distinct()

    if section_id:
        section = Section.objects.filter(pk=section_id)
        if not section.exists():
            raise Http404

        section_uuid = section[0].tator_user_sections
        if section_uuid:
            qs = qs.filter(attributes__tator_user_sections=section_uuid)

        if section[0].object_search:
            qs = get_attribute_psql_queryset_from_query_obj(qs, section[0].object_search)

        if section[0].related_object_search:
            qs = _related_search(
                qs,
                project,
                relevant_state_type_ids,
                relevant_localization_type_ids,
                section[0].related_object_search,
            )

    related_encoded_search_qs = None
    if params.get("encoded_related_search"):
        search_obj = json.loads(base64.b64decode(params.get("encoded_related_search")).decode())
        qs = _related_search(
            qs, project, relevant_state_type_ids, relevant_localization_type_ids, search_obj
        )

    # Used by GET queries
    if params.get("encoded_search"):
        search_obj = json.loads(base64.b64decode(params.get("encoded_search")).decode())
        qs = get_attribute_psql_queryset_from_query_obj(qs, search_obj)

    if params.get("object_search"):
        qs = get_attribute_psql_queryset_from_query_obj(qs, params.get("object_search"))

    if params.get("sort_by", None):
        sortables = [supplied_name_to_field(x) for x in params.get("sort_by")]
        qs = qs.order_by(*sortables)
    else:
        qs = qs.order_by("name", "id")

    if start is not None and stop is not None:
        qs = qs[start:stop]
    elif start is not None:
        qs = qs[start:]
    elif stop is not None:
        qs = qs[:stop]

    logger.info(qs.query)
    logger.info(qs.explain())

    return qs


def _get_section_and_params(project, params):
    filter_type = params.get("type")
    filter_ops = []
    if filter_type:
        types = MediaType.objects.filter(pk=filter_type)
    else:
        types = MediaType.objects.filter(project=project)
    for entity_type in types:
        filter_ops.extend(get_attribute_filter_ops(project, params, entity_type))

    return filter_ops


def get_media_queryset(project, params):
    filter_ops = _get_section_and_params(project, params)
    # If using PSQL, construct the queryset.
    qs = _get_media_psql_queryset(project, filter_ops, params)
    return qs


def get_media_count(project, params):
    # Determine whether to use ES or not.
    qs = get_media_queryset(project, params)
    return qs.count()


def query_string_to_media_ids(project_id, url):
    """TODO: add documentation for this"""
    params = dict(urllib_parse.parse_qsl(urllib_parse.urlsplit(url).query))
    media_ids = get_media_queryset(project_id, params).values_list("id", flat=True)
    return media_ids<|MERGE_RESOLUTION|>--- conflicted
+++ resolved
@@ -43,30 +43,10 @@
         f"['archived', 'live', 'all']."
     )
 
-<<<<<<< HEAD
-=======
-
->>>>>>> cb7e2908
+
 def _get_media_psql_queryset(project, filter_ops, params):
     """Constructs a psql queryset."""
     # Get query parameters.
-<<<<<<< HEAD
-    media_id = params.get('media_id')
-    media_id_put = params.get('ids') # PUT request only
-    localization_ids = params.get('localization_ids') # PUT request only
-    state_ids = params.get('state_ids') # PUT request only
-    filter_type = params.get('type')
-    name = params.get('name')
-    dtype = params.get('dtype')
-    md5 = params.get('md5')
-    gid = params.get('gid')
-    uid = params.get('uid')
-    after = params.get('after')
-    after_name = params.get('after_name')
-    start = params.get('start')
-    stop = params.get('stop')
-    section_id = params.get('section')
-=======
     media_id = params.get("media_id")
     media_id_put = params.get("ids")  # PUT request only
     localization_ids = params.get("localization_ids")  # PUT request only
@@ -82,7 +62,6 @@
     start = params.get("start")
     stop = params.get("stop")
     section_id = params.get("section")
->>>>>>> cb7e2908
     archive_states = _get_archived_filter(params)
     elemental_id = params.get("elemental_id")
 
