import logging
import datetime
from collections import defaultdict

from django.contrib.contenttypes.models import ContentType
from django.db import transaction
from django.db.models import Q
from django.http import Http404

from ..models import Leaf
from ..models import LeafType
from ..models import Project
from ..schema import LeafSuggestionSchema
from ..schema import LeafListSchema
from ..schema import LeafDetailSchema
from ..schema.components import leaf as leaf_schema

from ._base_views import BaseListView
from ._base_views import BaseDetailView
from ._leaf_query import get_leaf_queryset
from ._attributes import patch_attributes
from ._attributes import bulk_patch_attributes
from ._attributes import validate_attributes
from ._util import (
    bulk_create_from_generator,
    bulk_delete_and_log_changes,
    bulk_log_creation,
    bulk_update_and_log_changes,
    computeRequiredFields,
    check_required_fields,
    delete_and_log_changes,
    log_changes,
)
from ._permissions import ProjectViewOnlyPermission
from ._permissions import ProjectFullControlPermission

logger = logging.getLogger(__name__)

LEAF_PROPERTIES = list(leaf_schema["properties"].keys())


class LeafSuggestionAPI(BaseDetailView):
    """Rest Endpoint compatible with devbridge suggestion format.

    <https://github.com/kraaden/autocomplete>
    """

    schema = LeafSuggestionSchema()
    permission_classes = [ProjectViewOnlyPermission]
    http_method_names = ["get"]

    def _get(self, params):
<<<<<<< HEAD
        project = params.get('project')
        min_level=int(params.get('min_level', 1))
        query=params.get('query', None)
        ancestor=params['ancestor']
=======
        project = params.get("project")
        min_level = int(params.get("min_level", 1))
        query = params.get("query", None)
        ancestor = params["ancestor"]
>>>>>>> cb7e2908

        # Try to find root node for type
        root_node = Leaf.objects.filter(project=project, path=ancestor)
        if root_node.count() == 0:
            return []
<<<<<<< HEAD
        
        if query.find('*') < 0:
            q_object = Q(name__istartswith=query)
        else:
            comps = query.split('*')
            queries = []
            for idx,c in enumerate(comps):
                if c:
                    if idx == 0:
                        queries.append(Q(name__istartswith=c))
                    elif idx == len(comps)-1:
=======

        if query.find("*") < 0:
            q_object = Q(name__istartswith=query)
        else:
            comps = query.split("*")
            queries = []
            for idx, c in enumerate(comps):
                if c:
                    if idx == 0:
                        queries.append(Q(name__istartswith=c))
                    elif idx == len(comps) - 1:
>>>>>>> cb7e2908
                        queries.append(Q(name__iendswith=c))
                    else:
                        queries.append(Q(name__icontains=c))

            q_object = queries[0]
            queries.pop(0)
            for q in queries:
                q_object = q_object & q

        type_id = root_node[0].type
<<<<<<< HEAD
        queryset = Leaf.objects.filter(project=project, 
                                       type=type_id,
                                       path__istartswith=ancestor,
                                       path__depth__gte=min_level).filter(q_object)

        suggestions=[]
        for idx,match in enumerate(queryset):
            group = params['ancestor']
=======
        queryset = Leaf.objects.filter(
            project=project, type=type_id, path__istartswith=ancestor, path__depth__gte=min_level
        ).filter(q_object)

        suggestions = []
        for idx, match in enumerate(queryset):
            group = params["ancestor"]
>>>>>>> cb7e2908
            if match.parent:
                group = match.parent.name

            suggestion = {"value": match.name, "group": group, "data": {}}

            if "alias" in match.attributes:
                suggestion["data"]["alias"] = match.attributes["alias"]

            catAlias = None
            if match.parent:
                if match.parent.attributes:
                    catAlias = match.parent.attributes.get("alias", None)
                if catAlias != None:
                    suggestion["group"] = f'{suggestion["group"]} ({catAlias})'

            suggestions.append(suggestion)

        def functor(elem):
            return elem["group"]

        suggestions.sort(key=functor)
        logger.info(queryset.explain())
        return suggestions


class LeafListAPI(BaseListView):
    """Interact with a list of leaves.

    Tree leaves are used to define label hierarchies that can be used for autocompletion
    of string attribute types.
    """

    schema = LeafListSchema()
    permission_classes = [ProjectFullControlPermission]
    http_method_names = ["get", "post", "patch", "delete", "put"]
    entity_type = LeafType  # Needed by attribute filter mixin

    def _get(self, params):
        qs = get_leaf_queryset(params["project"], params)
        response_data = list(qs.values(*LEAF_PROPERTIES))
        return response_data

    @staticmethod
    def _leaf_obj_generator(project, leaf_specs, attr_specs, metas, user):
        for leaf_spec, attrs in zip(leaf_specs, attr_specs):
            parent = leaf_spec.get("parent")
            if parent is not None:
                parent = Leaf.objects.get(pk=parent)
                if parent.project.pk != project.id:
                    raise Exception(f"Specified parent ID is not in project {project.id}")

            leaf = Leaf(
                project=project,
                type=metas[leaf_spec["type"]],
                attributes=attrs,
                created_by=user,
                modified_by=user,
                name=leaf_spec["name"],
                parent=parent,
            )
            leaf.path = leaf.computePath()
            yield leaf

    def _post(self, params):
        # Check that we are getting a leaf list.
        if "body" in params:
            leaf_specs = params["body"]
            if not isinstance(leaf_specs, list):
                leaf_specs = [leaf_specs]
        else:
            raise Exception("Leaf creation requires list of leaves!")

        # Find unique foreign keys.
        meta_ids = set([leaf["type"] for leaf in leaf_specs])

        # Make foreign key querysets.
        meta_qs = LeafType.objects.filter(pk__in=meta_ids)

        # Construct foreign key dictionaries.
        project = Project.objects.get(pk=params["project"])
        metas = {obj.id: obj for obj in meta_qs.iterator()}

        # Get required fields for attributes.
        required_fields = {id_: computeRequiredFields(metas[id_]) for id_ in meta_ids}
        for val in required_fields.values():
            val[0].pop("path", None)  # Remove path since it is computed.
        attr_specs = [
            check_required_fields(
                required_fields[leaf["type"]][0], required_fields[leaf["type"]][2], leaf
            )
            for leaf in leaf_specs
        ]

        # Create the leaf objects.
        objs = self._leaf_obj_generator(project, leaf_specs, attr_specs, metas, self.request.user)
        leaves = bulk_create_from_generator(objs, Leaf)
        create_buffer = []

        ids = bulk_log_creation(leaves, project, self.request.user)

        # Return created IDs.
        if len(ids) == 1:
            return {"message": f"Successfully created {len(ids)} leaf!", "id": ids}
        else:
            return {"message": f"Successfully created {len(ids)} leaves!", "id": ids}

    def _delete(self, params):
        qs = get_leaf_queryset(params["project"], params)
        count = qs.count()
        if count > 0:
            bulk_delete_and_log_changes(qs, params["project"], self.request.user)

        if count == 1:
            return {"message": f"Successfully deleted {count} leaf!"}
        else:
            return {"message": f"Successfully deleted {count} leaves!"}

    def _patch(self, params):
        qs = get_leaf_queryset(params["project"], params)
        count = qs.count()
        if count > 0:
            if qs.values("type").distinct().count() != 1:
                raise ValueError(
                    "When doing a bulk patch the type id of all objects must be the same."
                )
            new_attrs = validate_attributes(params, qs[0])
            bulk_update_and_log_changes(
                qs, params["project"], self.request.user, new_attributes=new_attrs
            )
            bulk_patch_attributes(new_attrs, qs)

        if count == 1:
            return {"message": f"Successfully updated {count} leaf!"}
        else:
            return {"message": f"Successfully updated {count} leaves!"}

    def _put(self, params):
        """Retrieve list of leaves by ID."""
        return self._get(params)


class LeafDetailAPI(BaseDetailView):
    """Interact with individual leaf.

    Tree leaves are used to define label hierarchies that can be used for autocompletion
    of string attribute types.
    """

    schema = LeafDetailSchema()
    permission_classes = [ProjectFullControlPermission]
    lookup_field = "id"

    def _get(self, params):
        qs = Leaf.objects.filter(pk=params["id"], deleted=False)
        if not qs.exists():
            raise Http404
        return qs.values(*LEAF_PROPERTIES)[0]

    @transaction.atomic
    def _patch(self, params):
        obj = Leaf.objects.get(pk=params["id"], deleted=False)
        model_dict = obj.model_dict
        grandparent = obj.parent

        # Patch common attributes.
        if "name" in params:
            obj.name = params["name"]

        new_attrs = validate_attributes(params, obj)
        obj = patch_attributes(new_attrs, obj)
        obj.save()

        # Change the parent of a leaf
        if "parent" in params:
            if params["parent"] != params["id"]:
                children = Leaf.objects.filter(parent=obj.id, deleted=False)
                if params["parent"] is None or params["parent"] == -1:
                    obj.parent = None
                else:
                    obj.parent = Leaf.objects.get(pk=params["parent"], deleted=False)
                obj.path = obj.computePath()
                obj.save()

                # Update child path, or parent
                newparent = params["parent"]
                self._update_children_newparent(children, grandparent, newparent)

        obj.save()
        log_changes(obj, model_dict, obj.project, self.request.user)
        return {"message": f'Leaf {params["id"]} successfully updated!'}

    def _delete(self, params):
        leaf = Leaf.objects.get(pk=params["id"], deleted=False)
        project = leaf.project

        ids = self._get_children_id_set(params["id"])

        queryset = Leaf.objects.filter(pk__in=ids)

        for i in ids:
            inner_leaf = Leaf.objects.get(pk=i, deleted=False)

        bulk_delete_and_log_changes(queryset, project, self.request.user)

        # todo figure out syntax for this query
        # query = get_leaf_es_query(params)
        # TatorSearch().delete(project, query)

        if len(ids) == 2:
            return {
                "message": f'Leaf {params["id"]} and {len(ids) - 1} child successfully deleted! '
            }
        elif len(ids) > 2:
            return {
                "message": f'Leaf {params["id"]} and {len(ids) - 1} children successfully deleted! '
            }
        else:
            return {"message": f'Leaf {params["id"]} successfully deleted! '}

    def _get_children_id_set(self, leaf_id):
        ch_list = self._recursive_inner_child(leaf_id, [])
        return ch_list

    def _recursive_inner_child(self, leaf_id, carryOver):
        new_array = carryOver
        new_array.append(leaf_id)

        query = Leaf.objects.filter(parent=leaf_id, deleted=False)
        if query and len(query) > 0:
            for inner_child in query:
                new_array = self._recursive_inner_child(inner_child.id, new_array)

        return new_array

    def get_queryset(self):
        return Leaf.objects.all()

    def _update_children_newparent(self, children, grandparent, newparent):
        if children and len(children) > 0:
            for child in children:
                child_model_dict = child.model_dict

                # if a child is the newParent
                if child.id == newparent:
                    if grandparent == None:
                        child.parent = None
                    else:
                        child.parent = Leaf.objects.get(pk=grandparent, deleted=False)

                child.path = child.computePath()
                child.save()
                log_changes(child, child_model_dict, child.project, self.request.user)

                inner_children = Leaf.objects.filter(parent=child.id, deleted=False)
                if inner_children and len(inner_children) > 0:
                    self._update_path(inner_children)

    def _update_path(self, children):
        for child in children:
            child_model_dict = child.model_dict

            child.path = child.computePath()
            child.save()
            log_changes(child, child_model_dict, child.project, self.request.user)

            inner_children = Leaf.objects.filter(parent=child.pk, deleted=False)
            if inner_children and len(inner_children) > 0:
                self._update_path(inner_children)<|MERGE_RESOLUTION|>--- conflicted
+++ resolved
@@ -50,35 +50,15 @@
     http_method_names = ["get"]
 
     def _get(self, params):
-<<<<<<< HEAD
-        project = params.get('project')
-        min_level=int(params.get('min_level', 1))
-        query=params.get('query', None)
-        ancestor=params['ancestor']
-=======
         project = params.get("project")
         min_level = int(params.get("min_level", 1))
         query = params.get("query", None)
         ancestor = params["ancestor"]
->>>>>>> cb7e2908
 
         # Try to find root node for type
         root_node = Leaf.objects.filter(project=project, path=ancestor)
         if root_node.count() == 0:
             return []
-<<<<<<< HEAD
-        
-        if query.find('*') < 0:
-            q_object = Q(name__istartswith=query)
-        else:
-            comps = query.split('*')
-            queries = []
-            for idx,c in enumerate(comps):
-                if c:
-                    if idx == 0:
-                        queries.append(Q(name__istartswith=c))
-                    elif idx == len(comps)-1:
-=======
 
         if query.find("*") < 0:
             q_object = Q(name__istartswith=query)
@@ -90,7 +70,6 @@
                     if idx == 0:
                         queries.append(Q(name__istartswith=c))
                     elif idx == len(comps) - 1:
->>>>>>> cb7e2908
                         queries.append(Q(name__iendswith=c))
                     else:
                         queries.append(Q(name__icontains=c))
@@ -101,16 +80,6 @@
                 q_object = q_object & q
 
         type_id = root_node[0].type
-<<<<<<< HEAD
-        queryset = Leaf.objects.filter(project=project, 
-                                       type=type_id,
-                                       path__istartswith=ancestor,
-                                       path__depth__gte=min_level).filter(q_object)
-
-        suggestions=[]
-        for idx,match in enumerate(queryset):
-            group = params['ancestor']
-=======
         queryset = Leaf.objects.filter(
             project=project, type=type_id, path__istartswith=ancestor, path__depth__gte=min_level
         ).filter(q_object)
@@ -118,7 +87,6 @@
         suggestions = []
         for idx, match in enumerate(queryset):
             group = params["ancestor"]
->>>>>>> cb7e2908
             if match.parent:
                 group = match.parent.name
 
