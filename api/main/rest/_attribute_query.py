"""TODO: add documentation for this"""

import logging

from dateutil.parser import parse as dateutil_parse
import pytz
import re
import uuid

from django.db.models.functions import Cast, Greatest
from django.db.models.fields.json import KeyTextTransform
from django.db.models import (
    Func,
    F,
    Q,
    Count,
    Subquery,
    OuterRef,
    Value,
    BigIntegerField,
    ExpressionWrapper,
)
from django.contrib.gis.db.models import (
    BigIntegerField,
    BooleanField,
    CharField,
    DateTimeField,
    FloatField,
    PointField,
    TextField,
    UUIDField,
)
from enumfields import EnumField

from django.contrib.gis.geos import Point
from django.contrib.gis.measure import Distance
from django.http import Http404
from pgvector.django import L2Distance, MaxInnerProduct, CosineDistance, VectorField

from ..models import (
    File,
    FileType,
    Leaf,
    LeafType,
    Localization,
    LocalizationType,
    Media,
    MediaType,
    Project,
    Section,
    State,
    StateType,
)

from ._attributes import KV_SEPARATOR

logger = logging.getLogger(__name__)

ALLOWED_TYPES = {
    "attribute": ("bool", "float", "datetime", "keyword", "string", "int", "enum"),
    "attribute_lt": ("float", "datetime", "int"),
    "attribute_lte": ("float", "datetime", "int"),
    "attribute_gt": ("float", "datetime", "int"),
    "attribute_gte": ("float", "datetime", "int"),
    "attribute_contains": ("keyword", "string", "enum"),
    "attribute_distance": ("geopos",),
}

OPERATOR_SUFFIXES = {
    "attribute": "",
    "attribute_lt": "__lt",
    "attribute_lte": "__lte",
    "attribute_gt": "__gt",
    "attribute_gte": "__gte",
    "attribute_contains": "__icontains",
    "attribute_distance": "__distance_lte",
}


class MediaFieldExpression:
    def get_wrapper():
        return ExpressionWrapper(
            Cast("media", output_field=BigIntegerField()).bitleftshift(32).bitor(F("frame")),
            output_field=BigIntegerField(),
        )


def _sanitize(name):
    return re.sub(r"[^a-zA-Z]", "_", name)


def supplied_name_to_field(supplied_name):
<<<<<<< HEAD
=======
    logger.debug(f"SNAME={supplied_name}")
>>>>>>> f3b15e69
    if supplied_name.startswith("-"):
        desc = True
        supplied_name = supplied_name[1:]
    else:
        desc = False
    if supplied_name.startswith("$"):
        db_lookup = supplied_name[1:]
    else:
        db_lookup = f"attributes__{supplied_name}"

    if desc:
        db_lookup = "-" + db_lookup
    return db_lookup


def _calculate_names_and_types(search_obj):
    # Recursively calculate names and types
    # Returns a tuple of (names, types, built_in)
    names = []
    types = []
    built_in = False
    if type(search_obj) is list:
        for x in search_obj:
            this_names, this_types, this_built_in = _calculate_names_and_types(x)
            names.extend(this_names)
            types.extend(this_types)
            built_in = built_in or this_built_in
    else:
        attribute = search_obj.get("attribute", "")
        if attribute == "$type":
            value = search_obj["value"]
            if type(value) is list:
                for v in value:
                    types.append(int(value))
            else:
                types.append(int(value))
        elif attribute.startswith("$"):
            built_in = True
        elif attribute:
            names.append(search_obj["attribute"])
        method = search_obj.get("method", "")
        if method:
            this_names, this_types, this_built_in = _calculate_names_and_types(
                search_obj["operations"]
            )
            names.extend(this_names)
            types.extend(this_types)
            built_in = built_in or this_built_in
    return names, types, built_in


def _related_search(
    qs, project, relevant_state_type_ids, relevant_localization_type_ids, search_obj
):
    related_state_types = StateType.objects.filter(pk__in=relevant_state_type_ids)
    related_localization_types = LocalizationType.objects.filter(
        pk__in=relevant_localization_type_ids
    )
    related_matches = []

    # Calculate names and types
    names, types, built_in = _calculate_names_and_types(search_obj)
    res = related_state_types.values("id", "attribute_types")
    state_types_to_scan = []
    for entity_type in res:
        # If the search contains no built-ins
        # if the search types list intersections with this types pk
        # if the search names list intersections with this attribute names
        # then we have a match to search over
        do_we_scan = built_in
        if entity_type["id"] in types:
            do_we_scan |= True
        if do_we_scan == False:
            for attr_type in entity_type["attribute_types"]:
                if attr_type["name"] in names:
                    do_we_scan |= True
                    break
        if do_we_scan:
            state_types_to_scan.append(entity_type["id"])

    if state_types_to_scan:
        state_qs = State.objects.filter(
            project=project,
            type__in=state_types_to_scan,
            deleted=False,
            variant_deleted=False,
            media__in=qs.values("pk"),
        )
        state_qs = get_attribute_psql_queryset_from_query_obj(project, state_qs, search_obj)
        # TODO: Add parameter for this, but this is a more sensible default
        state_qs = state_qs.filter(mark=F("latest_mark"))
        if state_qs.exists():
            related_matches.append(state_qs)
    res = related_localization_types.values("id", "attribute_types")
    local_types_to_scan = []
    for entity_type in res:
        do_we_scan = built_in
        if entity_type["id"] in types:
            do_we_scan |= True
        for attr_type in entity_type["attribute_types"]:
            if attr_type["name"] in names:
                do_we_scan |= True
                break
        if do_we_scan:
            local_types_to_scan.append(entity_type["id"])
    if local_types_to_scan:
        local_qs = Localization.objects.filter(
            project=project,
            type__in=local_types_to_scan,
            deleted=False,
            variant_deleted=False,
            media__in=qs.values("pk"),
        )
        local_qs = get_attribute_psql_queryset_from_query_obj(project, local_qs, search_obj)
        local_qs = local_qs.filter(mark=F("latest_mark"))
        if local_qs.exists():
            related_matches.append(local_qs)

    if related_matches:
        # Convert result matches to use Media model because related_matches might be States or Localizations
        # Note: 'media' becomes 'id' when this happens. The two columns are 'id','count' in this result.
        # Iterate over each related match and merge it into the previous Media result set. Add 'count' so it is an accurate hit count
        # for any matching metadata.
        # Finally reselect all media in this concatenated set by id. Annotate the incident with the count from the previous record set, which is
        # now the sum of any hit across any metadata type.
        orig_list = [*related_matches]
        related_match = related_matches.pop()
        # Pop and process the list
        media_vals = list(related_match.values_list("media", flat=True))
        for related_match in related_matches:
            this_vals = list(related_match.values_list("media", flat=True))
            media_vals.extend(this_vals)

        # We now have all the matching media, but lost the score information
        # going back to the original set, make a bunch of subqueries to calculate the
        # greatest score for a particular media, if there were duplicates
        # list comp didn't play nice here, but this is easier to read anyway
        # score = []
        # for x in orig_list:
        #    annotated_x = x.values("media").annotate(count=Count("media"))
        #    filtered_x = annotated_x.filter(media=OuterRef("id"))
        #    values_x = filtered_x.values("count").order_by("-count")[:1]
        #    score.append(Subquery(values_x))
        # if len(score) > 1:
        #    qs = qs.filter(pk__in=media_vals.values("media")).annotate(incident=Greatest(*score))
        # else:
        qs = qs.filter(pk__in=media_vals).annotate(incident=Value(0))
    else:
        qs = qs.filter(pk=-1).annotate(incident=Value(0))
    return qs


def _convert_boolean(value):
    if type(value) == bool:
        return value
    if value.lower() == "false":
        value = False
    elif value.lower() == "true":
        value = True
    else:
        value = bool(value)
    return value


def _get_info_for_attribute(entity_type, key):
    """Returns the first matching dtype with a matching key"""
    retval = {}
    if key.startswith("$"):
        if key in ["$x", "$y", "$u", "$v", "$width", "$height", "$fps"]:
            return {"name": key[1:], "dtype": "float"}
        elif key in [
            "$version",
            "$user",
            "$type",
            "$created_by",
            "$modified_by",
            "$frame",
            "$num_frames",
            "$section",
            "$id",
        ]:
            retval = {"name": key[1:], "dtype": "int"}
        elif key in ["$created_datetime", "$modified_datetime"]:
            retval = {"name": key[1:], "dtype": "datetime"}
        elif key in ["$name", "$elemental_id"]:
            retval = {"name": key[1:], "dtype": "string"}
    elif key == "tator_user_sections":
        retval = {"name": "tator_user_sections", "dtype": "string"}
    else:
        for attribute_info in entity_type["attribute_types"]:
            if attribute_info["name"] == key:
                retval = attribute_info
                break
    return retval


def _get_field_for_attribute(entity_type, key):
    """Returns the field type for a given key in a project/annotation_type"""
    lookup_map = {
        "bool": BooleanField,
        "int": BigIntegerField,
        "float": FloatField,
        "enum": CharField,
        "string": CharField,
        "blob": CharField,
        "datetime": DateTimeField,
        "geopos": PointField,
        "float_array": VectorField,
        None: None,
    }
    info = _get_info_for_attribute(entity_type, key)
    return lookup_map[info.get("dtype", None)], info.get("size", None)


def _convert_attribute_filter_value(pair, annotation_type, operation):
    kv = pair.split(KV_SEPARATOR, 1)
    key, value = kv
    info = _get_info_for_attribute(annotation_type, key)
    if "dtype" not in info:
        return None, None, None
    dtype = info["dtype"]

    if dtype not in ALLOWED_TYPES[operation]:
        raise ValueError(f"Filter operation '{operation}' not allowed for dtype '{dtype}'!")
    if dtype == "bool":
        value = _convert_boolean(value)
    if dtype == "double":
        value = float(value)
    elif dtype == "long":
        value = int(value)
    elif dtype == "date":
        value = dateutil_parse(value)
    elif dtype == "geopos":
        distance, lat, lon = value.split("::")
        value = (
            Point(float(lon), float(lat), srid=4326),
            Distance(km=float(distance)),
            "spheroid",
        )
        logger.info(f"{distance}, {lat},{lon}")
    return key, value, dtype


def get_attribute_filter_ops(params, data_type):
    filter_ops = []
    for op in ALLOWED_TYPES.keys():
        for kv in params.get(op, []):
            key, value, _ = _convert_attribute_filter_value(kv, data_type, op)
            if key:
                filter_ops.append((key, value, op))
    return filter_ops


def build_query_recursively(query_object, castLookup, is_media, project, all_casts):
    query = Q()
    if "method" in query_object:
        method = query_object["method"].lower()
        sub_queries = []
        for x in query_object["operations"]:
            query, casts = build_query_recursively(x, castLookup, is_media, project, all_casts)
            sub_queries.append(query)
            for cast in casts:
                all_casts.add(cast)
        if len(sub_queries) == 0:
            return Q(), []
        if method == "not":
            if len(sub_queries) != 1:
                raise (Exception("NOT operator can only be applied to one suboperation"))
            query = ~sub_queries[0]
        elif method == "and":
            query = sub_queries.pop()
            for q in sub_queries:
                query = query & q
        elif method == "or":
            query = sub_queries.pop()
            for q in sub_queries:
                query = query | q
    else:
        attr_name = query_object["attribute"]
        operation = query_object["operation"]
        inverse = query_object.get("inverse", False)
        value = query_object["value"]

        if attr_name == "$section" or attr_name == "tator_user_sections":
            # Handle section based look-up
            if attr_name == "$section":
                section = Section.objects.filter(pk=value)
            else:
                section = Section.objects.filter(tator_user_sections=value)
            if not section.exists():
                raise Http404

            relevant_state_type_ids = StateType.objects.filter(project=project)
            relevant_localization_type_ids = LocalizationType.objects.filter(project=project)
            media_qs = Media.objects.filter(project=project)
            if section[0].dtype == "folder":
                media_qs = media_qs.filter(primary_section=section[0].pk)
            elif section[0].dtype == "playlist":
                media_qs = media_qs.filter(pk__in=section[0].media)
            elif section[0].dtype == "saved_search":
                if section[0].object_search:
                    media_qs = get_attribute_psql_queryset_from_query_obj(
                        project, media_qs, section[0].object_search
                    )

                elif section[0].related_object_search:
                    media_qs = _related_search(
                        media_qs,
                        project,
                        relevant_state_type_ids,
                        relevant_localization_type_ids,
                        section[0].related_object_search,
                    )
            if media_qs.exists() == False:
                query = Q(pk=-1)
            elif is_media:
                query = Q(pk__in=media_qs)
            else:
                query = Q(media__in=media_qs)
        elif attr_name == "$coincident_states":
            if operation != "search":
                raise ValueError(
                    f"Operation '{operation}' not allowed for attribute '{attr_name}'!"
                )
            if is_media is True:
                raise ValueError(f"'{attr_name}' not valid on media!")
            #  Find matching states  from the
            proj_states = State.objects.filter(project=project)
            proj_states = get_attribute_psql_queryset_from_query_obj(project, proj_states, value)

            # Have to annotate to get it accessible to query object
            proj_states = proj_states.annotate(
                **{f"media_frame": MediaFieldExpression.get_wrapper()}
            )
            query = Q(media_frame__in=proj_states.values("media_frame"))

            all_casts.add("$coincident")
        elif attr_name == "$coincident_localizations":
            if operation != "search":
                raise ValueError(
                    f"Operation '{operation}' not allowed for attribute '{attr_name}'!"
                )
            if is_media is True:
                raise ValueError(f"'{attr_name}' not valid on media!")
            proj_locals = Localization.objects.filter(project=project)
            proj_locals = get_attribute_psql_queryset_from_query_obj(project, proj_locals, value)

            # Have to annotate to get it accessible to query object
            proj_locals = proj_locals.annotate(
                **{f"media_frame": MediaFieldExpression.get_wrapper()}
            )
            query = Q(media_frame__in=proj_locals.values("media_frame"))

            all_casts.add("$coincident")
        elif attr_name == "$track_membership":
            if operation != "search":
                raise ValueError(
                    f"Operation '{operation}' not allowed for attribute '{attr_name}'!"
                )
            if is_media is True:
                raise ValueError(f"'{attr_name}' not valid on media!")
            #  Find matching states  from the
            proj_states = State.objects.filter(project=project)
            proj_states = get_attribute_psql_queryset_from_query_obj(project, proj_states, value)

            query = Q(pk__in=proj_states.values("localizations"))
        elif attr_name == "$related_localizations":
            if is_media is False:
                raise ValueError(f"'{attr_name}' not valid on metadata!")
            if operation != "search":
                raise ValueError(
                    f"Operation '{operation}' not allowed for attribute '{attr_name}'!"
                )
            proj_locals = Localization.objects.filter(project=project)
            proj_locals = get_attribute_psql_queryset_from_query_obj(project, proj_locals, value)
            query = Q(pk__in=proj_locals.values("media").distinct())
        elif attr_name == "$related_states":
            if is_media is False:
                raise ValueError(f"'{attr_name}' not valid on metadata!")
            if operation != "search":
                raise ValueError(
                    f"Operation '{operation}' not allowed for attribute '{attr_name}'!"
                )
            proj_states = State.objects.filter(project=project)
            proj_states = get_attribute_psql_queryset_from_query_obj(project, proj_states, value)
            query = Q(pk__in=proj_states.values("media").distinct())
        elif attr_name == "$related_media":
            if is_media is True:
                raise ValueError(f"'{attr_name}' not valid on media!")
            if operation != "search":
                raise ValueError(
                    f"Operation '{operation}' not allowed for attribute '{attr_name}'!"
                )
            proj_media = Media.objects.filter(project=project)
            proj_media = get_attribute_psql_queryset_from_query_obj(project, proj_media, value)
            query = Q(media__in=proj_media.values("id").distinct())
        else:
            if attr_name.startswith("$"):
                db_lookup = attr_name[1:]
            else:
                db_lookup = f"casted_{_sanitize(attr_name)}"
            if operation.startswith("date_"):
                # python is more forgiving then SQL so convert any partial dates to
                # full-up ISO8601 datetime strings WITH TIMEZONE.
                operation = operation.replace("date_", "")
                if operation == "range":
                    utc_datetime = dateutil_parse(value[0]).astimezone(pytz.UTC)
                    value_0 = utc_datetime.isoformat()
                    utc_datetime = dateutil_parse(value[1]).astimezone(pytz.UTC)
                    value_1 = utc_datetime.isoformat()
                    value = (value_0, value_1)
                else:
                    utc_datetime = dateutil_parse(value).astimezone(pytz.UTC)
                    value = utc_datetime.isoformat()
            elif operation.startswith("distance_"):
                distance, lat, lon = value
                value = (
                    Point(float(lon), float(lat), srid=4326),
                    Distance(km=float(distance)),
                    "spheroid",
                )

            castFunc = castLookup.get(attr_name, None)
            # NOTE: For string functions avoid the '"' work around due to the django
            # string handling bug
            # only apply if cast func is active
            if castFunc and operation in ["icontains", "iendswith", "istartswith", "in"]:
                castFunc = lambda x: x
                # Don't use casts for these operations either
                if attr_name.startswith("$") == False:
                    db_lookup = f"attributes__{attr_name}"
            if castFunc and operation in ["isnull"]:
                value = _convert_boolean(value)
            elif castFunc:
                value = castFunc(value)
            else:
                return Q(pk=-1), []

            if operation in ["date_eq", "eq"]:
                query = Q(**{f"{db_lookup}": value})
            else:
                query = Q(**{f"{db_lookup}__{operation}": value})

            # If we actually use the entity, add it to casts.
            if attr_name.startswith("$") is False:
                all_casts.add(attr_name)
        if inverse:
            query = ~query

    return query, all_casts


def get_attribute_psql_queryset_from_query_obj(project, qs, query_object):
    is_media = False
    model_type = qs.model
    if model_type == Media:
        is_media = True

    typeLookup = {
        Media: MediaType,
        Localization: LocalizationType,
        State: StateType,
        Leaf: LeafType,
        File: FileType,
    }
    # NOTE: Usage of database_qs requires escaping string values manually
    # Else lookups will result in misses.
    castLookup = {
        "bool": _convert_boolean,
        "int": int,
        "float": float,
        "enum": lambda x: f'"{x}"',
        "string": lambda x: f'"{x}"',
        "blob": lambda x: f'"{x}"',
        "datetime": str,
        "geopos": lambda x: x,
        "float_array": None,
    }

    attributeCast = {}
    annotateField = {}
    # For Section the attribute types are stored in the project itself
    if model_type == Section:
        typeObjects = Project.objects.filter(pk=project)
    else:
        typeModel = typeLookup[model_type]
        typeObjects = typeModel.objects.filter(project=project)

    res = typeObjects.values("attribute_types")
    for typeObject in res:
        for attributeType in typeObject["attribute_types"]:
            attributeCast[attributeType["name"]] = castLookup[attributeType["dtype"]]
            annotateField[attributeType["name"]], _ = _get_field_for_attribute(
                typeObject, attributeType["name"]
            )

    # For localizations  we support finding coincident localizations/states  on the same frame
    if is_media == False:
        annotateField["$coincident"] = MediaFieldExpression

    for key in ["$x", "$y", "$u", "$v", "$width", "$height", "$fps"]:
        attributeCast[key] = float
    for key in [
        "$version",
        "$user",
        "$type",
        "$created_by",
        "$modified_by",
        "$frame",
        "$num_frames",
        "$section",
        "$id",
    ]:
        attributeCast[key] = int
    for key in [
        "$created_datetime",
        "$modified_datetime",
        "$name",
        "$archive_state",
        "$elemental_id",
    ]:
        attributeCast[key] = str

    q_object, required_annotations = build_query_recursively(
        query_object, attributeCast, is_media, project, set()
    )

    logger.info(f"Q_Object = {q_object} Model = {qs.model}")
    logger.info(f"Query requires the following annotations: {required_annotations}")
    for annotation in required_annotations:
        logger.info(f"\t {annotation} to {annotateField[annotation]()}")
        if annotateField[annotation] == DateTimeField:
            # Cast DateTime to text first
            qs = qs.alias(
                **{
                    f"casted_{_sanitize(annotation)}_text": Cast(
                        F(f"attributes__{annotation}"), TextField()
                    )
                }
            )
            qs = qs.alias(
                **{
                    f"casted_{_sanitize(annotation)}": Cast(
                        F(f"casted_{_sanitize(annotation)}_text"),
                        annotateField[annotation](),
                    )
                }
            )
        elif annotateField[annotation] == MediaFieldExpression:
            qs = qs.alias(**{f"media_frame": MediaFieldExpression.get_wrapper()})
        elif annotateField[annotation] == PointField:
            sanitized_annotation = _sanitize(annotation)
            qs = qs.alias(
                # Alias for the first element cast to float
                **{
                    f"casted_{sanitized_annotation}_0_float": Cast(
                        f"attributes__{annotation}__0", FloatField()
                    )
                },
                # Alias for the second element cast to float
                **{
                    f"casted_{sanitized_annotation}_1_float": Cast(
                        f"attributes__{annotation}__1", FloatField()
                    )
                },
            )

            qs = qs.alias(
                **{
                    f"casted_{sanitized_annotation}": Cast(
                        Func(
                            F(f"casted_{sanitized_annotation}_0_float"),
                            F(f"casted_{sanitized_annotation}_1_float"),
                            function="ST_MakePoint",
                        ),
                        PointField(srid=4326),
                    )
                }
            )
        else:
            qs = qs.alias(
                **{
                    f"casted_{_sanitize(annotation)}": Cast(
                        F(f"attributes__{annotation}"), annotateField[annotation]()
                    )
                }
            )
    return qs.filter(q_object)


def get_attribute_psql_queryset(entity_type, qs, params, filter_ops):
    attribute_null = params.get("attribute_null", [])
    float_queries = params.get("float_array", [])

    # return original queryset if no queries were supplied
    if not (filter_ops or float_queries or attribute_null):
        return qs

    found_queryset = False
    for key, value, op in filter_ops:
        if key.startswith("$"):
            db_field = key[1:]
            qs = qs.filter(**{f"{db_field}{OPERATOR_SUFFIXES[op]}": value})
            found_queryset = True
        else:
            field_type, _ = _get_field_for_attribute(entity_type, key)
            if field_type:
                # Annotate with a typed object prior to query to ensure index usage
                alias_key = re.sub(r"[^\w]", "__", key)
                if field_type == PointField:
                    qs = qs.annotate(
                        **{f"{alias_key}_0_float": Cast(f"attributes__{key}__0", FloatField())}
                    )
                    qs = qs.annotate(
                        **{f"{alias_key}_1_float": Cast(f"attributes__{key}__1", FloatField())}
                    )
                    qs = qs.annotate(
                        **{
                            f"{alias_key}_typed": Cast(
                                Func(
                                    F(f"{alias_key}_0_float"),
                                    F(f"{alias_key}_1_float"),
                                    function="ST_MakePoint",
                                ),
                                PointField(srid=4326),
                            )
                        }
                    )
                    qs = qs.filter(**{f"{alias_key}_typed{OPERATOR_SUFFIXES[op]}": value})
                elif field_type == DateTimeField:
                    qs = qs.annotate(
                        **{f"{alias_key}_text": Cast(f"attributes__{key}", CharField())}
                    )
                    qs = qs.annotate(
                        **{f"{alias_key}_typed": Cast(f"{alias_key}_text", DateTimeField())}
                    )
                    qs = qs.filter(**{f"{alias_key}_typed{OPERATOR_SUFFIXES[op]}": value})
                elif field_type == CharField or field_type == EnumField:
                    qs = qs.annotate(
                        **{f"{alias_key}_typed": Cast(f"attributes__{key}", field_type())}
                    )
                    if OPERATOR_SUFFIXES[op]:
                        qs = qs.filter(**{f"{alias_key}_typed{OPERATOR_SUFFIXES[op]}": value})
                    else:
                        # BUG: database_qs mangles the SQL and requires this workaround:
                        # This is only on equal for some reason.
                        qs = qs.filter(
                            **{f"{alias_key}_typed{OPERATOR_SUFFIXES[op]}": f'"{value}"'}
                        )
                else:
                    qs = qs.annotate(
                        **{f"{alias_key}_typed": Cast(f"attributes__{key}", field_type())}
                    )
                    qs = qs.filter(**{f"{alias_key}_typed{OPERATOR_SUFFIXES[op]}": value})
                found_queryset = True

    if attribute_null is not None:
        for kv in attribute_null:
            key, value = kv.split(KV_SEPARATOR)
            value = _convert_boolean(value)
            if value:
                qs = qs.filter(
                    Q(**{f"attributes__contains": {key: None}})
                    | ~Q(**{f"attributes__has_key": key})
                )
            else:
                # Returns true if the attributes both have a key and it is not set to null
                qs = qs.filter(**{f"attributes__has_key": key})
                qs = qs.filter(~Q(**{f"attributes__contains": {key: None}}))
            found_queryset = True

    for query in float_queries:
        if "type" not in params:
            raise Exception("Must supply 'type' if supplying a float_query.")
        logger.info(f"EXECUTING FLOAT QUERY={query}")
        found_queryset = True
        name = query["name"]
        center = query["center"]
        upper_bound = query.get("upper_bound", None)
        lower_bound = query.get("lower_bound", None)
        metric = query.get("metric", "l2norm")
        order = query.get("order", "asc")
        field_type, size = _get_field_for_attribute(entity_type, name)
        if field_type:
            found_queryset = True
            qs = qs.filter(type=params["type"])
            qs = qs.annotate(**{f"{name}_char": Cast(f"attributes__{name}", CharField())})
            qs = qs.annotate(
                **{f"{name}_typed": Cast(f"{name}_char", VectorField(dimensions=size))}
            )
            if metric == "l2norm":
                qs = qs.annotate(**{f"{name}_distance": L2Distance(f"{name}_typed", center)})
            elif metric == "cosine":
                qs = qs.annotate(**{f"{name}_distance": CosineDistance(f"{name}_typed", center)})
            elif metric == "ip":
                qs = qs.annotate(**{f"{name}_distance": MaxInnerProduct(f"{name}_typed", center)})

            if upper_bound:
                qs = qs.filter(**{f"{name}_distance__lte": upper_bound})
            if lower_bound:
                qs = qs.filter(**{f"{name}_distance__gte": lower_bound})
            if order == "asc":
                qs = qs.order_by(f"{name}_distance")
            else:
                qs = qs.order_by(f"-{name}_distance")

    return qs if found_queryset else None<|MERGE_RESOLUTION|>--- conflicted
+++ resolved
@@ -90,10 +90,7 @@
 
 
 def supplied_name_to_field(supplied_name):
-<<<<<<< HEAD
-=======
     logger.debug(f"SNAME={supplied_name}")
->>>>>>> f3b15e69
     if supplied_name.startswith("-"):
         desc = True
         supplied_name = supplied_name[1:]
