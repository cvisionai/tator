import logging
import datetime
from itertools import chain
import os
import shutil
import mimetypes
import datetime
import tempfile
from uuid import uuid1, uuid4
from urllib.parse import urlparse

from django.contrib.contenttypes.models import ContentType
from django.db import transaction, connection

from django.http import Http404
from django.core.exceptions import PermissionDenied
from PIL import Image
import ujson
import time

from ..models import (
    Media,
    MediaType,
    Section,
    Localization,
    State,
    Project,
    Resource,
    Bucket,
    database_qs,
    database_query_ids,
    Version,
)
from .._permission_util import PermissionMask

from ..schema import MediaListSchema, MediaDetailSchema, parse
from ..schema.components import media as media_schema
from ..download import download_file
from ..store import get_tator_store, get_storage_lookup
from ..cache import TatorCache
from ..worker import push_job

# This import is formatted like this to avoid a circular import
import main._import_image

from ._util import (
    bulk_update_and_log_changes,
    bulk_delete_and_log_changes,
    compute_user,
    delete_and_log_changes,
    log_changes,
    log_creation,
    computeRequiredFields,
    check_required_fields,
    url_to_key,
    optimize_qs,
)

from ._base_views import StreamingListView, BaseDetailView
from ._media_query import get_media_queryset
from ._attributes import bulk_patch_attributes, patch_attributes, validate_attributes
from ._permissions import (
    ProjectEditPermission,
    ProjectTransferPermission,
    ProjectViewOnlyPermission,
)

logger = logging.getLogger(__name__)

MEDIA_PROPERTIES = list(media_schema["properties"].keys())

from .._permission_util import augment_permission, shift_permission


def _sync_section_inputs(params, project):
    if "primary_section" in params:
        section = Section.objects.filter(project=project, pk=params["primary_section"])
        if "attributes" not in params:
            params["attributes"] = {}
        if section.exists():
            params["attributes"]["tator_user_sections"] = section[0].tator_user_sections
        else:
            params["attributes"]["tator_user_sections"] = ""
    elif "attributes" in params:
        if "tator_user_sections" in params["attributes"]:
            section = Section.objects.filter(
                project=project, tator_user_sections=params["attributes"]["tator_user_sections"]
            )
            if section.exists():
                params["primary_section"] = section[0].id
            else:
                params["primary_section"] = -1
    return params


def _get_next_archive_state(desired_archive_state, last_archive_state):
    if desired_archive_state == "to_live":
        if last_archive_state == "archived":
            return "to_live"
        if last_archive_state == "to_archive":
            return "live"
        return None

    if desired_archive_state == "to_archive":
        if last_archive_state == "live":
            return "to_archive"
        if last_archive_state == "to_live":
            return None
        return None

    raise ValueError(f"Received invalid value '{desired_archive_state}' for archive_state")


def _single_ids_from_multi_qs(multi_qs):
    return set(
        ele for id_lst in multi_qs.values_list("media_files__ids", flat=True) for ele in id_lst
    )


def _presign(user_id, expiration, medias, fields=None, no_cache=False):
    """Replaces specified media fields with presigned urls."""
    # First get resources referenced by the given media.
    fields = fields or [
        "archival",
        "streaming",
        "audio",
        "image",
        "thumbnail",
        "thumbnail_gif",
        "attachment",
    ]
    media_ids = set([media["id"] for media in medias])
    resources = Resource.objects.filter(media__in=media_ids)
    store_lookup = get_storage_lookup(resources)
    cache = TatorCache()
    ttl = expiration - 3600

    media_path_set = set()
    presigned = {} # initialize to blank
    # Get replace all keys with presigned urls.
    if no_cache == False:
        for media in medias:
            if media.get("media_files") is None:
                continue

            for field in fields:
                if field not in media["media_files"]:
                    continue

                for media_def in media["media_files"][field]:
                    # Get path url
                    # If the path is a bona fide URL, don't attempt to presign it
                    if urlparse(media_def["path"]).scheme != "":
                        continue
                    media_path_set.add(media_def["path"])
                    if field == "streaming":
                        if "segment_info" in media_def:
                            media_path_set.add(media_def["segment_info"])
                        else:
                            logger.warning(
                                f"No segment file in media {media['id']} for file {media_def['path']}!"
                            )
        # Attempt to fetch these all from REDIS(tm)
        presigned = cache.get_presigned_multi(user_id, list(media_path_set))

    # Loop through again and fill in from cache where we can else presign

    to_cache_paths = []
    to_cache_urls = []
    for media in medias:
        if media.get("media_files") is None:
            continue

        for field in fields:
            if field not in media["media_files"]:
                continue

            for media_def in media["media_files"][field]:
                # Get path url
                # If the path is a bona fide URL, don't attempt to presign it
                if urlparse(media_def["path"]).scheme != "":
                    continue
                if presigned.get(media_def["path"], None):
                    media_def["path"] = presigned[media_def["path"]]
                else:
                    # Presign the path.
                    to_cache_paths.append(media_def["path"])
                    media_def["path"] = store_lookup[media_def["path"]].get_download_url(
                        media_def["path"], expiration=expiration
                    )
                    to_cache_urls.append(media_def["path"])

                if field == "streaming":
                    if "segment_info" in media_def:
                        if presigned.get(media_def["segment_info"], None):
                            media_def["segment_info"] = presigned[media_def["segment_info"]]
                        else:
                            to_cache_paths.append(media_def["segment_info"])
                            media_def["segment_info"] = store_lookup[
                                media_def["segment_info"]
                            ].get_download_url(media_def["segment_info"], expiration=expiration)
                            to_cache_urls.append(media_def["segment_info"])
    # Only cache if we are using it
    if no_cache == False:
        cache.set_presigned_multi(user_id, to_cache_paths, to_cache_urls, ttl)


def _save_image(url, media_obj, project_obj, role):
    """
    Downloads an image, uploads it to the appropriate S3 location and returns an updated media
    object.
    """
    # Download the image file and load it.
    temp_image = tempfile.NamedTemporaryFile(delete=False)
    download_file(url, temp_image.name)
    image = Image.open(temp_image.name)
    image_format = image.format

    # Get filename from url.
    parsed = os.path.basename(urlparse(url).path)

    # Set up S3 client.
    tator_store = get_tator_store(project_obj.bucket)

    # Upload image.
    if media_obj.media_files is None:
        media_obj.media_files = {}
    image_key = f"{project_obj.organization.pk}/{project_obj.pk}/{media_obj.pk}/{parsed}"
    tator_store.put_object(image_key, temp_image)
    media_obj.media_files[role] = [
        {
            "path": image_key,
            "size": os.stat(temp_image.name).st_size,
            "resolution": [image.height, image.width],
            "mime": f"image/{image_format.lower()}",
        }
    ]

    # Cleanup and return.
    image.close()
    os.remove(temp_image.name)
    Resource.add_resource(image_key, media_obj)
    return media_obj


def get_media_type(project, entity_type, name):
    if int(entity_type) == -1:
        media_types = MediaType.objects.filter(project=project)
        if media_types.count():
            mime, _ = mimetypes.guess_type(name)
            if mime is None:
                ext = os.path.splitext(name)[1].lower()
                if ext in [".mts", ".m2ts"]:
                    mime = "video/MP2T"
                elif ext in [".dng"]:
                    mime = "image/dng"
            if mime.startswith("image"):
                for media_type in media_types:
                    if media_type.dtype == "image":
                        break
            else:
                for media_type in media_types:
                    if media_type.dtype == "video":
                        break
            entity_type = media_type.pk
        else:
            raise RuntimeError("No media types for project")
    else:
        media_type = MediaType.objects.get(pk=int(entity_type))
        if media_type.project.pk != project:
            raise ValueError("Media type is not part of project")

    return media_type, entity_type


def assert_list_of_image_specs(project, param_list):
    """Checks that all media creation specs are of dtype "image" """
    for params in param_list:
        entity_type = params["type"]
        name = params["name"]
        media_type, entity_type = get_media_type(project, entity_type, name)
        if media_type.dtype != "image":
            raise ValueError(
                f"Multiple media creation only supports images, found at least one spec with dtype "
                f"{media_type.dtype}"
            )


def _create_media(project, params, user, use_rq=False):
    """Media POST method in its own function for reuse by Transcode endpoint."""
    # Get common parameters (between video/image).
    entity_type = params["type"]
    section = params.get("section", None)
    section_id = params.get("section_id", None)
    name = params["name"]
    md5 = params["md5"]
    gid = params.get("gid", None)
    uid = params.get("uid", None)
    new_attributes = params.get("attributes", None)
    url = params.get("url", None)
    elemental_id = params.get("elemental_id", uuid4())
    if gid is not None:
        gid = str(gid)
    project_obj = Project.objects.get(pk=project)

    computed_author = compute_user(project, user, params.get("user_elemental_id", None))

    if use_rq and connection.settings_dict["NAME"].find("test") >= 0:
        logger.warning("Refusing to use ASYNC for tests")
        use_rq = False

    # If section does not exist and is not an empty string, create a section.
    tator_user_sections = ""
    section_obj = None
    if section_id:
        section_obj = Section.objects.filter(project=project, pk=section_id, dtype="folder")
        if not section_obj.exists():
            raise ValueError(f"Folder with ID {section_id} does not exist")
        section_obj = section_obj[0]
        tator_user_sections = section_obj.tator_user_sections
    elif section:
        section_obj = Section.objects.filter(project=project, name__iexact=section, dtype="folder")
        if section_obj.exists():
            tator_user_sections = section_obj[0].tator_user_sections
            section_obj = section_obj[0]
        else:
            tator_user_sections = str(uuid1())
            section_obj = Section.objects.create(
                project=project_obj,
                name=section,
                tator_user_sections=tator_user_sections,
                dtype="folder",
            )

    # Get the media type.
    media_type, entity_type = get_media_type(project, entity_type, name)

    # Compute the required fields for posting a media object
    # of this type
    required_fields = computeRequiredFields(media_type)

    # Apply user-supplied attributes and finally fill in
    # defaults and validate
    attributes = check_required_fields(
        [],  # Ignore top-level object
        required_fields[2],
        {"attributes": new_attributes} if new_attributes else {"attributes": {}},
    )

    # Set the tator_user_section special attribute, will get
    # dropped if done prior to check_required_fields.
    attributes.update({"tator_user_sections": tator_user_sections})

    if media_type.dtype == "image":
        # Get image only parameters.
        thumbnail_url = params.get("thumbnail_url")

        # Create the media object.
        media_obj = Media.objects.create(
            project=project_obj,
            type=MediaType.objects.get(pk=entity_type),
            name=name,
            md5=md5,
            attributes=attributes,
            created_by=computed_author,
            modified_by=computed_author,
            gid=gid,
            uid=uid,
            source_url=url,
            elemental_id=elemental_id,
        )
        media_obj.media_files = {}
        media_obj.primary_section = section_obj
        media_obj.save()

        # Set up S3 client.
        tator_store = get_tator_store(project_obj.bucket)

        if url:
            reference_only = params.get("reference_only", 0) == 1
            if use_rq:
                push_job(
                    "image_jobs",
                    main._import_image._import_image,
                    args=(name, url, thumbnail_url, media_obj.id, reference_only),
                )
            else:
                main._import_image._import_image(
                    name, url, thumbnail_url, media_obj.id, reference_only
                )

    else:
        # Create the media object.
        media_obj = Media.objects.create(
            project=project_obj,
            type=MediaType.objects.get(pk=entity_type),
            name=name,
            md5=md5,
            attributes=attributes,
            created_by=computed_author,
            modified_by=computed_author,
            gid=gid,
            uid=uid,
            source_url=url,
            elemental_id=elemental_id,
        )
        media_obj.primary_section = section_obj
        media_obj.save()

        # Add optional parameters.
        for opt_key in ["fps", "num_frames", "codec", "width", "height", "summary_level"]:
            if opt_key in params:
                setattr(media_obj, opt_key, params[opt_key])

        # Use thumbnails if they are given.
        thumbnail_url = params.get("thumbnail_url", None)
        thumbnail_gif_url = params.get("thumbnail_gif_url", None)

        if thumbnail_url is not None:
            media_obj = _save_image(thumbnail_url, media_obj, project_obj, "thumbnail")

        if thumbnail_gif_url is not None:
            media_obj = _save_image(thumbnail_gif_url, media_obj, project_obj, "thumbnail_gif")
        media_obj.save()

        # If this is an upload to Tator, put media ID as object tag.
        if url:
            path, bucket, upload = url_to_key(url, project_obj)
            if path is not None:
                use_upload_bucket = upload and not bucket
                tator_store = get_tator_store(bucket, upload=use_upload_bucket)
                tator_store.put_media_id_tag(path, media_obj.id)

    msg = (
        f"Media object {media_obj.id} created for {media_type.dtype} {name} "
        f"on project {media_type.project.name}"
    )
    log_creation(media_obj, media_obj.project, user)

    return media_obj, msg, section_obj


class MediaListAPI(StreamingListView):
    """Interact with list of media.

    A media may be an image or a video. Media are a type of entity in Tator,
    meaning they can be described by user defined attributes.

    This endpoint supports bulk patch of user-defined localization attributes and bulk delete.
    Both are accomplished using the same query parameters used for a GET request.
    """

    schema = MediaListSchema()
    http_method_names = ["get", "post", "patch", "delete", "put"]
    entity_type = MediaType  # Needed by attribute filter mixin
    _viewables = None
    _range = [0, None]

    def get_permissions(self):
        """Require transfer permissions for POST, edit otherwise."""
        if self.request.method in ["GET", "PUT", "HEAD", "OPTIONS"]:
            self.permission_classes = [ProjectViewOnlyPermission]
        elif self.request.method in ["PATCH", "DELETE"]:
            self.permission_classes = [ProjectEditPermission]
        elif self.request.method == "POST":
            self.permission_classes = [ProjectTransferPermission]
        else:
            raise ValueError(f"Unsupported method {self.request.method}")
        return super().get_permissions()

    def get_queryset(self, **kwargs):
        if type(self._viewables) != type(None):
            # Reapply slices as required
            self._viewables.query.set_limits(self._range[0], self._range[1])
            return self._viewables
        params = {**self.params}
        # POST takes section as a name not an ID
        # Return the media queryset only if we have permissions to make a section if it doesn't exist
        if self.request.method == "POST":
            section_name = params.pop("section", None)
            if section_name:
                section = Section.objects.filter(project=params["project"], name=section_name)
                if section.exists():
                    params["section"] = section[0].id
                else:
                    proj = Project.objects.filter(pk=params["project"])
                    proj = augment_permission(self.request.user, proj)
                    can_create = (
                        (proj[0].effective_permission >> shift_permission(Section, Project))
                        & PermissionMask.CREATE
                    ) == PermissionMask.CREATE
                    if not can_create:
                        raise PermissionDenied

        media_qs = get_media_queryset(self.params["project"], params)
        viewables = self.filter_only_viewables(media_qs)
        self._viewables = viewables
        self._range = [self._viewables.query.low_mark, self._viewables.query.high_mark]
        # clear range for cache
        self._viewables.query.low_mark = 0
        self._viewables.query.high_mark = None
        return self._viewables

    def _get(self, params):
        """Retrieve list of media.

        A media may be an image or a video. Media are a type of entity in Tator,
        meaning they can be described by user defined attributes.
        """
        import time
        qs = self.get_queryset()
        fields = [*MEDIA_PROPERTIES]
        if params.get("encoded_related_search") == None:
            fields.remove("incident")
        presigned = params.get("presigned")
<<<<<<< HEAD
        if presigned is not None:
            no_cache = params.get("no_cache", False)
            presign_only = params.get("presign_only", None)
            _presign(self.request.user.pk, presigned, response_data, fields=presign_only, no_cache=no_cache)
        return response_data
=======

        # Handle JSON fields specially
        qs = optimize_qs(Media, qs, fields)
        s = time.time()
        first_one = True
        requested_format = self.request.accepted_renderer.format
        if requested_format in ["json", "jsonl"]:
            if requested_format == "json":
                yield "["
            for record in qs.iterator():
                response_data = record
                # Add media_files and attributes back in parsed with ujson
                e = time.time()
                if presigned is not None:
                    no_cache = params.get("no_cache", False)
                    presign_only = params.get("presign_only", None)
                    _presign(
                        self.request.user.pk,
                        presigned,
                        [response_data],
                        fields=presign_only,
                        no_cache=no_cache,
                    )

                if requested_format == "jsonl":
                    yield ujson.dumps(response_data) + '\n'
                elif first_one:
                    first_one = False
                    yield ujson.dumps(response_data)
                else:
                    yield "," + ujson.dumps(response_data)

            if requested_format == "json":
                yield "]"
        elif requested_format == 'csv':
            attr_types = qs.values("type__attribute_types")
            attr_name_set = set()
            for x in attr_types:
                type_defs = x['type__attribute_types']
                if type_defs:
                    attr_name_set.update([attr['name'] for attr in type_defs])
            first_one = True
            for element in qs.iterator():
                for k in attr_name_set:
                    element[k] = str(element['attributes'].get(k,""))
                del element["attributes"]
                if first_one:
                    first_one = False
                    yield ",".join(element.keys()) + "\n"

                yield ",".join([str(v) for v in element.values()]) + "\n"
>>>>>>> e19edf70

    def get_model(self):
        return Media

    def _post(self, params):
        project = params["project"]
        media_spec_list = params["body"]
        fields = [*MEDIA_PROPERTIES]
        if params.get("encoded_related_search") == None:
            fields.remove("incident")

        if isinstance(media_spec_list, list):
            received_spec_list = True
        else:
            received_spec_list = False
            media_spec_list = [media_spec_list]
        if len(media_spec_list) == 1:
            # Creates a single media object asynchronously, which only does something for images anyway
            obj, msg, section_obj = _create_media(
                project, media_spec_list[0], self.request.user, use_rq=True
            )
            qs = Media.objects.filter(id=obj.id)
            response_data = list(augment_permission(self.request.user, qs).values(*fields))
            response_data = response_data if received_spec_list else response_data[0]
            id_resp = [obj.id] if received_spec_list else obj.id
            response = {"message": msg, "id": id_resp, "object": response_data}
        elif media_spec_list:
            # Creates multiple media objects asynchronously, does not apply to videos but won't not work
            assert_list_of_image_specs(project, media_spec_list)
            ids = []
            for media_spec in media_spec_list:
                try:
                    obj, _, section_obj = _create_media(
                        project, media_spec, self.request.user, use_rq=True
                    )
                except Exception:
                    logger.warning(f"Failed to import {media_spec['name']}", exc_info=True)
                else:
                    ids.append(obj.id)

            qs = Media.objects.filter(id__in=set(ids))
            response_data = list(augment_permission(self.request.user, qs).values(*fields))
            response = {
                "message": f"Started import of {len(ids)} images!",
                "id": ids,
                "object": response_data,
            }
        else:
            raise ValueError(f"Expected one or more media specs, received zero!")
        return response

    def _delete(self, params):
        """Delete list of media.

        A media may be an image or a video. Media are a type of entity in Tator,
        meaning they can be described by user defined attributes.

        This method performs a bulk delete on all media matching a query. It is
        recommended to use a GET request first to check what is being deleted.
        """
        project = params["project"]
        qs = self.get_queryset()
        media_ids = list(qs.values_list("pk", flat=True).distinct())
        count = qs.count()
        expected_count = params.get("count")
        if expected_count is not None and expected_count != count:
            raise ValueError(
                f"Safety check failed - expected {expected_count} but would delete {count}"
            )

        if count > 0:
            bulk_delete_and_log_changes(qs, project, self.request.user)

            # Any states that are only associated to deleted media should also be marked
            # for deletion.
            not_deleted = State.objects.filter(project=project, media__deleted=False).values_list(
                "id", flat=True
            )
            deleted = State.objects.filter(project=project, media__deleted=True).values_list(
                "id", flat=True
            )
            all_deleted = set(deleted) - set(not_deleted)
            state_qs = State.objects.filter(pk__in=all_deleted)
            bulk_delete_and_log_changes(state_qs, project, self.request.user)

            # Delete any localizations associated to this media
            loc_qs = Localization.objects.filter(project=project, media__in=media_ids)
            bulk_delete_and_log_changes(loc_qs, project, self.request.user)

        return {"message": f"Successfully deleted {count} medias!"}

    def _patch(self, params):
        """Update list of media.

        A media may be an image or a video. Media are a type of entity in Tator,
        meaning they can be described by user defined attributes.

        This method performs a bulk update on all media matching a query. It is
        recommended to use a GET request first to check what is being updated.
        Only attributes are eligible for bulk patch operations.
        """
        params = _sync_section_inputs(params, params["project"])
        desired_archive_state = params.pop("archive_state", None)
        if (
            desired_archive_state is None
            and params.get("attributes") is None
            and params.get("user_elemental_id") == None
            and params.get("reset_attributes") is None
            and params.get("null_attributes") is None
            and params.get("primary_section") is None
        ):
            raise ValueError(
                "Must specify 'attributes', 'reset_attributes', 'null_attributes', 'user_elemental_id', 'primary_section'"
                " and/or property to patch, but none found"
            )
        qs = self.get_queryset()

        count = qs.count()
        expected_count = params.get("count")
        if expected_count is not None and expected_count != count:
            raise ValueError(
                f"Safety check failed - expected {expected_count} but would update {count}"
            )
        if qs.exists():
            ids_to_update = list(qs.values_list("pk", flat=True).distinct())
            if qs.values("type").distinct().count() != 1:
                raise ValueError(
                    "When doing a bulk patch the type id of all objects must be the same."
                )
            # Get the current representation of the object for comparison
            obj = qs.first()
            new_attrs = validate_attributes(params, obj)
            update_kwargs = {}
            if params.get("user_elemental_id", None):
                computed_author = compute_user(
                    params["project"], self.request.user, params.get("user_elemental_id", None)
                )
                update_kwargs["created_by"] = computed_author
            if params.get("primary_section", None):
                if params["primary_section"] < 0:
                    update_kwargs["primary_section"] = None
                else:
                    section = Section.objects.filter(
                        project=params["project"], pk=params["primary_section"]
                    )
                    if not section.exists():
                        raise ValueError(
                            f"Folder with ID {params['primary_section']} does not exist"
                        )
                    update_kwargs["primary_section"] = section[0]
            if new_attrs is not None or update_kwargs != {}:
                attr_count = len(ids_to_update)
                bulk_update_and_log_changes(
                    qs,
                    params["project"],
                    self.request.user,
                    new_attributes=new_attrs,
                    update_kwargs=update_kwargs,
                )
                count = max(count, attr_count)

            if desired_archive_state is not None:
                archive_count = 0
                qs = Media.objects.filter(pk__in=ids_to_update)

                # Track previously updated IDs to avoid multiple updates to a single entity
                previously_updated = []

                # Further filter on current archive state to correctly update based on previous
                # state
                for state in ["live", "to_live", "archived", "to_archive"]:
                    next_archive_state = _get_next_archive_state(desired_archive_state, state)

                    # If the next archive state is a noop, skip the update
                    if next_archive_state is None:
                        continue

                    archive_qs = qs.filter(archive_state=state).exclude(pk__in=previously_updated)
                    ids_to_update = list(archive_qs.values_list("pk", flat=True))

                    # Add all single media ids that are part of a multiview that has requested a
                    # state change
                    multi_constituent_ids = _single_ids_from_multi_qs(
                        archive_qs.filter(type__dtype="multi")
                    )
                    multi_constituent_ids.update(ids_to_update)
                    archive_qs = Media.objects.filter(pk__in=multi_constituent_ids).exclude(
                        pk__in=previously_updated
                    )

                    # If no media match the archive state, skip the update
                    if not archive_qs.exists():
                        continue

                    # Get the original dict for creating the change log
                    archive_objs = list(archive_qs)
                    obj = archive_objs[0]

                    # Store the list of ids updated for this state and update them
                    archive_ids_to_update = [o.id for o in archive_objs]
                    archive_count += len(archive_ids_to_update)
                    previously_updated += archive_ids_to_update
                    dt_now = datetime.datetime.now(datetime.timezone.utc)
                    update_kwargs = {
                        "archive_status_date": dt_now,
                        "archive_state": next_archive_state,
                        "modified_datetime": dt_now,
                    }
                    bulk_update_and_log_changes(
                        archive_qs,
                        params["project"],
                        self.request.user,
                        update_kwargs=update_kwargs,
                    )
                    archive_qs = Media.objects.filter(pk__in=archive_ids_to_update)

                count = max(count, archive_count)

        return {"message": f"Successfully patched {count} medias!"}

    def _put(self, params):
        """Retrieve list of media by ID."""
        return self._get(params)

    def get_parent_objects(self):
        if self.request.method in ["GET", "PUT", "HEAD", "OPTIONS", "PATCH", "DELETE"]:
            return super().get_parent_objects()
        elif self.request.method in ["POST"]:
            # For POST Media we need to see what versions/sections are being impacted
            specs = self.params["body"]
            if not isinstance(specs, list):
                specs = [specs]

            sections = []
            section_names = [s["section"] for s in specs if s.get("section", None)]
            section_ids = [s["section_id"] for s in specs if s.get("section_id", None)]
            sections_by_name = Section.objects.filter(
                project=self.params["project"], name__in=section_names
            )
            sections_by_id = Section.objects.filter(pk__in=section_ids)
            for section in sections_by_name:
                sections.append(section)
            for section in sections_by_id:
                sections.append(section)

            return {
                "project": Project.objects.filter(pk=self.params["project"]),
                "version": Version.objects.filter(pk=-1),  # Media don't have versions
                "section": sections,
            }
        else:
            raise ValueError(f"Unsupported method {self.request.method}")


class MediaDetailAPI(BaseDetailView):
    """Interact with individual media.

    A media may be an image or a video. Media are a type of entity in Tator,
    meaning they can be described by user defined attributes.
    """

    schema = MediaDetailSchema()
    lookup_field = "id"
    http_method_names = ["get", "patch", "delete"]

    def get_permissions(self):
        """Require transfer permissions for POST, edit otherwise."""
        if self.request.method in ["GET", "PUT", "HEAD", "OPTIONS"]:
            self.permission_classes = [ProjectViewOnlyPermission]
        elif self.request.method in ["PATCH", "DELETE"]:
            self.permission_classes = [ProjectEditPermission]
        elif self.request.method == "POST":
            self.permission_classes = [ProjectTransferPermission]
        else:
            raise ValueError(f"Unsupported method {self.request.method}")
        return super().get_permissions()

    def _get(self, params):
        """Retrieve individual media.

        A media may be an image or a video. Media are a type of entity in Tator,
        meaning they can be described by user defined attributes.
        """
        qs = self.get_queryset()
        if not qs.exists():
            raise Http404
        fields = [*MEDIA_PROPERTIES]
        fields.remove("incident")
        response_data = list(qs.values(*fields))
        presigned = params.get("presigned")
        if presigned is not None:
            no_cache = params.get("no_cache", False)
            _presign(self.request.user.pk, presigned, response_data, no_cache=no_cache)
        return response_data[0]

    def _patch(self, params):
        """Update individual media.

        A media may be an image or a video. Media are a type of entity in Tator,
        meaning they can be described by user defined attributes.
        """
        with transaction.atomic():
            qs = self.get_queryset()
            media = qs[0]
            params = _sync_section_inputs(params, media.project.pk)
            model_dict = media.model_dict
            computed_author = compute_user(
                media.project.pk, self.request.user, params.get("user_elemental_id", None)
            )
            if params.get("user_elemental_id", None):
                qs.update(created_by=computed_author)
            if (
                "attributes" in params
                or "null_attributes" in params
                or "reset_attributes" in params
            ):
                new_attrs = validate_attributes(params, media)
                bulk_patch_attributes(new_attrs, qs)

            if "name" in params:
                qs.update(name=params["name"])

            if "last_edit_start" in params:
                qs.update(last_edit_start=params["last_edit_start"])

            if "last_edit_end" in params:
                qs.update(last_edit_end=params["last_edit_end"])

            if "fps" in params:
                qs.update(fps=params["fps"])

            if "num_frames" in params:
                qs.update(num_frames=params["num_frames"])

            if "codec" in params:
                qs.update(codec=params["codec"])

            if "width" in params:
                qs.update(width=params["width"])

            if "height" in params:
                qs.update(height=params["height"])

            if "summary_level" in params:
                qs.update(summary_level=params["summary_level"])

            if "elemental_id" in params:
                qs.update(elemental_id=params["elemental_id"])

            if "primary_section" in params:
                if params["primary_section"] < 0:
                    qs.update(primary_section=None)
                else:
                    section = Section.objects.filter(
                        project=media.project, pk=params["primary_section"]
                    )
                    if not section.exists():
                        raise ValueError(
                            f"Folder with ID {params['primary_section']} does not exist"
                        )
                    qs.update(primary_section=section[0])

            if "multi" in params:
                media_files = media.media_files
                # If this object already contains non-multi media definitions, raise an exception.
                if media_files:
                    for role in ["streaming", "archival", "image", "live", "concat"]:
                        items = media_files.get(role, [])
                        if len(items) > 0:
                            raise ValueError(
                                f"Cannot set a multi definition on a Media that contains "
                                "individual or concatenated media!"
                            )
                # Check values of IDs (that they exist and are part of the same project).
                if "ids" in params["multi"]:
                    sub_media = Media.objects.filter(
                        project=media.project, pk__in=params["multi"]["ids"]
                    )
                    if len(params["multi"]["ids"]) != sub_media.count():
                        raise ValueError(
                            f"One or more media IDs in multi definition is not part of "
                            "project {media.project.pk} or does not exist!"
                        )
                if media_files is None:
                    media_files = {}
                for key in ["ids", "layout", "quality", "frameOffset"]:
                    if params["multi"].get(key):
                        media_files[key] = params["multi"][key]
                qs.update(media_files=media_files)

            if "concat" in params:
                media_files = qs[0].media_files
                # If this object already contains non-multi media definitions, raise an exception.
                if media_files:
                    for role in ["streaming", "archival", "image", "live", "multi"]:
                        items = media_files.get(role, [])
                        if len(items) > 0:
                            raise ValueError(
                                f"Cannot set a concat definition on a Media that contains "
                                "individual or multi media!"
                            )
                # Check values of IDs (that they exist and are part of the same project).
                concat_ids = [x["id"] for x in params["concat"]]
                sub_media = Media.objects.filter(project=qs[0].project, pk__in=concat_ids)
                valid_ids = [x.id for x in sub_media]
                valid_objs = [x for x in params["concat"] if x["id"] in valid_ids]
                if len(valid_objs) != len(concat_ids):
                    raise ValueError(
                        f"One or more media IDs in concat definition is not part of "
                        f"project {qs[0].project.pk} or does not exist! "
                        f"req={concat_ids}, found={valid_ids}"
                    )

                if media_files is None:
                    media_files = {}

                # Only add valid media to the concat structure
                media_files["concat"] = []
                for concat_obj in valid_objs:
                    media_files["concat"].append(concat_obj)

                qs.update(media_files=media_files)

            if "live" in params:
                media_files = media.media_files
                # If this object already contains non-live media definitions, raise an exception.
                if media_files:
                    for role in ["streaming", "archival", "image", "ids"]:
                        items = media_files.get(role, [])
                        if len(items) > 0:
                            raise ValueError(
                                f"Cannot set a multi definition on a Media that contains "
                                "individual media!"
                            )
                if media_files is None:
                    media_files = {}
                media_files["layout"] = params["live"]["layout"]
                media_files["live"] = params["live"]["streams"]
                qs.update(media_files=media_files)

            if "archive_state" in params:
                next_archive_state = _get_next_archive_state(
                    params["archive_state"], media.archive_state
                )

                if next_archive_state is not None:
                    project = media.project
                    user = self.request.user

                    # Update the archive state of all videos if this is a multiview
                    multi_constituent_ids = _single_ids_from_multi_qs(
                        qs.filter(type__dtype="multi")
                    )
                    multi_constituent_ids.add(params["id"])
                    archive_state_qs = Media.objects.select_for_update().filter(
                        pk__in=multi_constituent_ids
                    )
                    dt_now = datetime.datetime.now(datetime.timezone.utc)
                    update_kwargs = {
                        "archive_status_date": dt_now,
                        "archive_state": next_archive_state,
                        "modified_datetime": dt_now,
                        "modified_by": user,
                    }
                    bulk_update_and_log_changes(
                        archive_state_qs, project, user, update_kwargs=update_kwargs
                    )

        obj = Media.objects.get(pk=params["id"], deleted=False)

        log_changes(obj, model_dict, obj.project, self.request.user)
        return {"message": f'Media {params["id"]} successfully updated!'}

    def _delete(self, params):
        """Delete individual media.

        A media may be an image or a video. Media are a type of entity in Tator,
        meaning they can be described by user defined attributes.
        """
        media = self.get_queryset()[0]
        project = media.project
        delete_and_log_changes(media, project, self.request.user)

        # Any states that are only associated to deleted media should also be marked
        # for deletion.
        not_deleted = State.objects.filter(project=project, media__deleted=False).values_list(
            "id", flat=True
        )
        deleted = State.objects.filter(project=project, media__deleted=True).values_list(
            "id", flat=True
        )
        all_deleted = set(deleted) - set(not_deleted)
        state_qs = State.objects.filter(pk__in=all_deleted)
        bulk_delete_and_log_changes(state_qs, project, self.request.user)

        # Delete any localizations associated to this media
        loc_qs = Localization.objects.filter(project=project, media__in=[media.id])
        bulk_delete_and_log_changes(loc_qs, project, self.request.user)

        return {"message": f'Media {params["id"]} successfully deleted!'}

    def get_queryset(self, **kwargs):
        return self.filter_only_viewables(Media.objects.filter(pk=self.params["id"], deleted=False))<|MERGE_RESOLUTION|>--- conflicted
+++ resolved
@@ -513,13 +513,6 @@
         if params.get("encoded_related_search") == None:
             fields.remove("incident")
         presigned = params.get("presigned")
-<<<<<<< HEAD
-        if presigned is not None:
-            no_cache = params.get("no_cache", False)
-            presign_only = params.get("presign_only", None)
-            _presign(self.request.user.pk, presigned, response_data, fields=presign_only, no_cache=no_cache)
-        return response_data
-=======
 
         # Handle JSON fields specially
         qs = optimize_qs(Media, qs, fields)
@@ -571,7 +564,6 @@
                     yield ",".join(element.keys()) + "\n"
 
                 yield ",".join([str(v) for v in element.values()]) + "\n"
->>>>>>> e19edf70
 
     def get_model(self):
         return Media
