import logging
import os
import json

from rest_framework.permissions import BasePermission
from rest_framework.permissions import SAFE_METHODS
from rest_framework.authentication import SessionAuthentication
from django.contrib.auth.models import AnonymousUser
from django.contrib.postgres.aggregates import BitAnd
from django.shortcuts import get_object_or_404
from django.db.models import F, BooleanField, Case, When, Value
from django.http import Http404
from django.conf import settings
from django.core.exceptions import PermissionDenied

from ..models import *
from ..kube import get_jobs
from ._job import _job_project

from .._permission_util import augment_permission, shift_permission, ColBitAnd, PermissionMask
from functools import reduce

logger = logging.getLogger(__name__)


def _for_schema_view(request, view):
    """Returns true if permission is being requested for the schema view. This is
    necessary since there is no way to check project based permissions when
    no URL parameters are given.
    """
    return (
        view.kwargs == {}
        and isinstance(request.authenticators[0], SessionAuthentication)
        and request.META["HTTP_HOST"] in settings.ALLOWED_HOSTS
        and request.META["RAW_URI"].startswith("/schema/")
    )


### With fine-grained permissions enabled, we use the existance of permissions to determine access.
### a nuance is a given queryset (say all media) may be partially viewable to the user. This should be
### handled by the view itself.
class ProjectPermissionBase(BasePermission):
    """Base class for requiring project permissions."""

    def has_permission(self, request, view):
        # Get the project from the URL parameters
        if "project" in view.kwargs:
            project_id = view.kwargs["project"]
            project = get_object_or_404(Project, pk=int(project_id))
        elif "id" in view.kwargs:
            pk = view.kwargs["id"]
            obj = get_object_or_404(view.get_queryset(), pk=pk)
            project = self._project_from_object(obj)
            if project is None:
                raise Http404
        elif "uid" in view.kwargs:
            # Have to get the object to know its project
            job = view._get(view.params)
            if "job" in job:
                job = job["job"]
            project = get_object_or_404(Project, pk=job["project"])
        elif "elemental_id" in view.kwargs:
            elemental_id = view.kwargs["elemental_id"]

            obj = view.get_queryset().filter(elemental_id=elemental_id)

            if not obj.exists():
                raise Http404
            obj = obj[0]
            project = self._project_from_object(obj)
            if project is None:
                raise Http404
        else:
            # If this is a request from schema view, show all endpoints.
            return _for_schema_view(request, view)

        return self._validate_project(request, project, view)

    def has_object_permission(self, request, view, obj):
        # Get the project from the object
        project = self._project_from_object(obj)
        return self._validate_project(request, project)

    def _project_from_object(self, obj):
        project = None
        if hasattr(obj, "project"):
            project = obj.project
        # Object is a project
        elif isinstance(obj, Project):
            project = obj
        return project

    def _validate_project(self, request, project, view):
        granted = False  # Always deny by default
        self.request = request
        self.required_mask = self.get_required_mask()

        if isinstance(request.user, AnonymousUser):
            granted = False

        # TODO: Change these to alias's once kinks are worked out
        if request.method in ["GET", "HEAD", "PATCH", "DELETE", "PUT"]:
            ### GET, HEAD, PATCH, DELETE require permissions on the item itself
            perm_qs = view.get_queryset(override_params={"show_all_marks": 1})
            # Remove limits as they don't apply to existance checks
            perm_qs.query.low_mark = 0
            perm_qs.query.high_mark = None
            model = perm_qs.model
            exists = perm_qs.only("pk").exists()
            perm_qs = augment_permission(request.user, perm_qs, exists)
            if exists:
                # See if any objects in the requested set DON'T have the required permission
                perm_qs = perm_qs.annotate(
                    bitand=ColBitAnd(
                        F("effective_permission"),
                        (self.required_mask),
                    )
                ).annotate(
                    granted=Case(
                        When(bitand__exact=Value(self.required_mask), then=True),
                        default=False,
                        output_field=BooleanField(),
                    )
                )
<<<<<<< HEAD
=======
                logger.debug(
                    f"Query = {perm_qs.values('id', 'bitand', 'effective_permission', 'granted')}"
                )
>>>>>>> f3b15e69

                # If nothing is found we don't have permission for in this set, we have permission
                if not perm_qs.filter(granted=False).exists():
                    granted = True
                else:
                    logger.warning(
                        f"ProjectPermissionBase: {request.user.username} {model} {project.pk} {request.method} {hex(self.required_mask)} {perm_qs.count()}"
                    )
                    logger.warning(
                        f"Proj Query = {perm_qs.values('id', 'bitand', 'effective_permission', 'granted')}"
                    )

            if not exists and request.method in ["GET", "HEAD", "PUT", "DELETE"]:
                ## If there are no objects to check or no permissions we have to go to the parent object
                ## If we are permissive (reading) we can see if the user has read permissions on the project itself
                ## to avoid a 403, even if the set is empty
                ## This handles the case if we do a MediaCount on a project we have READ to, but no READ access on any underlying media (yet)

                mask = self.required_mask
                # To know 403 vs. 200 when there is nothing to delete
                if request.method == "DELETE":
                    mask = PermissionMask.READ | PermissionMask.EXIST
                proj_perm_qs = Project.objects.filter(pk=project.pk)
                proj_perm_qs = augment_permission(request.user, proj_perm_qs)
                perm_qs = proj_perm_qs.annotate(
                    bitand=ColBitAnd(
                        F("effective_permission"),
                        (mask),
                    )
                ).annotate(
                    granted=Case(
                        When(
                            bitand__exact=Value(mask),
                            then=True,
                        ),
                        default=False,
                        output_field=BooleanField(),
                    )
                )

                if perm_qs.filter(granted=True).exists():
                    granted = True
                else:
                    logger.warning(
                        f"ProjectPermissionBase: {request.user.username} {model} {project.pk} {request.method} {hex(self.required_mask)} {perm_qs.count()}"
                    )
                    logger.warning(
                        f"Proj Query = {perm_qs.values('id', 'bitand', 'effective_permission', 'granted')}"
                    )

        elif request.method in ["POST"]:
            ### POST gets permission from a model's parent object permission
            parent_objs = view.get_parent_objects()
            model = view.get_model()

            grand_permission = 0x0
            for proj in parent_objs["project"]:
                proj_qs = Project.objects.filter(pk=proj.pk)
                proj_qs = augment_permission(request.user, proj_qs)
                grand_permission = proj_qs[0].effective_permission >> shift_permission(
                    model, Project
                )

            version_perms = []

            # Version permissions can override project default, this allows us to not
            # make a project wide-open to allow a version to be created
            if parent_objs["version"]:
                version_qs = Version.objects.filter(pk__in=parent_objs["version"])
                version_qs = augment_permission(request.user, version_qs)
                agg_qs = version_qs.aggregate(
                    effective_permission_agg=BitAnd("effective_permission")
                )
                version_perms.append(agg_qs["effective_permission_agg"])

                # AND version params together into a single permission
                version_perm = 0x0
                if len(version_perms) > 0:
                    version_perm = reduce(lambda x, y: x & y, version_perms)

                grand_permission = version_perm >> shift_permission(model, Version)

            if parent_objs["section"]:
                section_perms = []
                section_ids = [s.pk for s in parent_objs["section"]]
                section_qs = Section.objects.filter(pk__in=section_ids)
                section_qs = augment_permission(request.user, section_qs)
                agg_qs = section_qs.aggregate(
                    effective_permission_agg=BitAnd("effective_permission")
                )
                section_perms.append(agg_qs["effective_permission_agg"])
                total_section_perm = reduce(lambda x, y: x & y, section_perms)
                grand_permission &= total_section_perm >> shift_permission(model, Section)

            # POST requires CREATE permission on the parent object
            if grand_permission & self.required_mask == self.required_mask:
                granted = True
            else:
                logger.warning(
                    f"ProjectPermissionBase: {model} {project.pk} {request.method} {hex(self.required_mask)} {grand_permission} GRANTED={granted}"
                )
        else:
            assert False, f"Unsupported method={request.method}"

        return granted


# These map to the old permission system to make code work with both modes based on the setting of
# TATOR_FINE_GRAINED_PERMISSIONS environment variable
class ProjectViewOnlyPermission(ProjectPermissionBase):
    """Checks whether a user has view only access to a project. This
    is just to check whether a user is a member of a project.
    """

    message = "Not a member of this project."

    def get_required_mask(self):
        return PermissionMask.EXIST | PermissionMask.READ


class ProjectEditPermission(ProjectPermissionBase):
    """Checks whether a user has edit access to a project."""

    message = "Insufficient permission to modify this project."

    def get_required_mask(self):
        # TODO: Make this a configruation flag?
        if self.request.method in ["GET", "PUT", "HEAD"]:
            return PermissionMask.READ | PermissionMask.EXIST
        elif self.request.method == "POST":
            return PermissionMask.CREATE
        elif self.request.method == "PATCH":
            return PermissionMask.MODIFY
        elif self.request.method == "DELETE":
            return PermissionMask.DELETE
        else:
            assert False, f"Unsupported method={self.request.method}"


class ProjectTransferPermission(ProjectPermissionBase):
    """Checks whether a user has transfer access to a project."""

    message = "Insufficient permission to transfer media within this project."

    def get_required_mask(self):
        return PermissionMask.UPLOAD


class ProjectExecutePermission(ProjectPermissionBase):
    """Checks whether a user has execute access to a project."""

    message = "Insufficient permission to execute within this project."

    def get_required_mask(self):
        return PermissionMask.EXECUTE


class ProjectFullControlPermission(ProjectPermissionBase):
    """Checks if user has full control over a project."""

    message = "Insufficient permission to edit project settings."

    def get_required_mask(self):
        return PermissionMask.FULL_CONTROL


class PermalinkPermission(BasePermission):
    """
    1.) Let request through if project has anonymous membership
    2.) Let request through if requesting user any membership.
    Note: Because the lowest level of access allows READ the existence check for membership is sufficient.
    """

    def has_permission(self, request, view):
        try:
            media_id = view.kwargs.get("id")
            anonymous_user = User.objects.filter(username="anonymous")
            if isinstance(request.user, AnonymousUser):
                if anonymous_user.exists():
                    m = augment_permission(anonymous_user[0], Media.objects.filter(pk=media_id))
                else:
                    return False
            else:
                m = augment_permission(request.user, Media.objects.filter(pk=media_id))
            required_mask = PermissionMask.EXIST | PermissionMask.READ
            if m.exists():
                m = m.annotate(is_viewable=ColBitAnd(F("effective_permission"), required_mask))
                m = m.filter(is_viewable__exact=required_mask)
            if not m.exists():
                return False  # If the media doesn't exist, do not authenticate

            if m[0].effective_permission & required_mask == required_mask:
                return True
            else:
                return False
        except Exception as e:
            # This is an untrusted endpoint, so don't leak any exceptions to response if possible
            logger.error(f"Error {e}", exc_info=True)

        return False


class UserPermission(BasePermission):
    """1.) Reject all anonymous requests
    2.) Allow all super-user requests
    3.) Allow any cousin requests (users on a common project) (read-only)
    4.) Allow any request if user id = pk
    """

    def has_permission(self, request, view):
        if isinstance(request.user, AnonymousUser):
            # If user is anonymous but request contains a reset token and password, allow it.
            has_password = "password" in request.data
            has_token = "reset_token" in request.data
            has_two = len(list(request.data.values())) == 2
            is_patch = request.method == "PATCH"
            if has_password and has_token and has_two and is_patch:
                return True
            return False

        if _for_schema_view(request, view):
            return True

        user = request.user
        finger_user = view.kwargs.get("id")
        if user.is_staff:
            return True
        if user.id == finger_user:
            return True

        # find out if user is a cousin
        user_projects = Membership.objects.filter(user=user).values("project")
        cousins = Membership.objects.filter(project__in=user_projects).values("user").distinct()
        is_cousin = cousins.filter(user=finger_user).count() > 0
        if is_cousin and request.method == "GET":
            # Cousins have read-only permission
            return True

        return False


class UserListPermission(BasePermission):
    """1.) Reject anonymous GET requests
    2.) Allow any read-only requests
    3.) Always allow POST since permissions are determined in the endpoint
    """

    def has_permission(self, request, view):
        if request.method == "POST":
            return True

        if isinstance(request.user, AnonymousUser):
            return False

        if _for_schema_view(request, view):
            return True

        if request.method == "GET":
            # All users have read-only permission, POST is validated by registration
            # token.
            return True

        return False


class ClonePermission(ProjectPermissionBase):
    """Special permission that checks for transfer permission in two
    projects.
    """

    message = "Insufficient permission to clone media between these projects."
    insufficient_permissions = [Permission.VIEW_ONLY, Permission.CAN_EDIT]

    def has_permission(self, request, view):
        if "project" in view.kwargs:
            src_project = view.kwargs["project"]
            src_project = get_object_or_404(Project, pk=int(src_project))
            dst_project = request.data["dest_project"]
            dst_project = get_object_or_404(Project, pk=int(dst_project))
        else:
            # If this is a request from schema view, show all endpoints.
            return _for_schema_view(request, view)

        return self._validate_project(request, src_project, view) and self._validate_project(
            request, dst_project, view
        )

    def has_object_permission(self, request, view, obj):
        return False

    def get_required_mask(self):
        return PermissionMask.UPLOAD | PermissionMask.CREATE | PermissionMask.MODIFY


class OrganizationPermissionBase(BasePermission):
    """Base class for requiring organization permissions."""

    def has_permission(self, request, view):
        # Get the organization from the URL parameters
        if "organization" in view.kwargs:
            organization_id = view.kwargs["organization"]
            organization = get_object_or_404(Organization, pk=int(organization_id))
        elif "id" in view.kwargs:
            pk = view.kwargs["id"]
            qs = view.get_queryset()
            if qs.exists():
                obj = qs[0]
            else:
                raise PermissionDenied
            organization = self._organization_from_object(obj)
            if organization is None:
                raise Http404
        else:
            # If this is a request from schema view, show all endpoints.
            # This is posting a new organization; so the user has to be staff
            if request.method == "POST":
                if request.user.is_staff or os.getenv("ALLOW_ORGANIZATION_POST") == "true":
                    return True
                else:
                    logger.error(f"User {request.user} is not staff")
                    return False
            if request.method == "GET":  # this is a get request, fine-grain will handle it later
                return True

        return self._validate_organization(request, organization, view)

    def has_object_permission(self, request, view, obj):
        # Get the organization from the object
        organization = self._organization_from_object(obj)
        return self._validate_organization(request, organization, view)

    def _organization_from_object(self, obj):
        organization = None
        if hasattr(obj, "organization"):
            organization = obj.organization
        # Object is a organization
        elif isinstance(obj, Organization):
            organization = obj
        return organization

    def _validate_organization(self, request, organization, view):
        granted = False  # Always deny by default
        self.request = request
        self.required_mask = self.get_required_mask()

        if isinstance(request.user, AnonymousUser):
            granted = False

        if request.method in ["GET", "HEAD", "PATCH", "DELETE", "PUT"]:
            ### GET, HEAD, PATCH, DELETE require permissions on the item itself
            perm_qs = view.get_queryset(override_params={"show_all_marks": 1})
            perm_qs = augment_permission(request.user, perm_qs)
            model = view.get_queryset().model

            logger.debug(
                f"OrganizationPermissionBase: {model} {organization.pk} {request.method} {hex(self.required_mask)} {perm_qs.count()}"
            )
            if perm_qs.exists():
                # See if any objects in the requested set DON'T have the required permission
                perm_qs = perm_qs.annotate(
                    bitand=ColBitAnd(
                        F("effective_permission"),
                        (self.required_mask),
                    )
                ).annotate(
                    granted=Case(
                        When(bitand__exact=Value(self.required_mask), then=True),
                        default=False,
                        output_field=BooleanField(),
                    )
                )
<<<<<<< HEAD
=======
                logger.debug(
                    f"Query = {perm_qs.values('id', 'bitand', 'effective_permission', 'granted')}"
                )
>>>>>>> f3b15e69

                # If nothing is found we don't have permission for in this set, we have permission
                if not perm_qs.filter(granted=False).exists():
                    granted = True
            if not perm_qs.exists():
                ## If there are no objects to check or no permissions we have to go to the parent object
                ## If we are permissive (reading) we can see if the user has read permissions to the parent
                ## to avoid a 403, even if the set is empty
                org_perm_qs = Organization.objects.filter(pk=organization.pk)
                org_perm_qs = augment_permission(request.user, org_perm_qs)
                perm_qs = org_perm_qs.annotate(
                    bitand=ColBitAnd(
                        F("effective_permission"),
                        (self.required_mask << shift_permission(model, Organization)),
                    )
                ).annotate(
                    granted=Case(
                        When(
                            bitand__exact=Value(
                                self.required_mask << shift_permission(model, Organization)
                            ),
                            then=True,
                        ),
                        default=False,
                        output_field=BooleanField(),
                    )
                )

<<<<<<< HEAD
=======
                logger.debug(
                    f"Org Query = {perm_qs.values('id', 'bitand', 'effective_permission', 'granted')}"
                )

>>>>>>> f3b15e69
                if perm_qs.filter(granted=True).exists():
                    granted = True
        elif request.method in ["POST"]:
            ## If there are no objects to check or no permissions we have to go to the parent object
            ## If we are permissive (reading) we can see if the user has read permissions to the parent
            ## to avoid a 403, even if the set is empty
            org_perm_qs = Organization.objects.filter(pk=organization.pk)
            org_perm_qs = augment_permission(request.user, org_perm_qs)
            model = view.get_model()
            perm_qs = org_perm_qs.annotate(
                bitand=ColBitAnd(
                    F("effective_permission"),
                    (self.required_mask << shift_permission(model, Organization)),
                )
            ).annotate(
                granted=Case(
                    When(
                        bitand__exact=Value(
                            self.required_mask << shift_permission(model, Organization)
                        ),
                        then=True,
                    ),
                    default=False,
                    output_field=BooleanField(),
                )
            )

<<<<<<< HEAD
=======
            logger.debug(
                f"Org Query = required_mask={self.required_mask} model={model} shift={shift_permission(model,Organization)} {perm_qs.values('id', 'bitand', 'effective_permission', 'granted')}"
            )

>>>>>>> f3b15e69
            if perm_qs.filter(granted=True).exists():
                granted = True
        else:
            assert False, f"Unsupported method={request.method}"

        return granted


class OrganizationMemberPermission(OrganizationPermissionBase):
    """Checks whether a user has member access to an organization. This
    is just to check whether a user is a member of an organization.
    """

    message = "Not a member of this organization."

    def get_required_mask(self):
        return PermissionMask.EXIST


class OrganizationEditPermission(OrganizationPermissionBase):
    """Checks whether a user has admin access to an organization. This
    is just to check whether a user is a member of an organization.
    """

    message = "User does not have elevated access to organization."

    def get_required_mask(self):
        if self.request.method in "GET":
            return PermissionMask.READ
        elif self.request.method in ["PATCH"]:
            return PermissionMask.MODIFY
        elif self.request.method in ["DELETE"]:
            return PermissionMask.DELETE
        elif self.request.method in ["POST"]:
            return PermissionMask.CREATE
        else:
            assert False, f"Unsupported method={self.request.method}"


class OrganizationAdminPermission(OrganizationPermissionBase):
    """Checks whether a user has admin access to an organization. This
    is just to check whether a user is a member of an organization.
    """

    message = "User does not have admin access to organization."

    def get_required_mask(self):
        return PermissionMask.FULL_CONTROL<|MERGE_RESOLUTION|>--- conflicted
+++ resolved
@@ -122,12 +122,9 @@
                         output_field=BooleanField(),
                     )
                 )
-<<<<<<< HEAD
-=======
                 logger.debug(
                     f"Query = {perm_qs.values('id', 'bitand', 'effective_permission', 'granted')}"
                 )
->>>>>>> f3b15e69
 
                 # If nothing is found we don't have permission for in this set, we have permission
                 if not perm_qs.filter(granted=False).exists():
@@ -499,12 +496,9 @@
                         output_field=BooleanField(),
                     )
                 )
-<<<<<<< HEAD
-=======
                 logger.debug(
                     f"Query = {perm_qs.values('id', 'bitand', 'effective_permission', 'granted')}"
                 )
->>>>>>> f3b15e69
 
                 # If nothing is found we don't have permission for in this set, we have permission
                 if not perm_qs.filter(granted=False).exists():
@@ -533,13 +527,10 @@
                     )
                 )
 
-<<<<<<< HEAD
-=======
                 logger.debug(
                     f"Org Query = {perm_qs.values('id', 'bitand', 'effective_permission', 'granted')}"
                 )
 
->>>>>>> f3b15e69
                 if perm_qs.filter(granted=True).exists():
                     granted = True
         elif request.method in ["POST"]:
@@ -567,13 +558,10 @@
                 )
             )
 
-<<<<<<< HEAD
-=======
             logger.debug(
                 f"Org Query = required_mask={self.required_mask} model={model} shift={shift_permission(model,Organization)} {perm_qs.values('id', 'bitand', 'effective_permission', 'granted')}"
             )
 
->>>>>>> f3b15e69
             if perm_qs.filter(granted=True).exists():
                 granted = True
         else:
