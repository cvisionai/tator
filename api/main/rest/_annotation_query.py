""" TODO: add documentation for this """
import logging

import json
import base64
import uuid

from django.db.models import Subquery
<<<<<<< HEAD
from django.db.models.functions import Coalesce
from django.db.models import Q
from django.db.models.expressions import F
=======
from django.db.models.functions import Coalesce, Cast
from django.db.models import Q, F
from django.db.models import BigIntegerField, ExpressionWrapper
>>>>>>> 6ee01bb5

from ..models import Localization, LocalizationType, Media, MediaType, Section, State, StateType

from ..schema._attributes import related_keys

from ._media_query import _related_search

from ._attribute_query import (
    get_attribute_filter_ops,
    get_attribute_psql_queryset,
    get_attribute_psql_queryset_from_query_obj,
    supplied_name_to_field,
    _look_for_section_uuid,
)
from ._util import format_multiline

logger = logging.getLogger(__name__)

ANNOTATION_LOOKUP = {"localization": Localization, "state": State}

ANNOTATION_TYPE_LOOKUP = {"localization": LocalizationType, "state": StateType}


def _do_object_search(qs, params):
    if params.get("object_search"):
        qs = get_attribute_psql_queryset_from_query_obj(qs, params.get("object_search"))

    # Used by GET queries
    if params.get("encoded_search"):
        search_obj = json.loads(base64.b64decode(params.get("encoded_search").encode()).decode())
        qs = get_attribute_psql_queryset_from_query_obj(qs, search_obj)

    return qs


def _get_annotation_psql_queryset(project, filter_ops, params, annotation_type):
    """Constructs a psql queryset."""

    logger.info(f"PARAMS={params}")
    # Get query parameters.
    media_id = params.get("media_id")
    media_id_put = params.get("media_ids")  # PUT request only
    if annotation_type == "localization":
        localization_id_put = params.get("ids")  # PUT request only
        state_ids = params.get("state_ids")  # PUT request only
    elif annotation_type == "state":
        localization_id_put = params.get("localization_ids")  # PUT request only
        state_ids = params.get("ids")  # PUT request only
    frame_state_ids = params.get("frame_state_ids")  # PUT request only, localizations only
    elemental_ids = params.get("elemental_ids")
    filter_type = params.get("type")
    version = params.get("version")
    frame = params.get("frame")
    after = params.get("after")
    apply_merge = params.get("merge")
    start = params.get("start")
    stop = params.get("stop")
    elemental_id = params.get("elemental_id")

    qs = ANNOTATION_LOOKUP[annotation_type].objects.filter(project=project, deleted=False)
    media_ids = []
    if media_id_put is not None:
        media_ids += media_id_put
    if media_id is not None:
        media_ids += media_id
    if media_ids:
        qs = qs.filter(media__in=set(media_ids))
        if len(media_ids) > 1:
            qs = qs.distinct()

    localization_ids = []
    if localization_id_put:
        localization_ids += localization_id_put
    if state_ids and (annotation_type == "localization"):
        localization_ids += list(
            State.localizations.through.objects.filter(state__in=set(state_ids))
            .values_list("localization_id", flat=True)
            .distinct()
        )
    if localization_ids:
        if annotation_type == "localization":
            qs = qs.filter(pk__in=set(localization_ids))
        elif annotation_type == "state":
            qs = qs.filter(localizations__in=set(localization_ids)).distinct()

    if state_ids and (annotation_type == "state"):
        qs = qs.filter(pk__in=set(state_ids))

    if frame_state_ids and (annotation_type == "localization"):
        # Combine media and frame from states then find localizations that match
        expression = ExpressionWrapper(
            Cast("media", output_field=BigIntegerField()).bitleftshift(32).bitor(F("frame")),
            output_field=BigIntegerField(),
        )
        media_frames = (
            State.objects.filter(
                pk__in=set(frame_state_ids),
                media__isnull=False,
                frame__isnull=False,
                variant_deleted=False,
            )
            .values_list(expression, flat=True)
            .distinct()
        )
        qs = (
            qs.filter(media__isnull=False, frame__isnull=False)
            .alias(media_frame=expression)
            .filter(media_frame__in=media_frames)
        )

    if elemental_ids:
        qs = qs.filter(elemental_id__in=set(elemental_ids))
    if version is not None:
        qs = qs.filter(version__in=version)

    if elemental_id is not None:
        # Django 3.X has a bug where UUID fields aren't escaped properly
        # Use .extra to manually validate the input is UUID
        # Then construct where clause manually.
        safe = uuid.UUID(elemental_id)
        qs = qs.extra(where=[f"elemental_id='{str(safe)}'"])

    if frame is not None:
        qs = qs.filter(frame=frame)

    if after is not None:
        qs = qs.filter(pk__gt=after)

    relevant_media_type_ids = (
        ANNOTATION_TYPE_LOOKUP[annotation_type]
        .objects.filter(project=project)
        .values_list("media")
        .distinct()
    )
    if filter_type is not None:
        qs = get_attribute_psql_queryset(
            ANNOTATION_TYPE_LOOKUP[annotation_type].objects.get(pk=filter_type),
            qs,
            params,
            filter_ops,
        )
        qs = qs.filter(type=filter_type)
        relevant_media_type_ids = (
            ANNOTATION_TYPE_LOOKUP[annotation_type]
            .objects.filter(pk=filter_type)
            .values_list("media")
            .distinct()
        )
    elif filter_ops or params.get("float_array", None):
        queries = []
        for entity_type in ANNOTATION_TYPE_LOOKUP[annotation_type].objects.filter(project=project):
            sub_qs = get_attribute_psql_queryset(entity_type, qs, params, filter_ops)
            if type(sub_qs) != type(None):
                queries.append(sub_qs.filter(type=entity_type))
        logger.info(f"Joining {len(queries)} queries together.")
        sub_qs = queries.pop()
        if queries:
            query = Q(pk__in=sub_qs)
            for r in queries:
                query = query | Q(pk__in=r)
            qs = qs.filter(query)
        else:
            qs = sub_qs

    if "section" in params:
        section = Section.objects.get(pk=params["section"])
        media_ids = []
        # This iteration ensures the scoped UUID index is used
        for media_type_id in relevant_media_type_ids:
            section_uuid = section.tator_user_sections
            object_search = section.object_search
            related_object_search = section.related_object_search
            media_qs = Media.objects.filter(project=project, type=media_type_id)
            if section_uuid:
                media_qs = _look_for_section_uuid(media_qs, section_uuid)
            if object_search:
                media_qs = get_attribute_psql_queryset_from_query_obj(media_qs, object_search)
            if related_object_search:
                media_state_types = StateType.objects.filter(project=project)
                media_localization_types = Localization.objects.filter(project=project)
                media_qs = _related_search(
                    media_qs,
                    project,
                    media_state_types,
                    media_localization_types,
                    related_object_search,
                )
            media_ids.append(media_qs)
        query = Q(media__in=media_ids.pop())
        for m in media_ids:
            query = query | Q(media__in=m)
        qs = qs.filter(query)

    # Do a related query
    if any([x in params for x in related_keys if x.startswith("related_")]):
        related_media_types = MediaType.objects.filter(pk__in=relevant_media_type_ids)
        matches = [x for x in related_keys if x in params]
        faux_params = {key.replace("related_", ""): params[key] for key in matches}
        logger.info(faux_params)
        related_matches = []
        for entity_type in related_media_types:
            faux_filter_ops = get_attribute_filter_ops(faux_params, entity_type)
            if faux_filter_ops:
                related_matches.append(
                    get_attribute_psql_queryset(
                        entity_type,
                        Media.objects.filter(project=project),
                        faux_params,
                        faux_filter_ops,
                    )
                )
        if related_matches:
            related_match = related_matches.pop()
            query = Q(media__in=related_match)
            for r in related_matches:
                query = query | Q(media__in=r)
            qs = qs.filter(query).distinct()

    if params.get("encoded_related_search"):
        search_obj = json.loads(
            base64.b64decode(params.get("encoded_related_search").encode()).decode()
        )
        related_media_types = MediaType.objects.filter(pk__in=relevant_media_type_ids)
        related_matches = []
        for entity_type in related_media_types:
            media_qs = Media.objects.filter(project=project, type=entity_type)
            media_qs = get_attribute_psql_queryset_from_query_obj(media_qs, search_obj)
            if media_qs.exists():
                related_matches.append(media_qs)
        if related_matches:
            related_match = related_matches.pop()
            query = Q(media__in=related_match)
            for r in related_matches:
                query = query | Q(media__in=r)
            qs = qs.filter(query).distinct()
        else:
            qs = qs.filter(pk=-1)

    qs = _do_object_search(qs, params)
    if params.get("related_id"):
        if annotation_type == "localization":
            state_qs = State.objects.filter(pk__in=set(params.get("related_id")))
            qs = qs.filter(pk__in=state_qs.values("localizations").distinct())
        elif annotation_type == "state":
            qs = qs.filter(localizations__in=set(params.get("related_id")))

    if apply_merge:
        # parent_set = ANNOTATION_LOOKUP[annotation_type].objects.filter(pk__in=Subquery())
        objects_with_parents = qs.filter(parent__isnull=False)
        qs = qs.exclude(pk__in=objects_with_parents.values("parent"))

    show_deleted = params.get("show_deleted")
    if not show_deleted:
        qs = qs.filter(variant_deleted=False)

    qs = qs.filter(mark=F("latest_mark"))

    if params.get("float_array", None) == None:
        if params.get("sort_by", None):
            sortables = [supplied_name_to_field(x) for x in params.get("sort_by")]
            qs = qs.order_by(*sortables)
        else:
            qs = qs.order_by("id")

    # Only return the latest results
    if params.get("show_all_marks", 0) == 0:
        qs = qs.filter(mark=F("latest_mark"))

    if (start is not None) and (stop is not None):
        qs = qs[start:stop]
    elif start is not None:
        qs = qs[start:]
    elif stop is not None:
        qs = qs[:stop]

    # Useful for profiling / checking out query complexity
    logger.info(f"QUERY={format_multiline(qs.query)}")
    logger.info(f"EXPLAIN={format_multiline(qs.explain())}")

    return qs


def get_annotation_queryset(project, params, annotation_type):
    # annotation_type is either localization or state
    filter_type = params.get("type")
    filter_ops = []
    if filter_type:
        types = ANNOTATION_TYPE_LOOKUP[annotation_type].objects.filter(pk=filter_type)
    else:
        types = ANNOTATION_TYPE_LOOKUP[annotation_type].objects.filter(project=project)
    for entity_type in types:
        filter_ops.extend(get_attribute_filter_ops(params, entity_type))
    qs = _get_annotation_psql_queryset(project, filter_ops, params, annotation_type)
    return qs


def get_annotation_count(project, params, annotation_type):
    return get_annotation_queryset(project, params, annotation_type).count()<|MERGE_RESOLUTION|>--- conflicted
+++ resolved
@@ -6,15 +6,9 @@
 import uuid
 
 from django.db.models import Subquery
-<<<<<<< HEAD
-from django.db.models.functions import Coalesce
-from django.db.models import Q
-from django.db.models.expressions import F
-=======
 from django.db.models.functions import Coalesce, Cast
 from django.db.models import Q, F
 from django.db.models import BigIntegerField, ExpressionWrapper
->>>>>>> 6ee01bb5
 
 from ..models import Localization, LocalizationType, Media, MediaType, Section, State, StateType
 
@@ -270,8 +264,6 @@
     if not show_deleted:
         qs = qs.filter(variant_deleted=False)
 
-    qs = qs.filter(mark=F("latest_mark"))
-
     if params.get("float_array", None) == None:
         if params.get("sort_by", None):
             sortables = [supplied_name_to_field(x) for x in params.get("sort_by")]
