--- conflicted
+++ resolved
@@ -146,13 +146,8 @@
             media_obj = Media.objects.get(pk=media_id)
             if media_obj.project.pk != project:
                 raise Exception(f"Media not part of specified project!")
-<<<<<<< HEAD
-        else:
-            media_obj, _ = _create_media(params, self.request.user)
-=======
         elif entity_type != -1:
             media_obj, _ = _create_media(project, params, self.request.user)
->>>>>>> a5f56b68
             media_id = media_obj.id
         response = requests.post(ENDPOINT, json=[{
             'url': url,
