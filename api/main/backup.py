from collections import defaultdict
from ctypes import CDLL, c_char_p, c_int, Structure
from enum import auto, Enum
import logging
import json
import os
import math
import requests
from uuid import uuid4
from time import sleep
from typing import Generator, Tuple

from django.db import transaction

from main.store import get_tator_store


logger = logging.getLogger(__name__)
LIVE_STORAGE_CLASS = "STANDARD"
MAX_RETRIES = 10


class StoreType(Enum):
    BACKUP = auto()
    LIVE = auto()


class TatorBackupManager:
    chunk_size = 10 * 1024 * 1024  # Must be a multiple of 256Kb for GCP support
    __Project = None

    @classmethod
    def project_from_resource(cls, resource):
        """Gets the `Project` object from a `Resource` object, avoiding circular imports"""
        if cls.__Project is None:
            cls.__Project = resource.media.model._meta.get_field("project").related_model
        return cls.__Project.objects.get(pk=int(resource.path.split("/")[1]))

    @classmethod
    def _multipart_upload(cls, path, upload_urls, upload_id, stream):
        num_chunks = len(upload_urls)
        parts = []
        last_progress = 0
        gcp_upload = upload_id == upload_urls[0]
<<<<<<< HEAD
        with requests.get(source_url, stream=True).raw as f:
            for chunk_count, url in enumerate(upload_urls):
                file_part = f.read(cls.chunk_size)
                default_etag_val = str(chunk_count) if gcp_upload else None
                for attempt in range(MAX_RETRIES):
                    try:
                        kwargs = {"data": file_part}
                        if gcp_upload:
                            first_byte = chunk_count * chunk_size
                            last_byte = min(first_byte + chunk_size, file_size) - 1
                            kwargs["headers"] = {
                                "Content-Length": str(last_byte - first_byte),
                                "Content-Range": f"bytes {first_byte}-{last_byte}/{file_size}",
                            }
                        response = requests.put(url, **kwargs)
                        etag_str = response.headers.get("ETag", default_etag_val)
                        if etag_str == None:
                            raise RuntimeError("No ETag in response!")
                        parts.append(
                            {
                                "ETag": etag_str,
                                "PartNumber": chunk_count + 1,
                            }
                        )
                        break
                    except Exception as e:
                        logger.warning(
                            f"Upload of {upload_id} chunk {chunk_count} failed ({e})! Attempt "
                            f"{attempt + 1}/{MAX_RETRIES}"
                        )
                        if attempt == MAX_RETRIES - 1:
                            raise RuntimeError(f"Upload of {upload_id} failed!")
                        else:
                            sleep(10 * attempt)
                            logger.warning(f"Backing off for {10 * attempt} seconds...")
                this_progress = round((chunk_count / num_chunks) * 100, 1)
                if this_progress != last_progress:
                    last_progress = this_progress

        return parts

    @staticmethod
    def _single_upload(path, upload_url, source_url):
        with requests.get(source_url, stream=True).raw as f:
            data = f.read()
=======
        for chunk_count, url in enumerate(upload_urls):
            file_part = stream.read(cls.chunk_size)
            default_etag_val = str(chunk_count) if gcp_upload else None
>>>>>>> 0c34bc13
            for attempt in range(MAX_RETRIES):
                try:
                    kwargs = {"data": file_part}
                    if gcp_upload:
                        first_byte = chunk_count * chunk_size
                        last_byte = min(first_byte + chunk_size, file_size) - 1
                        kwargs["headers"] = {
                            "Content-Length": str(last_byte - first_byte),
                            "Content-Range": f"bytes {first_byte}-{last_byte}/{file_size}",
                        }
                    response = requests.put(url, **kwargs)
                    etag_str = response.headers.get("ETag", default_etag_val)
                    if etag_str == None:
                        raise RuntimeError("No ETag in response!")
                    parts.append(
                        {
                            "ETag": etag_str,
                            "PartNumber": chunk_count + 1,
                        }
                    )
                    break
                except Exception as e:
                    logger.warning(
<<<<<<< HEAD
                        f"Upload of '{upload_url}' failed ({response.text}) size={len(data)}! "
                        f"Attempt {attempt + 1}/{MAX_RETRIES}"
=======
                        f"Upload of {upload_id} chunk {chunk_count} failed ({e})! Attempt "
                        f"{attempt + 1}/{MAX_RETRIES}"
>>>>>>> 0c34bc13
                    )
                    if attempt == MAX_RETRIES - 1:
                        raise RuntimeError(f"Upload of {upload_id} failed!")
                    else:
                        sleep(10 * attempt)
                        logger.warning(f"Backing off for {10 * attempt} seconds...")
            this_progress = round((chunk_count / num_chunks) * 100, 1)
            if this_progress != last_progress:
                last_progress = this_progress

        return parts

    @staticmethod
    def _single_upload(path, upload_url, stream):
        data = stream.read()
        for attempt in range(MAX_RETRIES):
            response = requests.put(upload_url, data=data)
            if response.status_code == 200:
                return True
            else:
<<<<<<< HEAD
                logger.error(f"Upload of '{upload_url}' failed!")
=======
                logger.warning(
                    f"Upload of '{upload_url}' failed ({response.text}) size={len(data)}! "
                    f"Attempt {attempt + 1}/{MAX_RETRIES}"
                )
                if attempt < MAX_RETRIES - 1:
                    logger.warning("Backing off for 5 seconds...")
                    sleep(5)
        else:
            logger.error(f"Upload of '{upload_url}' failed!")
>>>>>>> 0c34bc13
        return False

    @classmethod
    def _upload_from_stream(cls, store, path, stream, size, domain):
        num_chunks = math.ceil(size / cls.chunk_size)
        urls, upload_id = store.get_upload_urls(path, 3600, num_chunks, domain)

        if not urls:
            logger.warning(f"Could not get upload urls for key '{path}'")
            return False

        if num_chunks > 1:
            parts = cls._multipart_upload(path, urls, upload_id, stream)
            return store.complete_multipart_upload(path, parts, upload_id)
        return cls._single_upload(path, urls[0], stream)

    @classmethod
    def _upload_from_url(cls, store, path, url, size, domain):
        with requests.get(url, stream=True).raw as stream:
            return cls._upload_from_stream(store, path, stream, size, domain)

    @classmethod
    def _upload_from_file(cls, store, path, filepath, size, domain):
        with open(filepath, 'rb') as stream:
            return cls._upload_from_stream(store, path, stream, size, domain)

    @staticmethod
    def get_backup_store(store_info):
        if StoreType.BACKUP in store_info:
            return True, store_info[StoreType.BACKUP]["store"]
        if StoreType.LIVE in store_info:
            return True, store_info[StoreType.LIVE]["store"]

        return False, None

    @staticmethod
    def get_store_info(project) -> Tuple[bool, dict]:
        """
        Adds the given project to the backup manager, if necessary, and returns the information
        about all associated data stores. This requries four steps:

        1. Add the `TatorStore` object for the live bucket
        2. Add the `TatorStore` object for the backup bucket

        These steps are idempotent and if a project has already been added to the backup manager it
        will return the existing configuration.

        :param project: The project to add to the backup manager
        :type project: main.models.Project
        :rtype: bool
        """
        success = True
        project_id = project.id

        project_store_info = {}

        # Determine if the default bucket is being used for all StoreTypes or none
        use_default_bucket = project.get_bucket() is None

        # Get the `TatorStore` object that connects to object storage for live storage first
        try:
            store = get_tator_store(project.get_bucket())
        except:
            success = False
            bucket_str = "default" if use_default_bucket else "project-specific"
            logger.error(
                f"Could not get {bucket_str}live bucket for project {project_id}", exc_info=True
            )
        else:
            project_store_info[StoreType.LIVE] = {
                "store": store,
                "remote_name": f"{project_id}_{StoreType.LIVE}",
                "bucket_name": store.bucket_name,
            }

        # Get the `TatorStore` object that connects to object storage for backup storage, if
        # applicable
        project_bucket = None if use_default_bucket else project.get_bucket(backup=True)
        try:
            store = get_tator_store(project_bucket, backup=use_default_bucket)
        except:
            success = False
            bucket_str = "default" if use_default_bucket else "project-specific"
            logger.error(
                f"Could not get {bucket_str} backup bucket for project {project_id}", exc_info=True
            )
        else:
            if store:
                project_store_info[StoreType.BACKUP] = {
                    "store": store,
                    "remote_name": f"{project_id}_{StoreType.BACKUP}",
                    "bucket_name": store.bucket_name,
                }

        if not success:
            project_store_info = {}

        return bool(project_store_info), project_store_info

    @classmethod
    def backup_resources(cls, projects, resource_qs, domain) -> Generator[tuple, None, None]:
        """
        Creates a generator that copies the resources in the given queryset from the live store to
        the backup store for their respective projects. Yields a tuple with the first element being
        the success of the backup operation for the current resource and the second element being
        the resource in question, so the calling function can iterate over the queryset and keep
        track of its progress.

        If there is no backup bucket for the given project (or a site-wide default), this will
        yield `(False, resource)`.

        :param resource_qs: The resources to back up
        :type resource_qs: Queryset
        :param domain: The domain from which the request is originating, needed by GCP
        :type domain: str
        :rtype: Generator[tuple, None, None]
        """
        successful_backups = set()
        Resource = type(resource_qs.first())
        for project in projects.iterator():
            resource_project_qs = resource_qs.filter(media__project=project)
            num_backups = resource_project_qs.count()
            logger.info(f"Backing up {num_backups} resources in project {project}...")
            success, store_info = cls.get_store_info(project)
            if success:
                backup_info = store_info[StoreType.BACKUP]
                backup_store = backup_info["store"]
            for resource in resource_project_qs.iterator():
                path = resource.path
                live_store = get_tator_store(resource.bucket)
                backup_size = backup_store.get_size(path)
                live_size = live_store.get_size(path)
                if backup_size < 0 or live_size != backup_size:
                    # Get presigned url from the live bucket, set to expire in 1h
                    download_url = live_store.get_download_url(path, 3600)
                    success = cls._upload_from_url(
                        backup_store, path, download_url, live_size, domain
                    )

                    if success == False:
                        logger.error(
                            f"Backing up resource '{path}' with presigned url {download_url} failed",
                            exc_info=True,
                        )

                if success:
                    successful_backups.add(resource.id)
                if len(successful_backups) > 500:
                    with transaction.atomic():
                        update_qs = Resource.objects.select_for_update().filter(pk__in=successful_backups)
                        update_qs.update(backed_up=True, backup_bucket=backup_store.bucket)
                    successful_backups.clear()

                yield success, resource

            if successful_backups:
                with transaction.atomic():
                    update_qs = Resource.objects.select_for_update().filter(pk__in=successful_backups)
                    update_qs.update(backed_up=True, backup_bucket=backup_store.bucket)

    @classmethod
    def request_restore_resource(cls, path, project, min_exp_days) -> bool:
        """
        Requests restoration of an object from the backup bucket

        :param path: The resource to restore
        :type path: str
        :param project: The project that the resource belongs to
        :type project: main.models.Project
        :param min_exp_days: How long the resource should remain restored in the backup bucket
        :type min_exp_days: int
        :rtype: bool
        """
        success, store_info = cls.get_store_info(project)

        if success:
            # If no backup store is defined, use the live bucket
            success, store = cls.get_backup_store(store_info)

        if success:
            live_storage_class = (
                store_info[StoreType.LIVE]["store"].get_live_sc() or LIVE_STORAGE_CLASS
            )
            response = store.head_object(path)
            if not response:
                logger.warning(f"Object {path} not found, skipping")
                return success
            if response.get("StorageClass", live_storage_class) == live_storage_class:
                logger.info(f"Object {path} already live, skipping")
                return success
            if "ongoing-request=" in response.get("Restore", ""):
                logger.info(f"Object {path} has an ongoing restoration request, skipping")
                return success

            try:
                store.restore_object(path, live_storage_class, min_exp_days)
            except:
                logger.warning(
                    f"Exception while requesting restoration of object {path}", exc_info=True
                )
                success = False

        if success:
            response = store.head_object(path)
            if not response:
                logger.warning(f"Could not confirm restoration request status for {path}")
                success = False
            elif response.get("StorageClass", live_storage_class) == live_storage_class:
                logger.info(f"Object {path} live")
            elif "ongoing-request" in response.get("Restore", ""):
                logger.info(f"Request to restore object {path} successful")
            else:
                logger.warning(f"Request to restore object {path} failed")
                success = False

        return success

    @classmethod
    def finish_restore_resource(cls, path, project, domain) -> bool:
        """
        Copies the resource from the backup bucket to the live bucket once it has been temporarily
        restored.

        :param path: The resource to restore
        :type path: str
        :param project: The project that the resource belongs to
        :type project: main.models.Project
        :param domain: The domain from which the request is originating, needed by GCP
        :type domain: str
        :rtype: bool
        """
        success, store_info = cls.get_store_info(project)

        if success:
            # If no backup store is defined, use the live bucket
            success, backup_store = cls.get_backup_store(store_info)
            live_store = store_info[StoreType.LIVE]["store"]

        if success:
            live_storage_class = live_store.get_live_sc() or LIVE_STORAGE_CLASS
            response = backup_store.head_object(path)
            if not response:
                logger.warning(f"Object {path} not found, skipping")
                return success

            request_state = response.get("Restore", "")
            if "true" in request_state:
                # There is an ongoing request and the object is not ready to be permanently restored
                logger.info(f"Object {path} not in standard access yet, skipping")
                success = False
            elif "false" in request_state:
                # The request has completed and the object is ready for restoration
                logger.info(f"Object {path} restoration request is complete, restoring...")
            elif "StorageClass" not in response or response["StorageClass"] == live_storage_class:
                logger.info(f"Object {path} in live storage class, restoring to remove tagging")
            else:
                # There is no request, ongoing or completed, and the object is not in the live
                # storage class
                logger.warning(
                    f"Object {path} in bad state; no restoration request found and in the "
                    f"{response['StorageClass']} storage class"
                )
                success = False

        if success:
            live_bucket_id = live_store.bucket.id if hasattr(live_store.bucket, "id") else -1
            backup_bucket_id = backup_store.bucket.id if hasattr(backup_store.bucket, "id") else -1
            if live_bucket_id == backup_bucket_id:
                # Update the storage class and remove any object tags
                try:
                    live_store._update_storage_class(path, live_storage_class)
                except:
                    success = False
                    logger.error(
                        f"Restoring resource '{path}' in same bucket failed", exc_info=True
                    )
            else:
                # Get presigned url from the backup bucket
                object_size = response.get("ContentLength", -1)
                if object_size < 0:
                    logger.warning(
                        f"HEAD_OBJECT request on {path} did not return a size, cannot upload without it"
                    )
                    success = False
                else:
                    download_url = backup_store.get_download_url(path, 3600)  # set to expire in 1h
                    success = cls._upload_from_url(
                        backup_store, path, download_url, object_size, domain
                    )

        if success:
            response = live_store.head_object(path)
            if not response:
                logger.warning(f"Could not check the restoration state for {path}")
                success = False
            elif response.get("StorageClass", live_storage_class) != live_storage_class:
                logger.warning(
                    f"Storage class not live for object {path}: '{response['StorageClass']}"
                )
                success = False
            else:
                logger.info(f"Object {path} successfully restored: {response}")

        return success

    @classmethod
    def get_size(cls, resource):
        """
        Gets the size of the given resource from object storage.
        """
        size = 0
        project = cls.project_from_resource(resource)
        success, store_info = cls.get_store_info(project)

        if success:
            if resource.backed_up and StoreType.BACKUP in store_info:
                store_type = StoreType.BACKUP
            else:
                store_type = StoreType.LIVE

            size = store_info[store_type]["store"].get_size(resource.path)
        return size<|MERGE_RESOLUTION|>--- conflicted
+++ resolved
@@ -42,57 +42,9 @@
         parts = []
         last_progress = 0
         gcp_upload = upload_id == upload_urls[0]
-<<<<<<< HEAD
-        with requests.get(source_url, stream=True).raw as f:
-            for chunk_count, url in enumerate(upload_urls):
-                file_part = f.read(cls.chunk_size)
-                default_etag_val = str(chunk_count) if gcp_upload else None
-                for attempt in range(MAX_RETRIES):
-                    try:
-                        kwargs = {"data": file_part}
-                        if gcp_upload:
-                            first_byte = chunk_count * chunk_size
-                            last_byte = min(first_byte + chunk_size, file_size) - 1
-                            kwargs["headers"] = {
-                                "Content-Length": str(last_byte - first_byte),
-                                "Content-Range": f"bytes {first_byte}-{last_byte}/{file_size}",
-                            }
-                        response = requests.put(url, **kwargs)
-                        etag_str = response.headers.get("ETag", default_etag_val)
-                        if etag_str == None:
-                            raise RuntimeError("No ETag in response!")
-                        parts.append(
-                            {
-                                "ETag": etag_str,
-                                "PartNumber": chunk_count + 1,
-                            }
-                        )
-                        break
-                    except Exception as e:
-                        logger.warning(
-                            f"Upload of {upload_id} chunk {chunk_count} failed ({e})! Attempt "
-                            f"{attempt + 1}/{MAX_RETRIES}"
-                        )
-                        if attempt == MAX_RETRIES - 1:
-                            raise RuntimeError(f"Upload of {upload_id} failed!")
-                        else:
-                            sleep(10 * attempt)
-                            logger.warning(f"Backing off for {10 * attempt} seconds...")
-                this_progress = round((chunk_count / num_chunks) * 100, 1)
-                if this_progress != last_progress:
-                    last_progress = this_progress
-
-        return parts
-
-    @staticmethod
-    def _single_upload(path, upload_url, source_url):
-        with requests.get(source_url, stream=True).raw as f:
-            data = f.read()
-=======
         for chunk_count, url in enumerate(upload_urls):
             file_part = stream.read(cls.chunk_size)
             default_etag_val = str(chunk_count) if gcp_upload else None
->>>>>>> 0c34bc13
             for attempt in range(MAX_RETRIES):
                 try:
                     kwargs = {"data": file_part}
@@ -116,13 +68,8 @@
                     break
                 except Exception as e:
                     logger.warning(
-<<<<<<< HEAD
-                        f"Upload of '{upload_url}' failed ({response.text}) size={len(data)}! "
-                        f"Attempt {attempt + 1}/{MAX_RETRIES}"
-=======
                         f"Upload of {upload_id} chunk {chunk_count} failed ({e})! Attempt "
                         f"{attempt + 1}/{MAX_RETRIES}"
->>>>>>> 0c34bc13
                     )
                     if attempt == MAX_RETRIES - 1:
                         raise RuntimeError(f"Upload of {upload_id} failed!")
@@ -143,9 +90,6 @@
             if response.status_code == 200:
                 return True
             else:
-<<<<<<< HEAD
-                logger.error(f"Upload of '{upload_url}' failed!")
-=======
                 logger.warning(
                     f"Upload of '{upload_url}' failed ({response.text}) size={len(data)}! "
                     f"Attempt {attempt + 1}/{MAX_RETRIES}"
@@ -155,7 +99,6 @@
                     sleep(5)
         else:
             logger.error(f"Upload of '{upload_url}' failed!")
->>>>>>> 0c34bc13
         return False
 
     @classmethod
