#Helps to have a line like %sudo ALL=(ALL) NOPASSWD: /bin/systemctl

CONTAINERS=postgis pgbouncer redis client gunicorn nginx pruner sizer

OPERATIONS=reset logs bash

IMAGES=python-bindings postgis-image client-image

GIT_VERSION=$(shell git rev-parse HEAD)

# Get python version and set yaml arguments correctly
PYTHON3_REVISION=$(shell python3 --version | grep ^Python | sed 's/^.* //g' | awk -F. '{print $$2}')
ifeq ($(shell if [ $(PYTHON3_REVISION) -ge 7 ]; then echo "7"; fi),7)
YAML_ARGS=Loader=yaml.FullLoader
else
YAML_ARGS=
endif

DOCKERHUB_USER=$(shell python3 -c 'import yaml; a = yaml.load(open("helm/tator/values.yaml", "r"),$(YAML_ARGS)); print(a["dockerRegistry"])')

SYSTEM_IMAGE_REGISTRY=$(shell python3 -c 'import yaml; a = yaml.load(open("helm/tator/values.yaml", "r"),$(YAML_ARGS)); print(a.get("systemImageRepo"))')

# default to dockerhub cvisionai organization
ifeq ($(SYSTEM_IMAGE_REGISTRY),None)
SYSTEM_IMAGE_REGISTRY=cvisionai
endif

POSTGRES_HOST=$(shell python3 -c 'import yaml; a = yaml.load(open("helm/tator/values.yaml", "r"),$(YAML_ARGS)); print(a["postgresHost"])')
POSTGRES_USERNAME=$(shell python3 -c 'import yaml; a = yaml.load(open("helm/tator/values.yaml", "r"),$(YAML_ARGS)); print(a["postgresUsername"])')
POSTGRES_PASSWORD=$(shell python3 -c 'import yaml; a = yaml.load(open("helm/tator/values.yaml", "r"),$(YAML_ARGS)); print(a["postgresPassword"])')

OBJECT_STORAGE_HOST=$(shell python3 -c 'import yaml; a = yaml.load(open("helm/tator/values.yaml", "r"),$(YAML_ARGS)); print("http://tator-minio:9000" if a["minio"]["enabled"] else a["objectStorageHost"])')
OBJECT_STORAGE_REGION_NAME=$(shell python3 -c 'import yaml; a = yaml.load(open("helm/tator/values.yaml", "r"),$(YAML_ARGS)); print("us-east-2" if a["minio"]["enabled"] else a["objectStorageRegionName"])')
OBJECT_STORAGE_BUCKET_NAME=$(shell python3 -c 'import yaml; a = yaml.load(open("helm/tator/values.yaml", "r"),$(YAML_ARGS)); print(a["minio"]["defaultBucket"]["name"] if a["minio"]["enabled"] else a["objectStorageBucketName"])')
OBJECT_STORAGE_ACCESS_KEY=$(shell python3 -c 'import yaml; a = yaml.load(open("helm/tator/values.yaml", "r"),$(YAML_ARGS)); print(a["minio"]["accessKey"] if a["minio"]["enabled"] else a["objectStorageAccessKey"])')
OBJECT_STORAGE_SECRET_KEY=$(shell python3 -c 'import yaml; a = yaml.load(open("helm/tator/values.yaml", "r"),$(YAML_ARGS)); print(a["minio"]["secretKey"] if a["minio"]["enabled"] else a["objectStorageSecretKey"])')

#############################
## Help Rule + Generic targets
#############################
.PHONY: help
help:
	@echo "Tator Online Makefile System"
	@echo  "Generic container operations: (container-action)"
	@echo "\tValid Containers:"
	@echo $(foreach  container, $(CONTAINERS), "\t\t- ${container}\n")
	@echo "\t\t- algorithm"
	@echo "\tValid Operations:"
	@echo $(foreach  operation, $(OPERATIONS), "\t\t- ${operation}\n")
	@echo "\tExample: "
	@echo "\t\tmake tator-reset"
	@echo "\nOther useful targets: "
	@echo "\t\t - collect-static : Runs collect-static on server (manage.py)."
	@echo "\t\t - migrate : Runs migrate on server (manage.py)"
	@echo "\t\t - status : Prints status of container deployment"
	@echo "\t\t - reset : Reset all pods"

	@echo "\t\t - imageQuery: Make sentinel files match docker registry"
	@echo "\t\t - imageHold: Hold sentinel files to current time"
	@echo "\t\t - imageClean: Delete sentinel files + generated dockerfiles"

# Create backup with pg_dump
backup:
	kubectl exec -it $$(kubectl get pod -l "app=postgis" -o name | head -n 1 | sed 's/pod\///') -- pg_dump -Fc -U django -d tator_online -f /backup/tator_online_$$(date +"%Y_%m_%d__%H_%M_%S")_$(GIT_VERSION).sql;

ecr_update:
	$(eval LOGIN := $(shell aws ecr get-login --no-include-email))
	$(eval KEY := $(shell echo $(LOGIN) | python3 -c 'import sys; print(sys.stdin.read().split()[5])'))
	$(LOGIN)
	echo $(KEY) | python3 -c 'import yaml; import sys; a = yaml.load(open("helm/tator/values.yaml", "r"),$(YAML_ARGS)); a["dockerPassword"] = sys.stdin.read(); yaml.dump(a, open("helm/tator/values.yaml", "w"), default_flow_style=False, default_style="|", sort_keys=False)'

# Restore database from specified backup (base filename only)
# Example:
#   make restore SQL_FILE=backup_to_use.sql DB_NAME=backup_db_name
restore: check_restore
	kubectl exec -it $$(kubectl get pod -l "app=postgis" -o name | head -n 1 | sed 's/pod\///') -- createdb -U django $(DB_NAME) 
	kubectl exec -it $$(kubectl get pod -l "app=postgis" -o name | head -n 1 | sed 's/pod\///') -- pg_restore -U django -d $(DB_NAME) /backup/$(SQL_FILE)

.PHONY: check_restore
check_restore:
	@echo -n "This will create a backup database and restore. Are you sure? [y/N] " && read ans && [ $${ans:-N} = y ]

init-logs:
	kubectl logs $$(kubectl get pod -l "app=gunicorn" -o name | head -n 1 | sed 's/pod\///') -c init-tator-online

# Top-level rule to catch user action + podname and whether it is present
# Sets pod name to the command to execute on each pod.
define generate_rule
$(1)-$(2):
	make podname=$(1) _$(2);
endef

$(foreach action,$(OPERATIONS),$(foreach container,$(CONTAINERS),$(eval $(call generate_rule,$(container),$(action)))))

# Generic handlers (variable podname is set to the requested pod)
_reset:
	kubectl delete pods -l app=$(podname)

_bash:
	kubectl exec -it $$(kubectl get pod -l "app=$(podname)" -o name | head -n 1 | sed 's/pod\///') -- /bin/bash

_logs:
	kubectl describe pod $$(kubectl get pod -l "app=$(podname)" -o name | head -n 1 | sed 's/pod\///')
	kubectl logs $$(kubectl get pod -l "app=$(podname)" -o name | head -n 1 | sed 's/pod\///') -f

django_shell:
	kubectl exec -it $$(kubectl get pod -l "app=gunicorn" -o name | head -n 1 | sed 's/pod\///') -- python3 manage.py shell


#####################################
## Custom rules below:
#####################################
.PHONY: status
status:
	kubectl get --watch pods -o wide --sort-by="{.spec.nodeName}"

.ONESHELL:

.PHONY: check-migration
check-migration:
	scripts/check-migration.sh $(pwd)

cluster: main/version.py
	$(MAKE) images cluster-deps cluster-install

cluster-deps:
	helm dependency update helm/tator

cluster-install:
#	kubectl apply -f k8s/network_fix.yaml
	kubectl apply -f https://raw.githubusercontent.com/kubernetes/dashboard/v2.0.0-beta4/aio/deploy/recommended.yaml # No helm chart for this version yet
	helm install --debug --atomic --timeout 60m0s --set gitRevision=$(GIT_VERSION) tator helm/tator

cluster-upgrade: check-migration main/version.py images
	helm upgrade --debug --atomic --timeout 60m0s --set gitRevision=$(GIT_VERSION) tator helm/tator

cluster-update: 
	helm upgrade --debug --atomic --timeout 60m0s --set gitRevision=$(GIT_VERSION) tator helm/tator

cluster-uninstall:
	kubectl delete apiservice v1beta1.metrics.k8s.io
	kubectl delete all --namespace kubernetes-dashboard --all
	helm uninstall tator

.PHONY: clean
clean: cluster-uninstall

dashboard-token:
	kubectl -n kube-system describe secret $$(kubectl -n kube-system get secret | grep tator-kubernetes-dashboard | awk '{print $$1}')

.PHONY: tator-image
tator-image:
	$(MAKE) min-js min-css r-docs docs
	docker build --network host -t $(DOCKERHUB_USER)/tator_online:$(GIT_VERSION) -f containers/tator/Dockerfile . || exit 255
	docker push $(DOCKERHUB_USER)/tator_online:$(GIT_VERSION)

.PHONY: postgis-image
postgis-image:
	docker build --network host -t $(DOCKERHUB_USER)/tator_postgis:latest -f containers/postgis/Dockerfile . || exit 255
	docker push $(DOCKERHUB_USER)/tator_postgis:latest

# Publish client image to dockerhub so it can be used cross-cluster
.PHONY: client-image
client-image:
	docker build --network host -t $(SYSTEM_IMAGE_REGISTRY)/tator_client:$(GIT_VERSION) -f containers/tator_client/Dockerfile . || exit 255
	docker push $(SYSTEM_IMAGE_REGISTRY)/tator_client:$(GIT_VERSION)
	docker tag $(SYSTEM_IMAGE_REGISTRY)/tator_client:$(GIT_VERSION) $(SYSTEM_IMAGE_REGISTRY)/tator_client:latest
	docker push $(SYSTEM_IMAGE_REGISTRY)/tator_client:latest

.PHONY: client-latest
client-latest: client-image
	docker tag $(SYSTEM_IMAGE_REGISTRY)/tator_client:$(GIT_VERSION) cvisionai/tator_client:latest
	docker push cvisionai/tator_client:latest

.PHONY: main/version.py
main/version.py:
	./scripts/version.sh > main/version.py
	chmod +x main/version.py

collect-static: min-css min-js
	kubectl exec -it $$(kubectl get pod -l "app=gunicorn" -o name | head -n 1 |sed 's/pod\///') -- rm -rf /tator_online/main/static
	kubectl cp main/static $$(kubectl get pod -l "app=gunicorn" -o name | head -n 1 |sed 's/pod\///'):/tator_online/main
	kubectl exec -it $$(kubectl get pod -l "app=gunicorn" -o name | head -n 1 |sed 's/pod\///') -- rm -f /data/static/js/tator/tator.min.js
	kubectl exec -it $$(kubectl get pod -l "app=gunicorn" -o name | head -n 1 |sed 's/pod\///') -- rm -f /data/static/css/tator/tator.min.css
	kubectl exec -it $$(kubectl get pod -l "app=gunicorn" -o name | head -n 1 |sed 's/pod\///') -- python3 manage.py collectstatic --noinput

dev-push:
	@scripts/dev-push.sh

min-css:
	node_modules/.bin/sass main/static/css/tator/styles.scss:main/static/css/tator/tator.min.css --style compressed

FILES = \
    node-uuid.js \
    StreamSaver.js \
    zip-stream.js \
    util/get-cookie.js \
    util/identifying-attribute.js \
    util/fetch-retry.js \
    util/has-permission.js \
    util/join-params.js \
    util/filter-utilities.js \
    util/tator-data.js \
    util/same-origin-credentials.js \
    components/tator-element.js \
    components/buttons/entity-frame-link-button.js \
    components/buttons/bulk-correct-button.js \
    components/inputs/array-input.js \
    components/inputs/user-input.js \
    components/inputs/email-list-input.js \
    components/inputs/bool-input.js \
    components/inputs/checkbox-input.js \
    components/inputs/enum-input.js \
    components/inputs/text-area.js \
    components/inputs/datetime-input.js \
    components/inputs/text-input.js \
    components/inputs/feature/color-inputs.js \
    components/inputs/feature/thumb-inputs.js \
    components/inputs/feature/radio-set.js \
    components/inputs/feature/checkbox-set.js \
    components/inputs/feature/file-input.js \
    components/inputs/feature/array-object-input.js \
    components/labeled-checkbox.js \
    components/markdown-div.js \
    components/svg-definitions/chevron-right.js \
    components/svg-definitions/modal-close.js \
    components/svg-definitions/modal-warning.js \
    components/svg-definitions/modal-success.js \
    components/svg-definitions/more-icon.js \
    components/svg-definitions/track-icon.js \
    components/svg-definitions/all-svg.js \
    components/modal-dialog.js \
    components/modal-notify.js \
    components/upload-dialog.js \
    components/announcement-dialog.js \
    components/cancel-button.js \
    components/cancel-confirm.js \
    components/canvas-ctxmenu.js \
    components/big-upload-form.js \
    components/upload-element.js \
    components/entity-gallery/entity-gallery-card.js \
    components/entity-gallery/entity-gallery-resize.js \
    components/entity-gallery/entity-gallery-aspect-ratio.js \
    components/entity-gallery/entity-gallery-paginator.js \
    components/entity-gallery/entity-gallery-labels.js \
    components/entity-gallery/entity-gallery-sort.js \
    components/entity-gallery/entity-gallery-slider.js \
    components/entity-gallery/entity-gallery_h-slide.js \
    components/entity-gallery/entity-gallery_grid.js \
    components/entity-gallery/entity-gallery-more-menu.js \
    components/entity-gallery/bulk-edit/selection-panel.js \
    components/entity-gallery/bulk-edit/comparison-panel.js \
    components/entity-gallery/bulk-edit/edit-panel.js \
    components/entity-gallery/entity-gallery-bulk-edit.js \
    components/entity-panel/entity-panel-navigation.js \
    components/entity-panel/entity-panel-localization.js \
    components/entity-panel/entity-panel-form.js \
    components/entity-panel/entity-panel-top.js \
    components/entity-panel/entity-panel-container.js \
    components/entity-panel/entity-panel.js \
    components/header-notification.js \
    components/header-menu.js \
    components/header-user.js \
    components/header-main.js \
    components/nav-close.js \
    components/nav-back.js \
    components/nav-shortcut.js \
    components/nav-main.js \
    components/keyboard-shortcuts.js \
    components/tator-page.js \
    components/form-text.js \
    components/form-file.js \
    components/text-autocomplete.js \
    components/success-light.js \
    components/warning-light.js \
    components/name-dialog.js \
    components/filter-data-button.js \
    components/filter-condition.js \
    components/filter-condition-group.js \
    components/filter-dialog.js \
    components/filter-interface.js \
    components/filter-data.js \
    components/removable-pill.js \
    components/user-data.js \
    components/text-calendar-button.js \
    registration/registration-page.js \
    password-reset/password-reset-request-page.js \
    password-reset/password-reset-page.js \
    projects/settings-button.js \
    projects/project-remove.js \
    projects/project-nav.js \
    projects/project-collaborators.js \
    projects/project-description.js \
    projects/project-summary.js \
    projects/new-project.js \
    projects/new-project-dialog.js \
    projects/delete-project.js \
    projects/projects-dashboard.js \
    organizations/organization-summary.js \
    organizations/new-organization.js \
    organizations/organizations-dashboard.js \
    account-profile/account-profile.js \
    token/token-page.js \
    new-project/new-project-close.js \
    new-project/custom/custom-form.js \
    new-project/custom/custom.js \
    project-detail/new-algorithm-button.js \
    project-detail/algorithm-menu.js \
    project-detail/algorithm-button.js \
    project-detail/confirm-run-algorithm.js \
    project-detail/analytics-button.js \
    project-detail/activity-button.js \
    project-detail/project-text.js \
    project-detail/project-search.js \
    project-detail/new-section.js \
    project-detail/reload-button.js \
    project-detail/section-search.js \
    project-detail/section-upload.js \
    project-detail/big-download-form.js \
    project-detail/download-button.js \
    project-detail/rename-button.js \
    project-detail/toggle-button.js \
    project-detail/delete-button.js \
    project-detail/section-more.js \
    project-detail/section-card.js \
    project-detail/media-move.js \
    project-detail/media-more.js \
    project-detail/media-description.js \
    project-detail/media-card.js \
    project-detail/attachment-dialog.js \
    project-detail/section-prev.js \
    project-detail/section-next.js \
    project-detail/section-expand.js \
    project-detail/section-paginator.js \
    project-detail/section-files.js \
    project-detail/media-section.js \
    project-detail/delete-section-form.js \
    project-detail/delete-file-form.js \
    project-detail/activity-nav.js \
    project-detail/new-algorithm-form.js \
    project-detail/project-detail.js \
    components/loading-spinner.js \
    components/inline-warning.js \
    project-settings/attributes/attributes-clone.js \
    project-settings/attributes/attributes-delete.js \
    project-settings/attributes/attributes-form.js \
    project-settings/attributes/attributes-main.js \
    project-settings/components/settings-breadcrumbs.js \
    project-settings/components/settings-nav.js \
    project-settings/components/single-upload.js \
    project-settings/data/data-attributes-clone.js \
    project-settings/data/data-clusters.js \
    project-settings/data/data-media-list.js \
    project-settings/data/data-memberships.js \
    project-settings/data/data-project-types.js \
    project-settings/data/data-version-list.js \
    project-settings/type-forms/type-form.js \
    project-settings/type-forms/algorithm-edit.js \
    project-settings/type-forms/leaf-type-edit.js \
    project-settings/type-forms/localization-type-edit.js \
    project-settings/type-forms/media-type-main-edit.js \
    project-settings/type-forms/membership-edit.js \
    project-settings/type-forms/project-delete.js \
    project-settings/type-forms/project-main-edit.js \
    project-settings/type-forms/state-type-edit.js \
    project-settings/type-forms/type-delete.js \
    project-settings/type-forms/type-new.js \
    project-settings/type-forms/versions-edit.js \
    project-settings/settings-box-helpers.js \
    project-settings/type-form-validation.js \
    project-settings/project-settings.js \
    organization-settings/organization-data.js \
    organization-settings/organization-type-form.js \
    organization-settings/organization-main-edit.js \
    organization-settings/affiliation-edit.js \
    organization-settings/invitation-edit.js \
    organization-settings/bucket-edit.js \
    organization-settings/job-cluster-edit.js \
    organization-settings/organization-settings.js \
    annotation/annotation-breadcrumbs.js \
    annotation/lock-button.js \
    annotation/fill-boxes-button.js \
    annotation/toggle-text-button.js \
    annotation/media-capture-button.js \
    annotation/bookmark-button.js \
    annotation/media-link-button.js \
    annotation/media-prev-button.js \
    annotation/media-next-button.js \
    annotation/zoom-control.js \
    annotation/rate-control.js \
    annotation/quality-control.js \
    annotation/annotation-settings.js \
    annotation/edit-button.js \
    annotation/box-button.js \
    annotation/line-button.js \
    annotation/point-button.js \
    annotation/poly-button.js \
    annotation/track-button.js \
    annotation/zoom-in-button.js \
    annotation/zoom-out-button.js \
    annotation/pan-button.js \
    annotation/annotation-sidebar.js \
    annotation/rewind-button.js \
    annotation/play-button.js \
    annotation/fast-forward-button.js \
    annotation/frame-prev.js \
    annotation/frame-next.js \
    annotation/timeline-canvas.js \
    annotation/timeline-d3.js \
    annotation/video-fullscreen.js \
    annotator/FrameBuffer.js \
    annotator/drawGL_colors.js \
    annotator/drawGL.js \
    annotator/annotation.js \
    annotator/video.js \
    annotator/image.js \
    annotator/live-video.js \
    annotation/annotation-player.js \
    annotation/annotation-image.js \
    annotation/annotation-multi.js \
    annotation/annotation-live.js \
    annotation/attribute-panel.js \
    annotation/modify-track-dialog.js \
    annotation/progress-dialog.js \
    annotation/favorite-button.js \
    annotation/favorites-panel.js \
    annotation/save-dialog.js \
    annotation/entity-button.js \
    annotation/media-panel.js \
    annotation/frame-panel.js \
    annotation/annotation-search.js \
    annotation/entity-browser.js \
    annotation/entity-prev-button.js \
    annotation/entity-next-button.js \
    annotation/entity-delete-button.js \
    annotation/entity-redraw-button.js \
    annotation/entity-frame-button.js \
    annotation/entity-track-button.js \
    annotation/entity-detection-button.js \
    annotation/entity-more.js \
    annotation/entity-selector.js \
    annotation/annotation-browser.js \
    annotation/undo-buffer.js \
    annotation/annotation-data.js \
    annotation/annotation-page.js \
    annotation/seek-bar.js \
    annotation/version-button.js \
    annotation/version-select.js \
    annotation/version-dialog.js \
    annotation/video-settings-dialog.js \
    annotation/volume-control.js \
    analytics/analytics-breadcrumbs.js \
    analytics/analytics-settings.js \
    analytics/dashboard/dashboard-portal.js \
    analytics/dashboard/dashboard-summary.js \
    analytics/dashboard/dashboard.js \
    analytics/localizations/gallery.js \
    analytics/localizations/panel-data.js \
    analytics/localizations/card-data.js \
    analytics/localizations/localizations.js \
    analytics/corrections/localizations.js \
    analytics/corrections/gallery.js \
    analytics/collections/collections.js \
    analytics/collections/gallery.js \
    analytics/collections/collections.js \
    analytics/collections/collections-data.js \
<<<<<<< HEAD
    analytics/visualization/visualization.js \
    analytics/reports/reports.js \
    apps/verification/components/apps-species-gallery.js \
    apps/verification/components/apps-species-panel.js \
    apps/verification/components/apps-verification-breadcrumbs.js \
    apps/verification/components/apps-verification-table.js \
    apps/verification/data/apps-verification-api.js \
    apps/verification/apps-species-page.js \
    apps/verification/apps-verification-page.js \
=======
    analytics/portal/portal.js \
>>>>>>> 4fe029fd
    third_party/autocomplete.js \
    third_party/webrtcstreamer.js \
    utilities.js

JSDIR = main/static/js
OUTDIR = main/static/js/tator

define generate_minjs
.min_js/${1:.js=.min.js}: $(JSDIR)/${1}
	@mkdir -p .min_js/$(shell dirname ${1})
	@echo "Building '${1:.js=.min.js}'"
	node_modules/.bin/babel-minify $(JSDIR)/${1} -o .min_js/${1:.js=.min.js}
endef
$(foreach file,$(FILES),$(eval $(call generate_minjs,$(file))))


USE_MIN_JS=$(shell python3 -c 'import yaml; a = yaml.load(open("helm/tator/values.yaml", "r"),$(YAML_ARGS)); print(a.get("useMinJs","True"))')
ifeq ($(USE_MIN_JS),True)
min-js:
	@echo "Building min-js file, because USE_MIN_JS is true"
	mkdir -p $(OUTDIR)
	rm -f $(OUTDIR)/tator.min.js
	mkdir -p .min_js
	@$(foreach file,$(FILES),make --no-print-directory .min_js/$(file:.js=.min.js); cat .min_js/$(file:.js=.min.js) >> $(OUTDIR)/tator.min.js;)
else
min-js:
	@echo "Skipping min-js, because USE_MIN_JS is false"
endif

.PHONY: migrate
migrate:
	kubectl exec -it $$(kubectl get pod -l "app=gunicorn" -o name | head -n 1 | sed 's/pod\///') -- python3 manage.py makemigrations
	kubectl exec -it $$(kubectl get pod -l "app=gunicorn" -o name | head -n 1 | sed 's/pod\///') -- python3 manage.py migrate

.PHONY: testinit
testinit:
	kubectl exec -it $$(kubectl get pod -l "app=postgis" -o name | head -n 1 | sed 's/pod\///') -- psql -U django -d tator_online -c 'CREATE DATABASE test_tator_online';
	kubectl exec -it $$(kubectl get pod -l "app=postgis" -o name | head -n 1 | sed 's/pod\///') -- psql -U django -d test_tator_online -c 'CREATE EXTENSION LTREE';

.PHONY: test
test:
	kubectl exec -it $$(kubectl get pod -l "app=gunicorn" -o name | head -n 1 | sed 's/pod\///') -- python3 -c 'from elasticsearch import Elasticsearch; import os; es = Elasticsearch(host=os.getenv("ELASTICSEARCH_HOST")).indices.delete("test*")'
	kubectl exec -it $$(kubectl get pod -l "app=gunicorn" -o name | head -n 1 | sed 's/pod\///') -- sh -c 'ELASTICSEARCH_PREFIX=test python3 manage.py test --keep'

.PHONY: cache_clear
cache-clear:
	kubectl exec -it $$(kubectl get pod -l "app=gunicorn" -o name | head -n 1 | sed 's/pod\///') -- python3 -c 'from main.cache import TatorCache;TatorCache().invalidate_all()'

.PHONY: cleanup-evicted
cleanup-evicted:
	kubectl get pods | grep Evicted | awk '{print $$1}' | xargs kubectl delete pod

# Example:
#   make build-search-indices MAX_AGE_DAYS=365
.PHONY: build-search-indices
build-search-indices:
	argo submit workflows/build-search-indices.yaml --parameter-file helm/tator/values.yaml -p version="$(GIT_VERSION)" -p dockerRegistry="$(DOCKERHUB_USER)" -p maxAgeDays="$(MAX_AGE_DAYS)" -p objectStorageHost="$(OBJECT_STORAGE_HOST)" -p objectStorageRegionName="$(OBJECT_STORAGE_REGION_NAME)" -p objectStorageBucketName="$(OBJECT_STORAGE_BUCKET_NAME)" -p objectStorageAccessKey="$(OBJECT_STORAGE_ACCESS_KEY)" -p objectStorageSecretKey="$(OBJECT_STORAGE_SECRET_KEY)"

.PHONY: s3-migrate
s3-migrate:
	argo submit workflows/s3-migrate.yaml --parameter-file helm/tator/values.yaml -p version="$(GIT_VERSION)" -p dockerRegistry="$(DOCKERHUB_USER)"

.PHONY: s3-verify
s3-verify:
	argo submit workflows/s3-verify.yaml --parameter-file helm/tator/values.yaml -p version="$(GIT_VERSION)" -p dockerRegistry="$(DOCKERHUB_USER)"

.PHONY: efs-delete
efs-delete:
	argo submit workflows/efs-delete.yaml --parameter-file helm/tator/values.yaml -p version="$(GIT_VERSION)" -p dockerRegistry="$(DOCKERHUB_USER)"

.PHONY: clean_js
clean_js:
	rm -rf .min_js

.PHONY: images
images:
	make ${IMAGES}

lazyPush:
	rsync -a -e ssh --exclude main/migrations --exclude main/__pycache__ main adamant:/home/brian/working/tator_online

.PHONY: python-bindings-only
python-bindings-only:
	docker run -it --rm -e DJANGO_SECRET_KEY=asdf -e ELASTICSEARCH_HOST=127.0.0.1 -e TATOR_DEBUG=false -e TATOR_USE_MIN_JS=false $(DOCKERHUB_USER)/tator_online:$(GIT_VERSION) python3 manage.py getschema > scripts/packages/tator-py/schema.yaml
	cd scripts/packages/tator-py
	rm -rf dist
	python3 setup.py sdist bdist_wheel
	cd ../../..

.PHONY: python-bindings
python-bindings: tator-image
	docker run -it --rm -e DJANGO_SECRET_KEY=asdf -e ELASTICSEARCH_HOST=127.0.0.1 -e TATOR_DEBUG=false -e TATOR_USE_MIN_JS=false $(DOCKERHUB_USER)/tator_online:$(GIT_VERSION) python3 manage.py getschema > scripts/packages/tator-py/schema.yaml
	cd scripts/packages/tator-py
	rm -rf dist
	python3 setup.py sdist bdist_wheel
	if [ ! -f dist/*.whl ]; then
		exit 1
	fi
	cd ../../..

.PHONY: r-docs
r-docs:
	docker inspect --type=image $(DOCKERHUB_USER)/tator_online:$(GIT_VERSION) && \
	docker run -it --rm -e DJANGO_SECRET_KEY=asdf -e ELASTICSEARCH_HOST=127.0.0.1 -e TATOR_DEBUG=false -e TATOR_USE_MIN_JS=false $(DOCKERHUB_USER)/tator_online:$(GIT_VERSION) python3 manage.py getschema > scripts/packages/tator-r/schema.yaml
	rm -rf scripts/packages/tator-r/tmp
	mkdir -p scripts/packages/tator-r/tmp
	./scripts/packages/tator-r/codegen.py $(shell pwd)/scripts/packages/tator-r/schema.yaml
	docker run -it --rm \
		-v $(shell pwd)/scripts/packages/tator-r:/pwd \
		-v $(shell pwd)/scripts/packages/tator-r/tmp:/out openapitools/openapi-generator-cli:v5.0.0-beta \
		generate -c /pwd/config.json \
		-i /pwd/schema.yaml \
		-g r -o /out/tator-r-new-bindings -t /pwd/templates
	docker run -it --rm \
		-v $(shell pwd)/scripts/packages/tator-r/tmp:/out openapitools/openapi-generator-cli:v5.0.0-beta \
		/bin/sh -c "chown -R nobody:nogroup /out"
	rm -f scripts/packages/tator-r/R/generated_*
	rm scripts/packages/tator-r/schema.yaml
	cd $(shell pwd)/scripts/packages/tator-r/tmp/tator-r-new-bindings/R && \
		for f in $$(ls -l | awk -F':[0-9]* ' '/:/{print $$2}'); do cp -- "$$f" "../../../R/generated_$$f"; done
	docker run -it --rm \
		-v $(shell pwd)/scripts/packages/tator-r:/tator \
		rocker/tidyverse:latest \
		/bin/sh -c "R --slave -e \"devtools::install_deps('/tator')\"; \
		R CMD build tator; R CMD INSTALL tator_*.tar.gz; \
		R --slave -e \"install.packages('pkgdown')\"; \
		Rscript -e \"devtools::document('tator')\"; \
		Rscript -e \"pkgdown::build_site('tator')\"; \
		chown -R $(shell id -u):$(shell id -g) /tator"
	rm -rf $(shell pwd)/doc/_build/html/tator-r
	cp -r $(shell pwd)/scripts/packages/tator-r/docs $(shell pwd)/doc/_build/html/tator-r
	touch $(shell pwd)/doc/tator-r/overview.rst
	touch $(shell pwd)/doc/tator-r/reference/api.rst
	cd ../../..

TOKEN=$(shell cat token.txt)
HOST=$(shell python3 -c 'import yaml; a = yaml.load(open("helm/tator/values.yaml", "r"),$(YAML_ARGS)); print("https://" + a["domain"])')
.PHONY: pytest
pytest:
	cd scripts/packages/tator-py && pip3 install . --upgrade && pytest --full-trace --host $(HOST) --token $(TOKEN)

.PHONY: pylint
pylint:
	docker run -it --rm -v $(shell pwd):/pwd localhost:5000/tator_online:$(GIT_VERSION) pylint --rcfile /pwd/pylint.ini --load-plugins pylint_django /pwd/main

.PHONY: letsencrypt
letsencrypt:
	kubectl exec -it $$(kubectl get pod -l "app=gunicorn" -o name | head -n 1 | sed 's/pod\///') -- env DOMAIN=$(DOMAIN) env DOMAIN_KEY=$(DOMAIN_KEY) env SIGNED_CHAIN=$(SIGNED_CHAIN) env KEY_SECRET_NAME=$(KEY_SECRET_NAME) env CERT_SECRET_NAME=$(CERT_SECRET_NAME) scripts/cert/letsencrypt.sh 

.PHONY: selfsigned
selfsigned:
	kubectl exec -it $$(kubectl get pod -l "app=gunicorn" -o name | head -n 1 | sed 's/pod\///') -- env DOMAIN=$(DOMAIN) env DOMAIN_KEY=$(DOMAIN_KEY) env SIGNED_CHAIN=$(SIGNED_CHAIN) env KEY_SECRET_NAME=$(KEY_SECRET_NAME) env CERT_SECRET_NAME=$(CERT_SECRET_NAME) scripts/cert/selfsigned.sh

.PHONY: docs
docs:
	make -C doc html

.PHONY: check_schema
check_schema: tator-image
	docker run -it --rm -e DJANGO_SECRET_KEY=1337 -e ELASTICSEARCH_HOST=127.0.0.1 -e TATOR_DEBUG=false -e TATOR_USE_MIN_JS=false localhost:5000/tator_online:$(GIT_VERSION) python3 manage.py getschema

ifdef PROJECT_ID
ANNOUNCE_CMD=python3 manage.py announce --file /tmp/announce.md --project $(PROJECT_ID)
else ifdef USER_ID
ANNOUNCE_CMD=python3 manage.py announce --file /tmp/announce.md --user $(USER_ID)
else
ANNOUNCE_CMD=python3 manage.py announce --file /tmp/announce.md
endif
# Makes an announcement
# System-wide announcement:
# make announce FILE=blah.md
# Project-wide announcement:
# make announce FILE=blah.md PROJECT_ID=1
# User-specific announcement:
# make announce FILE=blah.md USER_ID=1
.PHONY: announce
announce:
	kubectl cp $(FILE) $$(kubectl get pod -l "app=gunicorn" -o name | head -n 1 | sed 's/pod\///'):/tmp/announce.md
	kubectl exec $$(kubectl get pod -l "app=gunicorn" -o name | head -n 1 | sed 's/pod\///') -- $(ANNOUNCE_CMD) <|MERGE_RESOLUTION|>--- conflicted
+++ resolved
@@ -461,11 +461,7 @@
     analytics/corrections/localizations.js \
     analytics/corrections/gallery.js \
     analytics/collections/collections.js \
-    analytics/collections/gallery.js \
-    analytics/collections/collections.js \
     analytics/collections/collections-data.js \
-<<<<<<< HEAD
-    analytics/visualization/visualization.js \
     analytics/reports/reports.js \
     apps/verification/components/apps-species-gallery.js \
     apps/verification/components/apps-species-panel.js \
@@ -474,9 +470,7 @@
     apps/verification/data/apps-verification-api.js \
     apps/verification/apps-species-page.js \
     apps/verification/apps-verification-page.js \
-=======
     analytics/portal/portal.js \
->>>>>>> 4fe029fd
     third_party/autocomplete.js \
     third_party/webrtcstreamer.js \
     utilities.js
