#Helps to have a line like %sudo ALL=(ALL) NOPASSWD: /bin/systemctl

CONTAINERS=postgis pgbouncer redis client gunicorn nginx pruner sizer

OPERATIONS=reset logs bash

IMAGES=python-bindings js-bindings postgis-image client-image

GIT_VERSION=$(shell git rev-parse HEAD)

# Get python version and set yaml arguments correctly
PYTHON3_REVISION=$(shell python3 --version | grep ^Python | sed 's/^.* //g' | awk -F. '{print $$2}')
ifeq ($(shell if [ $(PYTHON3_REVISION) -ge 7 ]; then echo "7"; fi),7)
YAML_ARGS=Loader=yaml.FullLoader
else
YAML_ARGS=
endif

DOCKERHUB_USER=$(shell python3 -c 'import yaml; a = yaml.load(open("helm/tator/values.yaml", "r"),$(YAML_ARGS)); print(a["dockerRegistry"])')

SYSTEM_IMAGE_REGISTRY=$(shell python3 -c 'import yaml; a = yaml.load(open("helm/tator/values.yaml", "r"),$(YAML_ARGS)); print(a.get("systemImageRepo"))')

# default to dockerhub cvisionai organization
ifeq ($(SYSTEM_IMAGE_REGISTRY),None)
SYSTEM_IMAGE_REGISTRY=cvisionai
endif

POSTGRES_HOST=$(shell python3 -c 'import yaml; a = yaml.load(open("helm/tator/values.yaml", "r"),$(YAML_ARGS)); print(a["postgresHost"])')
POSTGRES_USERNAME=$(shell python3 -c 'import yaml; a = yaml.load(open("helm/tator/values.yaml", "r"),$(YAML_ARGS)); print(a["postgresUsername"])')
POSTGRES_PASSWORD=$(shell python3 -c 'import yaml; a = yaml.load(open("helm/tator/values.yaml", "r"),$(YAML_ARGS)); print(a["postgresPassword"])')

OBJECT_STORAGE_HOST=$(shell python3 -c 'import yaml; a = yaml.load(open("helm/tator/values.yaml", "r"),$(YAML_ARGS)); print("http://tator-minio:9000" if a["minio"]["enabled"] else a["objectStorageHost"])')
OBJECT_STORAGE_REGION_NAME=$(shell python3 -c 'import yaml; a = yaml.load(open("helm/tator/values.yaml", "r"),$(YAML_ARGS)); print("us-east-2" if a["minio"]["enabled"] else a["objectStorageRegionName"])')
OBJECT_STORAGE_BUCKET_NAME=$(shell python3 -c 'import yaml; a = yaml.load(open("helm/tator/values.yaml", "r"),$(YAML_ARGS)); print(a["minio"]["defaultBucket"]["name"] if a["minio"]["enabled"] else a["objectStorageBucketName"])')
OBJECT_STORAGE_ACCESS_KEY=$(shell python3 -c 'import yaml; a = yaml.load(open("helm/tator/values.yaml", "r"),$(YAML_ARGS)); print(a["minio"]["accessKey"] if a["minio"]["enabled"] else a["objectStorageAccessKey"])')
OBJECT_STORAGE_SECRET_KEY=$(shell python3 -c 'import yaml; a = yaml.load(open("helm/tator/values.yaml", "r"),$(YAML_ARGS)); print(a["minio"]["secretKey"] if a["minio"]["enabled"] else a["objectStorageSecretKey"])')

#############################
## Help Rule + Generic targets
#############################
.PHONY: help
help:
	@echo "Tator Online Makefile System"
	@echo  "Generic container operations: (container-action)"
	@echo "\tValid Containers:"
	@echo $(foreach  container, $(CONTAINERS), "\t\t- ${container}\n")
	@echo "\t\t- algorithm"
	@echo "\tValid Operations:"
	@echo $(foreach  operation, $(OPERATIONS), "\t\t- ${operation}\n")
	@echo "\tExample: "
	@echo "\t\tmake tator-reset"
	@echo "\nOther useful targets: "
	@echo "\t\t - collect-static : Runs collect-static on server (manage.py)."
	@echo "\t\t - migrate : Runs migrate on server (manage.py)"
	@echo "\t\t - status : Prints status of container deployment"
	@echo "\t\t - reset : Reset all pods"

	@echo "\t\t - imageQuery: Make sentinel files match docker registry"
	@echo "\t\t - imageHold: Hold sentinel files to current time"
	@echo "\t\t - imageClean: Delete sentinel files + generated dockerfiles"

# Create backup with pg_dump
backup:
	kubectl exec -it $$(kubectl get pod -l "app=postgis" -o name | head -n 1 | sed 's/pod\///') -- pg_dump -Fc -U django -d tator_online -f /backup/tator_online_$$(date +"%Y_%m_%d__%H_%M_%S")_$(GIT_VERSION).sql;

ecr_update:
	$(eval LOGIN := $(shell aws ecr get-login --no-include-email))
	$(eval KEY := $(shell echo $(LOGIN) | python3 -c 'import sys; print(sys.stdin.read().split()[5])'))
	$(LOGIN)
	echo $(KEY) | python3 -c 'import yaml; import sys; a = yaml.load(open("helm/tator/values.yaml", "r"),$(YAML_ARGS)); a["dockerPassword"] = sys.stdin.read(); yaml.dump(a, open("helm/tator/values.yaml", "w"), default_flow_style=False, default_style="|", sort_keys=False)'

# Restore database from specified backup (base filename only)
# Example:
#   make restore SQL_FILE=backup_to_use.sql DB_NAME=backup_db_name
restore: check_restore
	kubectl exec -it $$(kubectl get pod -l "app=postgis" -o name | head -n 1 | sed 's/pod\///') -- createdb -U django $(DB_NAME) 
	kubectl exec -it $$(kubectl get pod -l "app=postgis" -o name | head -n 1 | sed 's/pod\///') -- pg_restore -U django -d $(DB_NAME) /backup/$(SQL_FILE)

.PHONY: check_restore
check_restore:
	@echo -n "This will create a backup database and restore. Are you sure? [y/N] " && read ans && [ $${ans:-N} = y ]

init-logs:
	kubectl logs $$(kubectl get pod -l "app=gunicorn" -o name | head -n 1 | sed 's/pod\///') -c init-tator-online

# Top-level rule to catch user action + podname and whether it is present
# Sets pod name to the command to execute on each pod.
define generate_rule
$(1)-$(2):
	make podname=$(1) _$(2);
endef

$(foreach action,$(OPERATIONS),$(foreach container,$(CONTAINERS),$(eval $(call generate_rule,$(container),$(action)))))

# Generic handlers (variable podname is set to the requested pod)
_reset:
	kubectl delete pods -l app=$(podname)

_bash:
	kubectl exec -it $$(kubectl get pod -l "app=$(podname)" -o name | head -n 1 | sed 's/pod\///') -- /bin/bash

_logs:
	kubectl describe pod $$(kubectl get pod -l "app=$(podname)" -o name | head -n 1 | sed 's/pod\///')
	kubectl logs $$(kubectl get pod -l "app=$(podname)" -o name | head -n 1 | sed 's/pod\///') -f

django_shell:
	kubectl exec -it $$(kubectl get pod -l "app=gunicorn" -o name | head -n 1 | sed 's/pod\///') -- python3 manage.py shell


#####################################
## Custom rules below:
#####################################
.PHONY: status
status:
	kubectl get --watch pods -o wide --sort-by="{.spec.nodeName}"

.ONESHELL:

.PHONY: check-migration
check-migration:
	scripts/check-migration.sh $(pwd)

cluster: main/version.py
	$(MAKE) images cluster-deps cluster-install

cluster-deps:
	helm dependency update helm/tator

cluster-install:
#	kubectl apply -f k8s/network_fix.yaml
	kubectl apply -f https://raw.githubusercontent.com/kubernetes/dashboard/v2.0.0-beta4/aio/deploy/recommended.yaml # No helm chart for this version yet
	helm install --debug --atomic --timeout 60m0s --set gitRevision=$(GIT_VERSION) tator helm/tator

cluster-upgrade: check-migration main/version.py images
	helm upgrade --debug --atomic --timeout 60m0s --set gitRevision=$(GIT_VERSION) tator helm/tator

cluster-update: 
	helm upgrade --debug --atomic --timeout 60m0s --set gitRevision=$(GIT_VERSION) tator helm/tator

cluster-uninstall:
	kubectl delete apiservice v1beta1.metrics.k8s.io
	kubectl delete all --namespace kubernetes-dashboard --all
	helm uninstall tator

.PHONY: clean
clean: cluster-uninstall

dashboard-token:
	kubectl -n kube-system describe secret $$(kubectl -n kube-system get secret | grep tator-kubernetes-dashboard | awk '{print $$1}')

.PHONY: tator-image
tator-image:
	$(MAKE) min-js min-css r-docs docs
	docker build --network host -t $(DOCKERHUB_USER)/tator_online:$(GIT_VERSION) -f containers/tator/Dockerfile . || exit 255
	docker push $(DOCKERHUB_USER)/tator_online:$(GIT_VERSION)

.PHONY: postgis-image
postgis-image:
	docker build --network host -t $(DOCKERHUB_USER)/tator_postgis:latest -f containers/postgis/Dockerfile . || exit 255
	docker push $(DOCKERHUB_USER)/tator_postgis:latest

# Publish client image to dockerhub so it can be used cross-cluster
.PHONY: client-image
client-image:
	docker build --network host -t $(SYSTEM_IMAGE_REGISTRY)/tator_client:$(GIT_VERSION) -f containers/tator_client/Dockerfile . || exit 255
	docker push $(SYSTEM_IMAGE_REGISTRY)/tator_client:$(GIT_VERSION)
	docker tag $(SYSTEM_IMAGE_REGISTRY)/tator_client:$(GIT_VERSION) $(SYSTEM_IMAGE_REGISTRY)/tator_client:latest
	docker push $(SYSTEM_IMAGE_REGISTRY)/tator_client:latest

.PHONY: client-latest
client-latest: client-image
	docker tag $(SYSTEM_IMAGE_REGISTRY)/tator_client:$(GIT_VERSION) cvisionai/tator_client:latest
	docker push cvisionai/tator_client:latest

.PHONY: braw-image
braw-image:
	docker build --network host -t $(SYSTEM_IMAGE_REGISTRY)/tator_client_braw:$(GIT_VERSION) -f containers/tator_client_braw/Dockerfile . || exit 255
	docker push $(SYSTEM_IMAGE_REGISTRY)/tator_client_braw:$(GIT_VERSION)
	docker tag $(SYSTEM_IMAGE_REGISTRY)/tator_client_braw:$(GIT_VERSION) $(SYSTEM_IMAGE_REGISTRY)/tator_client_braw:latest
	docker push $(SYSTEM_IMAGE_REGISTRY)/tator_client_braw:latest

.PHONY: main/version.py
main/version.py:
	./scripts/version.sh > main/version.py
	chmod +x main/version.py

collect-static: min-css min-js
	kubectl exec -it $$(kubectl get pod -l "app=gunicorn" -o name | head -n 1 |sed 's/pod\///') -- rm -rf /tator_online/main/static
	kubectl cp main/static $$(kubectl get pod -l "app=gunicorn" -o name | head -n 1 |sed 's/pod\///'):/tator_online/main
	kubectl exec -it $$(kubectl get pod -l "app=gunicorn" -o name | head -n 1 |sed 's/pod\///') -- rm -f /data/static/js/tator.js
	kubectl exec -it $$(kubectl get pod -l "app=gunicorn" -o name | head -n 1 |sed 's/pod\///') -- rm -f /data/static/js/tator.min.js
	kubectl exec -it $$(kubectl get pod -l "app=gunicorn" -o name | head -n 1 |sed 's/pod\///') -- rm -f /data/static/js/tator-ui.min.js
	kubectl exec -it $$(kubectl get pod -l "app=gunicorn" -o name | head -n 1 |sed 's/pod\///') -- rm -f /data/static/css/tator-ui.min.css
	kubectl exec -it $$(kubectl get pod -l "app=gunicorn" -o name | head -n 1 |sed 's/pod\///') -- python3 manage.py collectstatic --noinput

dev-push:
	@scripts/dev-push.sh

min-css:
	node_modules/.bin/sass main/static/css/tator/styles.scss:main/static/css/tator-ui.min.css --style compressed

FILES = \
    node-uuid.js \
    StreamSaver.js \
    zip-stream.js \
    util/get-cookie.js \
    util/identifying-attribute.js \
    util/fetch-retry.js \
    util/has-permission.js \
    util/join-params.js \
    util/filter-utilities.js \
    util/tator-data.js \
    util/same-origin-credentials.js \
    components/tator-element.js \
    components/buttons/entity-frame-link-button.js \
    components/buttons/bulk-correct-button.js \
    components/inputs/array-input.js \
    components/inputs/user-input.js \
    components/inputs/email-list-input.js \
    components/inputs/bool-input.js \
    components/inputs/checkbox-input.js \
    components/inputs/enum-input.js \
    components/inputs/text-area.js \
    components/inputs/datetime-input.js \
    components/inputs/text-input.js \
    components/inputs/feature/color-inputs.js \
    components/inputs/feature/thumb-inputs.js \
    components/inputs/feature/radio-set.js \
    components/inputs/feature/checkbox-set.js \
    components/inputs/feature/file-input.js \
    components/inputs/feature/array-object-input.js \
    components/labeled-checkbox.js \
    components/markdown-div.js \
    components/svg-definitions/chevron-right.js \
    components/svg-definitions/modal-close.js \
    components/svg-definitions/modal-warning.js \
    components/svg-definitions/modal-success.js \
    components/svg-definitions/more-icon.js \
    components/svg-definitions/track-icon.js \
    components/svg-definitions/all-svg.js \
    components/modal-dialog.js \
    components/modal-notify.js \
    components/upload-dialog.js \
    components/announcement-dialog.js \
    components/cancel-button.js \
    components/cancel-confirm.js \
    components/canvas-ctxmenu.js \
    components/big-upload-form.js \
    components/upload-element.js \
    components/entity-gallery/entity-gallery-card.js \
    components/entity-gallery/entity-gallery-resize.js \
    components/entity-gallery/entity-gallery-aspect-ratio.js \
    components/entity-gallery/entity-gallery-paginator.js \
    components/entity-gallery/entity-gallery-labels.js \
    components/entity-gallery/entity-gallery-sort.js \
    components/entity-gallery/entity-gallery-slider.js \
    components/entity-gallery/entity-gallery_h-slide.js \
    components/entity-gallery/entity-gallery_grid.js \
    components/entity-gallery/entity-gallery-more-menu.js \
    components/entity-gallery/bulk-edit/selection-panel.js \
    components/entity-gallery/bulk-edit/comparison-panel.js \
    components/entity-gallery/bulk-edit/edit-panel.js \
    components/entity-gallery/entity-gallery-bulk-edit.js \
    components/entity-panel/entity-panel-navigation.js \
    components/entity-panel/entity-panel-localization.js \
    components/entity-panel/entity-panel-form.js \
    components/entity-panel/entity-panel-top.js \
    components/entity-panel/entity-panel-container.js \
    components/entity-panel/entity-panel.js \
    components/header-notification.js \
    components/header-menu.js \
    components/header-user.js \
    components/header-main.js \
    components/nav-close.js \
    components/nav-back.js \
    components/nav-shortcut.js \
    components/nav-main.js \
    components/keyboard-shortcuts.js \
    components/tator-page.js \
    components/form-text.js \
    components/form-file.js \
    components/text-autocomplete.js \
    components/success-light.js \
    components/warning-light.js \
    components/name-dialog.js \
    components/filter-data-button.js \
    components/filter-condition.js \
    components/filter-condition-group.js \
    components/filter-dialog.js \
    components/filter-interface.js \
    components/filter-data.js \
    components/removable-pill.js \
    components/user-data.js \
    components/text-calendar-button.js \
    registration/registration-page.js \
    password-reset/password-reset-request-page.js \
    password-reset/password-reset-page.js \
    projects/settings-button.js \
    projects/project-remove.js \
    projects/project-nav.js \
    projects/project-collaborators.js \
    projects/project-description.js \
    projects/project-summary.js \
    projects/new-project.js \
    projects/new-project-dialog.js \
    projects/delete-project.js \
    projects/projects-dashboard.js \
    organizations/organization-summary.js \
    organizations/new-organization.js \
    organizations/organizations-dashboard.js \
    account-profile/account-profile.js \
    token/token-page.js \
    new-project/new-project-close.js \
    new-project/custom/custom-form.js \
    new-project/custom/custom.js \
    project-detail/new-algorithm-button.js \
    project-detail/algorithm-menu.js \
    project-detail/algorithm-button.js \
    project-detail/confirm-run-algorithm.js \
    project-detail/analytics-button.js \
    project-detail/activity-button.js \
    project-detail/project-text.js \
    project-detail/project-search.js \
    project-detail/new-section.js \
    project-detail/reload-button.js \
    project-detail/section-search.js \
    project-detail/section-upload.js \
    project-detail/big-download-form.js \
    project-detail/download-button.js \
    project-detail/rename-button.js \
    project-detail/toggle-button.js \
    project-detail/delete-button.js \
    project-detail/section-more.js \
    project-detail/section-card.js \
    project-detail/media-move.js \
    project-detail/media-more.js \
    project-detail/media-description.js \
    project-detail/media-card.js \
    project-detail/attachment-dialog.js \
    project-detail/section-prev.js \
    project-detail/section-next.js \
    project-detail/section-expand.js \
    project-detail/section-paginator.js \
    project-detail/section-files.js \
    project-detail/media-section.js \
    project-detail/delete-section-form.js \
    project-detail/delete-file-form.js \
    project-detail/activity-nav.js \
    project-detail/new-algorithm-form.js \
    project-detail/project-detail.js \
    components/loading-spinner.js \
    components/inline-warning.js \
    project-settings/attributes/attributes-clone.js \
    project-settings/attributes/attributes-delete.js \
    project-settings/attributes/attributes-form.js \
    project-settings/attributes/attributes-main.js \
    project-settings/components/settings-breadcrumbs.js \
    project-settings/components/settings-nav.js \
    project-settings/components/single-upload.js \
    project-settings/data/data-attributes-clone.js \
    project-settings/data/data-clusters.js \
    project-settings/data/data-media-list.js \
    project-settings/data/data-memberships.js \
    project-settings/data/data-project-types.js \
    project-settings/data/data-version-list.js \
    project-settings/type-forms/type-form.js \
    project-settings/type-forms/dashboard-edit.js \
    project-settings/type-forms/algorithm-edit.js \
    project-settings/type-forms/leaf-type-edit.js \
    project-settings/type-forms/localization-type-edit.js \
    project-settings/type-forms/media-type-main-edit.js \
    project-settings/type-forms/membership-edit.js \
    project-settings/type-forms/project-delete.js \
    project-settings/type-forms/project-main-edit.js \
    project-settings/type-forms/state-type-edit.js \
    project-settings/type-forms/type-delete.js \
    project-settings/type-forms/type-new.js \
    project-settings/type-forms/versions-edit.js \
    project-settings/settings-box-helpers.js \
    project-settings/type-form-validation.js \
    project-settings/project-settings.js \
    organization-settings/organization-data.js \
    organization-settings/organization-type-form.js \
    organization-settings/organization-main-edit.js \
    organization-settings/affiliation-edit.js \
    organization-settings/invitation-edit.js \
    organization-settings/bucket-edit.js \
    organization-settings/job-cluster-edit.js \
    organization-settings/organization-settings.js \
    annotation/annotation-breadcrumbs.js \
    annotation/lock-button.js \
    annotation/fill-boxes-button.js \
    annotation/toggle-text-button.js \
    annotation/media-capture-button.js \
    annotation/bookmark-button.js \
    annotation/media-link-button.js \
    annotation/media-prev-button.js \
    annotation/media-next-button.js \
    annotation/zoom-control.js \
    annotation/rate-control.js \
    annotation/quality-control.js \
    annotation/annotation-settings.js \
    annotation/edit-button.js \
    annotation/box-button.js \
    annotation/line-button.js \
    annotation/point-button.js \
    annotation/poly-button.js \
    annotation/track-button.js \
    annotation/zoom-in-button.js \
    annotation/zoom-out-button.js \
    annotation/pan-button.js \
    annotation/annotation-sidebar.js \
    annotation/rewind-button.js \
    annotation/play-button.js \
    annotation/fast-forward-button.js \
    annotation/frame-prev.js \
    annotation/frame-next.js \
    annotation/timeline-canvas.js \
    annotation/timeline-d3.js \
    annotation/video-fullscreen.js \
    annotator/FrameBuffer.js \
    annotator/drawGL_colors.js \
    annotator/drawGL.js \
    annotator/annotation.js \
    annotator/video.js \
    annotator/image.js \
    annotator/live-video.js \
    annotation/annotation-player.js \
    annotation/annotation-image.js \
    annotation/annotation-multi.js \
    annotation/annotation-live.js \
    annotation/attribute-panel.js \
    annotation/modify-track-dialog.js \
    annotation/progress-dialog.js \
    annotation/favorite-button.js \
    annotation/favorites-panel.js \
    annotation/save-dialog.js \
    annotation/entity-button.js \
    annotation/media-panel.js \
    annotation/frame-panel.js \
    annotation/annotation-search.js \
    annotation/entity-browser.js \
    annotation/entity-prev-button.js \
    annotation/entity-next-button.js \
    annotation/entity-delete-button.js \
    annotation/entity-redraw-button.js \
    annotation/entity-frame-button.js \
    annotation/entity-track-button.js \
    annotation/entity-detection-button.js \
    annotation/entity-more.js \
    annotation/entity-selector.js \
    annotation/annotation-browser.js \
    annotation/undo-buffer.js \
    annotation/annotation-data.js \
    annotation/annotation-page.js \
    annotation/seek-bar.js \
    annotation/version-button.js \
    annotation/version-select.js \
    annotation/version-dialog.js \
    annotation/video-settings-dialog.js \
    annotation/volume-control.js \
    analytics/analytics-breadcrumbs.js \
    analytics/analytics-settings.js \
    analytics/dashboards/dashboard-portal.js \
    analytics/dashboards/dashboard-summary.js \
    analytics/dashboards/dashboard.js \
    analytics/localizations/gallery.js \
    analytics/localizations/panel-data.js \
    analytics/localizations/card-data.js \
    analytics/localizations/localizations.js \
    analytics/corrections/localizations.js \
    analytics/corrections/gallery.js \
    analytics/collections/collections.js \
    analytics/collections/collections-data.js \
    analytics/reports/reports.js \
<<<<<<< HEAD
    apps/verification/components/apps-species-gallery.js \
    apps/verification/components/apps-species-panel.js \
    apps/verification/components/apps-verification-breadcrumbs.js \
    apps/verification/components/apps-verification-table.js \
    apps/verification/data/apps-verification-api.js \
    apps/verification/apps-species-page.js \
    apps/verification/apps-verification-page.js \
=======
>>>>>>> 8a922c00
    analytics/portal/portal.js \
    analytics/files/files-page.js \
    analytics/files/file-type-dialog.js \
    analytics/files/file-type-button.js \
    analytics/files/file-type-select.js \
    third_party/autocomplete.js \
    third_party/webrtcstreamer.js \
    third_party/jszip.min.js \
    utilities.js

JSDIR = main/static/js
OUTDIR = main/static/js

define generate_minjs
.min_js/${1:.js=.min.js}: $(JSDIR)/${1}
	@mkdir -p .min_js/$(shell dirname ${1})
	@echo "Building '${1:.js=.min.js}'"
	node_modules/.bin/babel-minify $(JSDIR)/${1} -o .min_js/${1:.js=.min.js}
endef
$(foreach file,$(FILES),$(eval $(call generate_minjs,$(file))))


USE_MIN_JS=$(shell python3 -c 'import yaml; a = yaml.load(open("helm/tator/values.yaml", "r"),$(YAML_ARGS)); print(a.get("useMinJs","True"))')
ifeq ($(USE_MIN_JS),True)
min-js:
	@echo "Building min-js file, because USE_MIN_JS is true"
	mkdir -p $(OUTDIR)
	rm -f $(OUTDIR)/tator-ui.min.js
	mkdir -p .min_js
	@$(foreach file,$(FILES),make --no-print-directory .min_js/$(file:.js=.min.js); cat .min_js/$(file:.js=.min.js) >> $(OUTDIR)/tator-ui.min.js;)
else
min-js:
	@echo "Skipping min-js, because USE_MIN_JS is false"
endif

.PHONY: migrate
migrate:
	kubectl exec -it $$(kubectl get pod -l "app=gunicorn" -o name | head -n 1 | sed 's/pod\///') -- python3 manage.py makemigrations
	kubectl exec -it $$(kubectl get pod -l "app=gunicorn" -o name | head -n 1 | sed 's/pod\///') -- python3 manage.py migrate

.PHONY: testinit
testinit:
	kubectl exec -it $$(kubectl get pod -l "app=postgis" -o name | head -n 1 | sed 's/pod\///') -- psql -U django -d tator_online -c 'CREATE DATABASE test_tator_online';
	kubectl exec -it $$(kubectl get pod -l "app=postgis" -o name | head -n 1 | sed 's/pod\///') -- psql -U django -d test_tator_online -c 'CREATE EXTENSION LTREE';

.PHONY: test
test:
	kubectl exec -it $$(kubectl get pod -l "app=gunicorn" -o name | head -n 1 | sed 's/pod\///') -- python3 -c 'from elasticsearch import Elasticsearch; import os; es = Elasticsearch(host=os.getenv("ELASTICSEARCH_HOST")).indices.delete("test*")'
	kubectl exec -it $$(kubectl get pod -l "app=gunicorn" -o name | head -n 1 | sed 's/pod\///') -- sh -c 'ELASTICSEARCH_PREFIX=test python3 manage.py test --keep'

.PHONY: cache_clear
cache-clear:
	kubectl exec -it $$(kubectl get pod -l "app=gunicorn" -o name | head -n 1 | sed 's/pod\///') -- python3 -c 'from main.cache import TatorCache;TatorCache().invalidate_all()'

.PHONY: cleanup-evicted
cleanup-evicted:
	kubectl get pods | grep Evicted | awk '{print $$1}' | xargs kubectl delete pod

# Example:
#   make build-search-indices MAX_AGE_DAYS=365
.PHONY: build-search-indices
build-search-indices:
	argo submit workflows/build-search-indices.yaml --parameter-file helm/tator/values.yaml -p version="$(GIT_VERSION)" -p dockerRegistry="$(DOCKERHUB_USER)" -p maxAgeDays="$(MAX_AGE_DAYS)" -p objectStorageHost="$(OBJECT_STORAGE_HOST)" -p objectStorageRegionName="$(OBJECT_STORAGE_REGION_NAME)" -p objectStorageBucketName="$(OBJECT_STORAGE_BUCKET_NAME)" -p objectStorageAccessKey="$(OBJECT_STORAGE_ACCESS_KEY)" -p objectStorageSecretKey="$(OBJECT_STORAGE_SECRET_KEY)"

.PHONY: s3-migrate
s3-migrate:
	argo submit workflows/s3-migrate.yaml --parameter-file helm/tator/values.yaml -p version="$(GIT_VERSION)" -p dockerRegistry="$(DOCKERHUB_USER)"

.PHONY: s3-verify
s3-verify:
	argo submit workflows/s3-verify.yaml --parameter-file helm/tator/values.yaml -p version="$(GIT_VERSION)" -p dockerRegistry="$(DOCKERHUB_USER)"

.PHONY: efs-delete
efs-delete:
	argo submit workflows/efs-delete.yaml --parameter-file helm/tator/values.yaml -p version="$(GIT_VERSION)" -p dockerRegistry="$(DOCKERHUB_USER)"

.PHONY: clean_js
clean_js:
	rm -rf .min_js

.PHONY: images
images:
	make ${IMAGES}

lazyPush:
	rsync -a -e ssh --exclude main/migrations --exclude main/__pycache__ main adamant:/home/brian/working/tator_online

.PHONY: python-bindings-only
python-bindings-only:
	docker run -it --rm -e DJANGO_SECRET_KEY=asdf -e ELASTICSEARCH_HOST=127.0.0.1 -e TATOR_DEBUG=false -e TATOR_USE_MIN_JS=false $(DOCKERHUB_USER)/tator_online:$(GIT_VERSION) python3 manage.py getschema > scripts/packages/tator-py/schema.yaml
	cd scripts/packages/tator-py
	rm -rf dist
	python3 setup.py sdist bdist_wheel
	cd ../../..

.PHONY: python-bindings
python-bindings: tator-image
	docker run -it --rm -e DJANGO_SECRET_KEY=asdf -e ELASTICSEARCH_HOST=127.0.0.1 -e TATOR_DEBUG=false -e TATOR_USE_MIN_JS=false $(DOCKERHUB_USER)/tator_online:$(GIT_VERSION) python3 manage.py getschema > scripts/packages/tator-py/schema.yaml
	cd scripts/packages/tator-py
	rm -rf dist
	python3 setup.py sdist bdist_wheel
	if [ ! -f dist/*.whl ]; then
		exit 1
	fi
	cd ../../..

.PHONY: js-bindings
js-bindings:
	rm -f scripts/packages/tator-js/tator-openapi-schema.yaml
	docker run -it --rm -e DJANGO_SECRET_KEY=asdf -e ELASTICSEARCH_HOST=127.0.0.1 -e TATOR_DEBUG=false -e TATOR_USE_MIN_JS=false $(DOCKERHUB_USER)/tator_online:$(GIT_VERSION) python3 manage.py getschema > scripts/packages/tator-js/tator-openapi-schema.yaml
	cd scripts/packages/tator-js
	rm -rf pkg
	mkdir pkg
	mkdir pkg/src
	./codegen.py tator-openapi-schema.yaml
	docker run -it --rm \
		-v $(shell pwd)/scripts/packages/tator-js:/pwd \
		openapitools/openapi-generator-cli:v5.2.1 \
		generate -c /pwd/config.json \
		-i /pwd/tator-openapi-schema.yaml \
		-g javascript -o /pwd/pkg -t /pwd/templates
	docker run -it --rm \
		-v $(shell pwd)/scripts/packages/tator-js:/pwd \
		openapitools/openapi-generator-cli:v5.2.1 \
		chmod -R 777 /pwd/pkg
	cp -r examples pkg/examples
	cp -r utils pkg/src/utils
	cp webpack* pkg/.
	cd pkg && npm install
	npm install querystring webpack webpack-cli --save-dev
	npx webpack --config webpack.prod.js
	mv dist/tator.min.js .
	npx webpack --config webpack.dev.js
	mv tator.min.js dist/.
	cd ../../../..
	cp scripts/packages/tator-js/pkg/dist/tator.min.js main/static/js/.
	cp scripts/packages/tator-js/pkg/dist/tator.js main/static/js/.

.PHONY: r-docs
r-docs:
	docker inspect --type=image $(DOCKERHUB_USER)/tator_online:$(GIT_VERSION) && \
	docker run -it --rm -e DJANGO_SECRET_KEY=asdf -e ELASTICSEARCH_HOST=127.0.0.1 -e TATOR_DEBUG=false -e TATOR_USE_MIN_JS=false $(DOCKERHUB_USER)/tator_online:$(GIT_VERSION) python3 manage.py getschema > scripts/packages/tator-r/schema.yaml
	rm -rf scripts/packages/tator-r/tmp
	mkdir -p scripts/packages/tator-r/tmp
	./scripts/packages/tator-r/codegen.py $(shell pwd)/scripts/packages/tator-r/schema.yaml
	docker run -it --rm \
		-v $(shell pwd)/scripts/packages/tator-r:/pwd \
		-v $(shell pwd)/scripts/packages/tator-r/tmp:/out openapitools/openapi-generator-cli:v5.0.0-beta \
		generate -c /pwd/config.json \
		-i /pwd/schema.yaml \
		-g r -o /out/tator-r-new-bindings -t /pwd/templates
	docker run -it --rm \
		-v $(shell pwd)/scripts/packages/tator-r/tmp:/out openapitools/openapi-generator-cli:v5.0.0-beta \
		/bin/sh -c "chown -R nobody:nogroup /out"
	rm -f scripts/packages/tator-r/R/generated_*
	rm scripts/packages/tator-r/schema.yaml
	cd $(shell pwd)/scripts/packages/tator-r/tmp/tator-r-new-bindings/R && \
		for f in $$(ls -l | awk -F':[0-9]* ' '/:/{print $$2}'); do cp -- "$$f" "../../../R/generated_$$f"; done
	docker run -it --rm \
		-v $(shell pwd)/scripts/packages/tator-r:/tator \
		rocker/tidyverse:latest \
		/bin/sh -c "R --slave -e \"devtools::install_deps('/tator')\"; \
		R CMD build tator; R CMD INSTALL tator_*.tar.gz; \
		R --slave -e \"install.packages('pkgdown')\"; \
		Rscript -e \"devtools::document('tator')\"; \
		Rscript -e \"pkgdown::build_site('tator')\"; \
		chown -R $(shell id -u):$(shell id -g) /tator"
	rm -rf $(shell pwd)/doc/_build/html/tator-r
	cp -r $(shell pwd)/scripts/packages/tator-r/docs $(shell pwd)/doc/_build/html/tator-r
	touch $(shell pwd)/doc/tator-r/overview.rst
	touch $(shell pwd)/doc/tator-r/reference/api.rst
	cd ../../..

TOKEN=$(shell cat token.txt)
HOST=$(shell python3 -c 'import yaml; a = yaml.load(open("helm/tator/values.yaml", "r"),$(YAML_ARGS)); print("https://" + a["domain"])')
.PHONY: pytest
pytest:
	cd scripts/packages/tator-py && pip3 install . --upgrade && pytest --full-trace --host $(HOST) --token $(TOKEN)

.PHONY: pylint
pylint:
	docker run -it --rm -v $(shell pwd):/pwd localhost:5000/tator_online:$(GIT_VERSION) pylint --rcfile /pwd/pylint.ini --load-plugins pylint_django /pwd/main

.PHONY: letsencrypt
letsencrypt:
	kubectl exec -it $$(kubectl get pod -l "app=gunicorn" -o name | head -n 1 | sed 's/pod\///') -- env DOMAIN=$(DOMAIN) env DOMAIN_KEY=$(DOMAIN_KEY) env SIGNED_CHAIN=$(SIGNED_CHAIN) env KEY_SECRET_NAME=$(KEY_SECRET_NAME) env CERT_SECRET_NAME=$(CERT_SECRET_NAME) scripts/cert/letsencrypt.sh 

.PHONY: selfsigned
selfsigned:
	kubectl exec -it $$(kubectl get pod -l "app=gunicorn" -o name | head -n 1 | sed 's/pod\///') -- env DOMAIN=$(DOMAIN) env DOMAIN_KEY=$(DOMAIN_KEY) env SIGNED_CHAIN=$(SIGNED_CHAIN) env KEY_SECRET_NAME=$(KEY_SECRET_NAME) env CERT_SECRET_NAME=$(CERT_SECRET_NAME) scripts/cert/selfsigned.sh

.PHONY: docs
docs:
	make -C doc html

.PHONY: check_schema
check_schema: tator-image
	docker run -it --rm -e DJANGO_SECRET_KEY=1337 -e ELASTICSEARCH_HOST=127.0.0.1 -e TATOR_DEBUG=false -e TATOR_USE_MIN_JS=false localhost:5000/tator_online:$(GIT_VERSION) python3 manage.py getschema

ifdef PROJECT_ID
ANNOUNCE_CMD=python3 manage.py announce --file /tmp/announce.md --project $(PROJECT_ID)
else ifdef USER_ID
ANNOUNCE_CMD=python3 manage.py announce --file /tmp/announce.md --user $(USER_ID)
else
ANNOUNCE_CMD=python3 manage.py announce --file /tmp/announce.md
endif
# Makes an announcement
# System-wide announcement:
# make announce FILE=blah.md
# Project-wide announcement:
# make announce FILE=blah.md PROJECT_ID=1
# User-specific announcement:
# make announce FILE=blah.md USER_ID=1
.PHONY: announce
announce:
	kubectl cp $(FILE) $$(kubectl get pod -l "app=gunicorn" -o name | head -n 1 | sed 's/pod\///'):/tmp/announce.md
	kubectl exec $$(kubectl get pod -l "app=gunicorn" -o name | head -n 1 | sed 's/pod\///') -- $(ANNOUNCE_CMD) <|MERGE_RESOLUTION|>--- conflicted
+++ resolved
@@ -473,16 +473,6 @@
     analytics/collections/collections.js \
     analytics/collections/collections-data.js \
     analytics/reports/reports.js \
-<<<<<<< HEAD
-    apps/verification/components/apps-species-gallery.js \
-    apps/verification/components/apps-species-panel.js \
-    apps/verification/components/apps-verification-breadcrumbs.js \
-    apps/verification/components/apps-verification-table.js \
-    apps/verification/data/apps-verification-api.js \
-    apps/verification/apps-species-page.js \
-    apps/verification/apps-verification-page.js \
-=======
->>>>>>> 8a922c00
     analytics/portal/portal.js \
     analytics/files/files-page.js \
     analytics/files/file-type-dialog.js \
