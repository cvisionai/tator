#Helps to have a line like %sudo ALL=(ALL) NOPASSWD: /bin/systemctl

CONTAINERS=postgis pgbouncer redis client gunicorn nginx pruner sizer

OPERATIONS=reset logs bash

IMAGES=python-bindings postgis-image client-image

GIT_VERSION=$(shell git rev-parse HEAD)

# Get python version and set yaml arguments correctly
PYTHON3_REVISION=$(shell python3 --version | grep ^Python | sed 's/^.* //g' | awk -F. '{print $$2}')
ifeq ($(shell if [ $(PYTHON3_REVISION) -ge 7 ]; then echo "7"; fi),7)
YAML_ARGS=Loader=yaml.FullLoader
else
YAML_ARGS=
endif

DOCKERHUB_USER=$(shell python3 -c 'import yaml; a = yaml.load(open("helm/tator/values.yaml", "r"),$(YAML_ARGS)); print(a["dockerRegistry"])')

SYSTEM_IMAGE_REGISTRY=$(shell python3 -c 'import yaml; a = yaml.load(open("helm/tator/values.yaml", "r"),$(YAML_ARGS)); print(a.get("systemImageRepo"))')

# default to dockerhub cvisionai organization
ifeq ($(SYSTEM_IMAGE_REGISTRY),None)
SYSTEM_IMAGE_REGISTRY=cvisionai
endif

POSTGRES_HOST=$(shell python3 -c 'import yaml; a = yaml.load(open("helm/tator/values.yaml", "r"),$(YAML_ARGS)); print(a["postgresHost"])')
POSTGRES_USERNAME=$(shell python3 -c 'import yaml; a = yaml.load(open("helm/tator/values.yaml", "r"),$(YAML_ARGS)); print(a["postgresUsername"])')
POSTGRES_PASSWORD=$(shell python3 -c 'import yaml; a = yaml.load(open("helm/tator/values.yaml", "r"),$(YAML_ARGS)); print(a["postgresPassword"])')

OBJECT_STORAGE_HOST=$(shell python3 -c 'import yaml; a = yaml.load(open("helm/tator/values.yaml", "r"),$(YAML_ARGS)); print("http://tator-minio:9000" if a["minio"]["enabled"] else a["objectStorageHost"])')
OBJECT_STORAGE_REGION_NAME=$(shell python3 -c 'import yaml; a = yaml.load(open("helm/tator/values.yaml", "r"),$(YAML_ARGS)); print("us-east-2" if a["minio"]["enabled"] else a["objectStorageRegionName"])')
OBJECT_STORAGE_BUCKET_NAME=$(shell python3 -c 'import yaml; a = yaml.load(open("helm/tator/values.yaml", "r"),$(YAML_ARGS)); print(a["minio"]["defaultBucket"]["name"] if a["minio"]["enabled"] else a["objectStorageBucketName"])')
OBJECT_STORAGE_ACCESS_KEY=$(shell python3 -c 'import yaml; a = yaml.load(open("helm/tator/values.yaml", "r"),$(YAML_ARGS)); print(a["minio"]["accessKey"] if a["minio"]["enabled"] else a["objectStorageAccessKey"])')
OBJECT_STORAGE_SECRET_KEY=$(shell python3 -c 'import yaml; a = yaml.load(open("helm/tator/values.yaml", "r"),$(YAML_ARGS)); print(a["minio"]["secretKey"] if a["minio"]["enabled"] else a["objectStorageSecretKey"])')

#############################
## Help Rule + Generic targets
#############################
.PHONY: help
help:
	@echo "Tator Online Makefile System"
	@echo  "Generic container operations: (container-action)"
	@echo "\tValid Containers:"
	@echo $(foreach  container, $(CONTAINERS), "\t\t- ${container}\n")
	@echo "\t\t- algorithm"
	@echo "\tValid Operations:"
	@echo $(foreach  operation, $(OPERATIONS), "\t\t- ${operation}\n")
	@echo "\tExample: "
	@echo "\t\tmake tator-reset"
	@echo "\nOther useful targets: "
	@echo "\t\t - collect-static : Runs collect-static on server (manage.py)."
	@echo "\t\t - migrate : Runs migrate on server (manage.py)"
	@echo "\t\t - status : Prints status of container deployment"
	@echo "\t\t - reset : Reset all pods"

	@echo "\t\t - imageQuery: Make sentinel files match docker registry"
	@echo "\t\t - imageHold: Hold sentinel files to current time"
	@echo "\t\t - imageClean: Delete sentinel files + generated dockerfiles"

# Create backup with pg_dump
backup:
	kubectl exec -it $$(kubectl get pod -l "app=postgis" -o name | head -n 1 | sed 's/pod\///') -- pg_dump -Fc -U django -d tator_online -f /backup/tator_online_$$(date +"%Y_%m_%d__%H_%M_%S")_$(GIT_VERSION).sql;

ecr_update:
	$(eval LOGIN := $(shell aws ecr get-login --no-include-email))
	$(eval KEY := $(shell echo $(LOGIN) | python3 -c 'import sys; print(sys.stdin.read().split()[5])'))
	$(LOGIN)
	echo $(KEY) | python3 -c 'import yaml; import sys; a = yaml.load(open("helm/tator/values.yaml", "r"),$(YAML_ARGS)); a["dockerPassword"] = sys.stdin.read(); yaml.dump(a, open("helm/tator/values.yaml", "w"), default_flow_style=False, default_style="|", sort_keys=False)'

# Restore database from specified backup (base filename only)
# Example:
#   make restore SQL_FILE=backup_to_use.sql DB_NAME=backup_db_name
restore: check_restore
	kubectl exec -it $$(kubectl get pod -l "app=postgis" -o name | head -n 1 | sed 's/pod\///') -- createdb -U django $(DB_NAME) 
	kubectl exec -it $$(kubectl get pod -l "app=postgis" -o name | head -n 1 | sed 's/pod\///') -- pg_restore -U django -d $(DB_NAME) /backup/$(SQL_FILE)

.PHONY: check_restore
check_restore:
	@echo -n "This will create a backup database and restore. Are you sure? [y/N] " && read ans && [ $${ans:-N} = y ]

init-logs:
	kubectl logs $$(kubectl get pod -l "app=gunicorn" -o name | head -n 1 | sed 's/pod\///') -c init-tator-online

# Top-level rule to catch user action + podname and whether it is present
# Sets pod name to the command to execute on each pod.
define generate_rule
$(1)-$(2):
	make podname=$(1) _$(2);
endef

$(foreach action,$(OPERATIONS),$(foreach container,$(CONTAINERS),$(eval $(call generate_rule,$(container),$(action)))))

# Generic handlers (variable podname is set to the requested pod)
_reset:
	kubectl delete pods -l app=$(podname)

_bash:
	kubectl exec -it $$(kubectl get pod -l "app=$(podname)" -o name | head -n 1 | sed 's/pod\///') -- /bin/bash

_logs:
	kubectl describe pod $$(kubectl get pod -l "app=$(podname)" -o name | head -n 1 | sed 's/pod\///')
	kubectl logs $$(kubectl get pod -l "app=$(podname)" -o name | head -n 1 | sed 's/pod\///') -f

django_shell:
	kubectl exec -it $$(kubectl get pod -l "app=gunicorn" -o name | head -n 1 | sed 's/pod\///') -- python3 manage.py shell


#####################################
## Custom rules below:
#####################################
.PHONY: status
status:
	kubectl get --watch pods -o wide --sort-by="{.spec.nodeName}"

.ONESHELL:

.PHONY: check-migration
check-migration:
	scripts/check-migration.sh $(pwd)

cluster: main/version.py
	$(MAKE) images cluster-deps cluster-install

cluster-deps:
	helm dependency update helm/tator

cluster-install:
#	kubectl apply -f k8s/network_fix.yaml
	kubectl apply -f https://raw.githubusercontent.com/kubernetes/dashboard/v2.0.0-beta4/aio/deploy/recommended.yaml # No helm chart for this version yet
	helm install --debug --atomic --timeout 60m0s --set gitRevision=$(GIT_VERSION) tator helm/tator

cluster-upgrade: check-migration main/version.py images
	helm upgrade --debug --atomic --timeout 60m0s --set gitRevision=$(GIT_VERSION) tator helm/tator

cluster-update: 
	helm upgrade --debug --atomic --timeout 60m0s --set gitRevision=$(GIT_VERSION) tator helm/tator

cluster-uninstall:
	kubectl delete apiservice v1beta1.metrics.k8s.io
	kubectl delete all --namespace kubernetes-dashboard --all
	helm uninstall tator

.PHONY: clean
clean: cluster-uninstall

dashboard-token:
	kubectl -n kube-system describe secret $$(kubectl -n kube-system get secret | grep tator-kubernetes-dashboard | awk '{print $$1}')

.PHONY: tator-image
tator-image:
	$(MAKE) min-js min-css r-docs docs
	docker build --network host -t $(DOCKERHUB_USER)/tator_online:$(GIT_VERSION) -f containers/tator/Dockerfile . || exit 255
	docker push $(DOCKERHUB_USER)/tator_online:$(GIT_VERSION)

.PHONY: postgis-image
postgis-image:
	docker build --network host -t $(DOCKERHUB_USER)/tator_postgis:latest -f containers/postgis/Dockerfile . || exit 255
	docker push $(DOCKERHUB_USER)/tator_postgis:latest

# Publish client image to dockerhub so it can be used cross-cluster
.PHONY: client-image
client-image:
	docker build --network host -t $(SYSTEM_IMAGE_REGISTRY)/tator_client:$(GIT_VERSION) -f containers/tator_client/Dockerfile . || exit 255
	docker push $(SYSTEM_IMAGE_REGISTRY)/tator_client:$(GIT_VERSION)
	docker tag $(SYSTEM_IMAGE_REGISTRY)/tator_client:$(GIT_VERSION) $(SYSTEM_IMAGE_REGISTRY)/tator_client:latest
	docker push $(SYSTEM_IMAGE_REGISTRY)/tator_client:latest

.PHONY: client-latest
client-latest: client-image
	docker tag $(SYSTEM_IMAGE_REGISTRY)/tator_client:$(GIT_VERSION) cvisionai/tator_client:latest
	docker push cvisionai/tator_client:latest

.PHONY: main/version.py
main/version.py:
	./scripts/version.sh > main/version.py
	chmod +x main/version.py

collect-static: min-css min-js
	kubectl exec -it $$(kubectl get pod -l "app=gunicorn" -o name | head -n 1 |sed 's/pod\///') -- rm -rf /tator_online/main/static
	kubectl cp main/static $$(kubectl get pod -l "app=gunicorn" -o name | head -n 1 |sed 's/pod\///'):/tator_online/main
	kubectl exec -it $$(kubectl get pod -l "app=gunicorn" -o name | head -n 1 |sed 's/pod\///') -- rm -f /data/static/js/tator/tator.min.js
	kubectl exec -it $$(kubectl get pod -l "app=gunicorn" -o name | head -n 1 |sed 's/pod\///') -- rm -f /data/static/css/tator/tator.min.css
	kubectl exec -it $$(kubectl get pod -l "app=gunicorn" -o name | head -n 1 |sed 's/pod\///') -- python3 manage.py collectstatic --noinput

dev-push:
	@scripts/dev-push.sh

min-css:
	node_modules/.bin/sass main/static/css/tator/styles.scss:main/static/css/tator/tator.min.css --style compressed

FILES = \
    node-uuid.js \
    StreamSaver.js \
    zip-stream.js \
    util/get-cookie.js \
    util/identifying-attribute.js \
    util/fetch-retry.js \
    util/has-permission.js \
    util/join-params.js \
    util/filter-utilities.js \
    util/tator-data.js \
    util/same-origin-credentials.js \
    components/tator-element.js \
    components/buttons/entity-frame-link-button.js \
<<<<<<< HEAD
    components/buttons/bulk-correct-button.js \
    components/inputs/feature/color-inputs.js \
    components/inputs/feature/thumb-inputs.js \
    components/inputs/feature/checkbox-set.js \
    components/inputs/feature/file-input.js \
    components/inputs/feature/array-object-input.js \
=======
>>>>>>> 8ab395e8
    components/inputs/array-input.js \
    components/inputs/user-input.js \
    components/inputs/email-list-input.js \
    components/inputs/bool-input.js \
    components/inputs/checkbox-input.js \
    components/inputs/enum-input.js \
    components/inputs/text-area.js \
    components/inputs/datetime-input.js \
    components/inputs/text-input.js \
    components/inputs/feature/color-inputs.js \
    components/inputs/feature/thumb-inputs.js \
    components/inputs/feature/radio-set.js \
    components/inputs/feature/checkbox-set.js \
    components/inputs/feature/file-input.js \
    components/inputs/feature/array-object-input.js \
    components/labeled-checkbox.js \
    components/markdown-div.js \
    components/svg-definitions/chevron-right.js \
    components/svg-definitions/modal-close.js \
    components/svg-definitions/modal-warning.js \
    components/svg-definitions/modal-success.js \
    components/svg-definitions/more-icon.js \
    components/svg-definitions/track-icon.js \
    components/svg-definitions/all-svg.js \
    components/modal-dialog.js \
    components/modal-notify.js \
    components/upload-dialog.js \
    components/announcement-dialog.js \
    components/cancel-button.js \
    components/cancel-confirm.js \
    components/canvas-ctxmenu.js \
    components/big-upload-form.js \
    components/upload-element.js \
    components/entity-gallery/entity-gallery-card.js \
    components/entity-gallery/entity-gallery-resize.js \
    components/entity-gallery/entity-gallery-aspect-ratio.js \
    components/entity-gallery/entity-gallery-paginator.js \
    components/entity-gallery/entity-gallery-labels.js \
    components/entity-gallery/entity-gallery-sort.js \
    components/entity-gallery/entity-gallery-slider.js \
    components/entity-gallery/entity-gallery_h-slide.js \
    components/entity-gallery/entity-gallery_grid.js \
    components/entity-gallery/entity-gallery-more-menu.js \
    components/entity-gallery/bulk-edit/selection-panel.js \
    components/entity-gallery/bulk-edit/comparison-panel.js \
    components/entity-gallery/bulk-edit/edit-panel.js \
    components/entity-gallery/entity-gallery-bulk-edit.js \
    components/entity-panel/entity-panel-navigation.js \
    components/entity-panel/entity-panel-localization.js \
    components/entity-panel/entity-panel-form.js \
    components/entity-panel/entity-panel-top.js \
    components/entity-panel/entity-panel-container.js \
    components/entity-panel/entity-panel.js \
    components/header-notification.js \
    components/header-menu.js \
    components/header-user.js \
    components/header-main.js \
    components/nav-close.js \
    components/nav-back.js \
    components/nav-shortcut.js \
    components/nav-main.js \
    components/keyboard-shortcuts.js \
    components/tator-page.js \
    components/form-text.js \
    components/form-file.js \
    components/text-autocomplete.js \
    components/success-light.js \
    components/warning-light.js \
    components/name-dialog.js \
    components/filter-data-button.js \
    components/filter-condition.js \
    components/filter-condition-group.js \
    components/filter-dialog.js \
    components/filter-interface.js \
    components/filter-data.js \
    components/removable-pill.js \
    components/user-data.js \
    components/text-calendar-button.js \
    registration/registration-page.js \
    password-reset/password-reset-request-page.js \
    password-reset/password-reset-page.js \
    projects/settings-button.js \
    projects/project-remove.js \
    projects/project-nav.js \
    projects/project-collaborators.js \
    projects/project-description.js \
    projects/project-summary.js \
    projects/new-project.js \
    projects/new-project-dialog.js \
    projects/delete-project.js \
    projects/projects-dashboard.js \
    organizations/organization-summary.js \
    organizations/new-organization.js \
    organizations/organizations-dashboard.js \
    account-profile/account-profile.js \
    token/token-page.js \
    new-project/new-project-close.js \
    new-project/custom/custom-form.js \
    new-project/custom/custom.js \
    project-detail/new-algorithm-button.js \
    project-detail/algorithm-menu.js \
    project-detail/algorithm-button.js \
    project-detail/confirm-run-algorithm.js \
    project-detail/analytics-button.js \
    project-detail/activity-button.js \
    project-detail/project-text.js \
    project-detail/project-search.js \
    project-detail/new-section.js \
    project-detail/reload-button.js \
    project-detail/section-search.js \
    project-detail/section-upload.js \
    project-detail/big-download-form.js \
    project-detail/download-button.js \
    project-detail/rename-button.js \
    project-detail/toggle-button.js \
    project-detail/delete-button.js \
    project-detail/section-more.js \
    project-detail/section-card.js \
    project-detail/media-move.js \
    project-detail/media-more.js \
    project-detail/media-description.js \
    project-detail/media-card.js \
    project-detail/attachment-dialog.js \
    project-detail/section-prev.js \
    project-detail/section-next.js \
    project-detail/section-expand.js \
    project-detail/section-paginator.js \
    project-detail/section-files.js \
    project-detail/media-section.js \
    project-detail/delete-section-form.js \
    project-detail/delete-file-form.js \
    project-detail/activity-nav.js \
    project-detail/new-algorithm-form.js \
    project-detail/project-detail.js \
    components/loading-spinner.js \
    components/inline-warning.js \
    project-settings/attributes/attributes-clone.js \
    project-settings/attributes/attributes-delete.js \
    project-settings/attributes/attributes-form.js \
    project-settings/attributes/attributes-main.js \
    project-settings/components/settings-breadcrumbs.js \
    project-settings/components/settings-nav.js \
    project-settings/components/single-upload.js \
    project-settings/data/data-attributes-clone.js \
    project-settings/data/data-clusters.js \
    project-settings/data/data-media-list.js \
    project-settings/data/data-memberships.js \
    project-settings/data/data-project-types.js \
    project-settings/data/data-version-list.js \
    project-settings/type-forms/type-form.js \
    project-settings/type-forms/algorithm-edit.js \
    project-settings/type-forms/leaf-type-edit.js \
    project-settings/type-forms/localization-type-edit.js \
    project-settings/type-forms/media-type-main-edit.js \
    project-settings/type-forms/membership-edit.js \
    project-settings/type-forms/project-delete.js \
    project-settings/type-forms/project-main-edit.js \
    project-settings/type-forms/state-type-edit.js \
    project-settings/type-forms/type-delete.js \
    project-settings/type-forms/type-new.js \
    project-settings/type-forms/versions-edit.js \
    project-settings/settings-box-helpers.js \
    project-settings/type-form-validation.js \
    project-settings/project-settings.js \
    organization-settings/organization-data.js \
    organization-settings/organization-type-form.js \
    organization-settings/organization-main-edit.js \
    organization-settings/affiliation-edit.js \
    organization-settings/invitation-edit.js \
    organization-settings/bucket-edit.js \
    organization-settings/job-cluster-edit.js \
    organization-settings/organization-settings.js \
    annotation/annotation-breadcrumbs.js \
    annotation/lock-button.js \
    annotation/fill-boxes-button.js \
    annotation/toggle-text-button.js \
    annotation/media-capture-button.js \
    annotation/bookmark-button.js \
    annotation/media-link-button.js \
    annotation/media-prev-button.js \
    annotation/media-next-button.js \
    annotation/zoom-control.js \
    annotation/rate-control.js \
    annotation/quality-control.js \
    annotation/annotation-settings.js \
    annotation/edit-button.js \
    annotation/box-button.js \
    annotation/line-button.js \
    annotation/point-button.js \
    annotation/poly-button.js \
    annotation/track-button.js \
    annotation/zoom-in-button.js \
    annotation/zoom-out-button.js \
    annotation/pan-button.js \
    annotation/annotation-sidebar.js \
    annotation/rewind-button.js \
    annotation/play-button.js \
    annotation/fast-forward-button.js \
    annotation/frame-prev.js \
    annotation/frame-next.js \
    annotation/timeline-canvas.js \
    annotation/timeline-d3.js \
    annotation/video-fullscreen.js \
    annotator/FrameBuffer.js \
    annotator/drawGL_colors.js \
    annotator/drawGL.js \
    annotator/annotation.js \
    annotator/video.js \
    annotator/image.js \
    annotator/live-video.js \
    annotation/annotation-player.js \
    annotation/annotation-image.js \
    annotation/annotation-multi.js \
    annotation/annotation-live.js \
    annotation/attribute-panel.js \
    annotation/modify-track-dialog.js \
    annotation/progress-dialog.js \
    annotation/favorite-button.js \
    annotation/favorites-panel.js \
    annotation/save-dialog.js \
    annotation/entity-button.js \
    annotation/media-panel.js \
    annotation/frame-panel.js \
    annotation/annotation-search.js \
    annotation/entity-browser.js \
    annotation/entity-prev-button.js \
    annotation/entity-next-button.js \
    annotation/entity-delete-button.js \
    annotation/entity-redraw-button.js \
    annotation/entity-frame-button.js \
    annotation/entity-track-button.js \
    annotation/entity-detection-button.js \
    annotation/entity-more.js \
    annotation/entity-selector.js \
    annotation/annotation-browser.js \
    annotation/undo-buffer.js \
    annotation/annotation-data.js \
    annotation/annotation-page.js \
    annotation/seek-bar.js \
    annotation/version-button.js \
    annotation/version-select.js \
    annotation/version-dialog.js \
    annotation/video-settings-dialog.js \
    annotation/volume-control.js \
    analytics/analytics-breadcrumbs.js \
    analytics/analytics-settings.js \
    analytics/dashboard/dashboard.js \
    analytics/localizations/gallery.js \
    analytics/localizations/panel-data.js \
    analytics/localizations/card-data.js \
    analytics/localizations/localizations.js \
    analytics/collections/slide-data.js \
    analytics/collections/gallery.js \
    analytics/collections/collections.js \
    analytics/collections/collections-data.js \
    analytics/visualization/visualization.js \
    analytics/reports/reports.js \
    apps/verification/components/apps-species-gallery.js \
    apps/verification/components/apps-species-panel.js \
    apps/verification/components/apps-verification-breadcrumbs.js \
    apps/verification/components/apps-verification-table.js \
    apps/verification/data/apps-verification-api.js \
    apps/verification/apps-species-page.js \
    apps/verification/apps-verification-page.js \
    third_party/autocomplete.js \
    third_party/webrtcstreamer.js \
    utilities.js

JSDIR = main/static/js
OUTDIR = main/static/js/tator

define generate_minjs
.min_js/${1:.js=.min.js}: $(JSDIR)/${1}
	@mkdir -p .min_js/$(shell dirname ${1})
	@echo "Building '${1:.js=.min.js}'"
	node_modules/.bin/babel-minify $(JSDIR)/${1} -o .min_js/${1:.js=.min.js}
endef
$(foreach file,$(FILES),$(eval $(call generate_minjs,$(file))))


USE_MIN_JS=$(shell python3 -c 'import yaml; a = yaml.load(open("helm/tator/values.yaml", "r"),$(YAML_ARGS)); print(a.get("useMinJs","True"))')
ifeq ($(USE_MIN_JS),True)
min-js:
	@echo "Building min-js file, because USE_MIN_JS is true"
	mkdir -p $(OUTDIR)
	rm -f $(OUTDIR)/tator.min.js
	mkdir -p .min_js
	@$(foreach file,$(FILES),make --no-print-directory .min_js/$(file:.js=.min.js); cat .min_js/$(file:.js=.min.js) >> $(OUTDIR)/tator.min.js;)
else
min-js:
	@echo "Skipping min-js, because USE_MIN_JS is false"
endif

.PHONY: migrate
migrate:
	kubectl exec -it $$(kubectl get pod -l "app=gunicorn" -o name | head -n 1 | sed 's/pod\///') -- python3 manage.py makemigrations
	kubectl exec -it $$(kubectl get pod -l "app=gunicorn" -o name | head -n 1 | sed 's/pod\///') -- python3 manage.py migrate

.PHONY: testinit
testinit:
	kubectl exec -it $$(kubectl get pod -l "app=postgis" -o name | head -n 1 | sed 's/pod\///') -- psql -U django -d tator_online -c 'CREATE DATABASE test_tator_online';
	kubectl exec -it $$(kubectl get pod -l "app=postgis" -o name | head -n 1 | sed 's/pod\///') -- psql -U django -d test_tator_online -c 'CREATE EXTENSION LTREE';

.PHONY: test
test:
	kubectl exec -it $$(kubectl get pod -l "app=gunicorn" -o name | head -n 1 | sed 's/pod\///') -- python3 -c 'from elasticsearch import Elasticsearch; import os; es = Elasticsearch(host=os.getenv("ELASTICSEARCH_HOST")).indices.delete("test*")'
	kubectl exec -it $$(kubectl get pod -l "app=gunicorn" -o name | head -n 1 | sed 's/pod\///') -- sh -c 'ELASTICSEARCH_PREFIX=test python3 manage.py test --keep'

.PHONY: cache_clear
cache-clear:
	kubectl exec -it $$(kubectl get pod -l "app=gunicorn" -o name | head -n 1 | sed 's/pod\///') -- python3 -c 'from main.cache import TatorCache;TatorCache().invalidate_all()'

.PHONY: cleanup-evicted
cleanup-evicted:
	kubectl get pods | grep Evicted | awk '{print $$1}' | xargs kubectl delete pod

# Example:
#   make build-search-indices MAX_AGE_DAYS=365
.PHONY: build-search-indices
build-search-indices:
	argo submit workflows/build-search-indices.yaml --parameter-file helm/tator/values.yaml -p version="$(GIT_VERSION)" -p dockerRegistry="$(DOCKERHUB_USER)" -p maxAgeDays="$(MAX_AGE_DAYS)" -p objectStorageHost="$(OBJECT_STORAGE_HOST)" -p objectStorageRegionName="$(OBJECT_STORAGE_REGION_NAME)" -p objectStorageBucketName="$(OBJECT_STORAGE_BUCKET_NAME)" -p objectStorageAccessKey="$(OBJECT_STORAGE_ACCESS_KEY)" -p objectStorageSecretKey="$(OBJECT_STORAGE_SECRET_KEY)"

.PHONY: s3-migrate
s3-migrate:
	argo submit workflows/s3-migrate.yaml --parameter-file helm/tator/values.yaml -p version="$(GIT_VERSION)" -p dockerRegistry="$(DOCKERHUB_USER)"

.PHONY: s3-verify
s3-verify:
	argo submit workflows/s3-verify.yaml --parameter-file helm/tator/values.yaml -p version="$(GIT_VERSION)" -p dockerRegistry="$(DOCKERHUB_USER)"

.PHONY: efs-delete
efs-delete:
	argo submit workflows/efs-delete.yaml --parameter-file helm/tator/values.yaml -p version="$(GIT_VERSION)" -p dockerRegistry="$(DOCKERHUB_USER)"

.PHONY: clean_js
clean_js:
	rm -rf .min_js

.PHONY: images
images:
	make ${IMAGES}

lazyPush:
	rsync -a -e ssh --exclude main/migrations --exclude main/__pycache__ main adamant:/home/brian/working/tator_online

.PHONY: python-bindings-only
python-bindings-only:
	docker run -it --rm -e DJANGO_SECRET_KEY=asdf -e ELASTICSEARCH_HOST=127.0.0.1 -e TATOR_DEBUG=false -e TATOR_USE_MIN_JS=false $(DOCKERHUB_USER)/tator_online:$(GIT_VERSION) python3 manage.py getschema > scripts/packages/tator-py/schema.yaml
	cd scripts/packages/tator-py
	rm -rf dist
	python3 setup.py sdist bdist_wheel
	cd ../../..

.PHONY: python-bindings
python-bindings: tator-image
	docker run -it --rm -e DJANGO_SECRET_KEY=asdf -e ELASTICSEARCH_HOST=127.0.0.1 -e TATOR_DEBUG=false -e TATOR_USE_MIN_JS=false $(DOCKERHUB_USER)/tator_online:$(GIT_VERSION) python3 manage.py getschema > scripts/packages/tator-py/schema.yaml
	cd scripts/packages/tator-py
	rm -rf dist
	python3 setup.py sdist bdist_wheel
	cd ../../..

.PHONY: r-docs
r-docs:
	docker inspect --type=image $(DOCKERHUB_USER)/tator_online:$(GIT_VERSION) && \
	docker run -it --rm -e DJANGO_SECRET_KEY=asdf -e ELASTICSEARCH_HOST=127.0.0.1 -e TATOR_DEBUG=false -e TATOR_USE_MIN_JS=false $(DOCKERHUB_USER)/tator_online:$(GIT_VERSION) python3 manage.py getschema > scripts/packages/tator-r/schema.yaml
	rm -rf scripts/packages/tator-r/tmp
	mkdir -p scripts/packages/tator-r/tmp
	./scripts/packages/tator-r/codegen.py $(shell pwd)/scripts/packages/tator-r/schema.yaml
	docker run -it --rm \
		-v $(shell pwd)/scripts/packages/tator-r:/pwd \
		-v $(shell pwd)/scripts/packages/tator-r/tmp:/out openapitools/openapi-generator-cli:v5.0.0-beta \
		generate -c /pwd/config.json \
		-i /pwd/schema.yaml \
		-g r -o /out/tator-r-new-bindings -t /pwd/templates
	docker run -it --rm \
		-v $(shell pwd)/scripts/packages/tator-r/tmp:/out openapitools/openapi-generator-cli:v5.0.0-beta \
		/bin/sh -c "chown -R nobody:nogroup /out"
	rm -f scripts/packages/tator-r/R/generated_*
	rm scripts/packages/tator-r/schema.yaml
	cd $(shell pwd)/scripts/packages/tator-r/tmp/tator-r-new-bindings/R && \
		for f in $$(ls -l | awk -F':[0-9]* ' '/:/{print $$2}'); do cp -- "$$f" "../../../R/generated_$$f"; done
	docker run -it --rm \
		-v $(shell pwd)/scripts/packages/tator-r:/tator \
		rocker/tidyverse:latest \
		/bin/sh -c "R --slave -e \"devtools::install_deps('/tator')\"; \
		R CMD build tator; R CMD INSTALL tator_*.tar.gz; \
		R --slave -e \"install.packages('pkgdown')\"; \
		Rscript -e \"devtools::document('tator')\"; \
		Rscript -e \"pkgdown::build_site('tator')\"; \
		chown -R $(shell id -u):$(shell id -g) /tator"
	rm -rf $(shell pwd)/doc/_build/html/tator-r
	cp -r $(shell pwd)/scripts/packages/tator-r/docs $(shell pwd)/doc/_build/html/tator-r
	touch $(shell pwd)/doc/tator-r/overview.rst
	touch $(shell pwd)/doc/tator-r/reference/api.rst
	cd ../../..

TOKEN=$(shell cat token.txt)
HOST=$(shell python3 -c 'import yaml; a = yaml.load(open("helm/tator/values.yaml", "r"),$(YAML_ARGS)); print("https://" + a["domain"])')
.PHONY: pytest
pytest:
	cd scripts/packages/tator-py && pip3 install . --upgrade && pytest --full-trace --host $(HOST) --token $(TOKEN)

.PHONY: pylint
pylint:
	docker run -it --rm -v $(shell pwd):/pwd localhost:5000/tator_online:$(GIT_VERSION) pylint --rcfile /pwd/pylint.ini --load-plugins pylint_django /pwd/main

.PHONY: letsencrypt
letsencrypt:
	kubectl exec -it $$(kubectl get pod -l "app=gunicorn" -o name | head -n 1 | sed 's/pod\///') -- env DOMAIN=$(DOMAIN) env DOMAIN_KEY=$(DOMAIN_KEY) env SIGNED_CHAIN=$(SIGNED_CHAIN) env KEY_SECRET_NAME=$(KEY_SECRET_NAME) env CERT_SECRET_NAME=$(CERT_SECRET_NAME) scripts/cert/letsencrypt.sh 

.PHONY: selfsigned
selfsigned:
	kubectl exec -it $$(kubectl get pod -l "app=gunicorn" -o name | head -n 1 | sed 's/pod\///') -- env DOMAIN=$(DOMAIN) env DOMAIN_KEY=$(DOMAIN_KEY) env SIGNED_CHAIN=$(SIGNED_CHAIN) env KEY_SECRET_NAME=$(KEY_SECRET_NAME) env CERT_SECRET_NAME=$(CERT_SECRET_NAME) scripts/cert/selfsigned.sh

.PHONY: docs
docs:
	make -C doc html

.PHONY: check_schema
check_schema: tator-image
	docker run -it --rm -e DJANGO_SECRET_KEY=1337 -e ELASTICSEARCH_HOST=127.0.0.1 -e TATOR_DEBUG=false -e TATOR_USE_MIN_JS=false localhost:5000/tator_online:$(GIT_VERSION) python3 manage.py getschema

ifdef PROJECT_ID
ANNOUNCE_CMD=python3 manage.py announce --file /tmp/announce.md --project $(PROJECT_ID)
else ifdef USER_ID
ANNOUNCE_CMD=python3 manage.py announce --file /tmp/announce.md --user $(USER_ID)
else
ANNOUNCE_CMD=python3 manage.py announce --file /tmp/announce.md
endif
# Makes an announcement
# System-wide announcement:
# make announce FILE=blah.md
# Project-wide announcement:
# make announce FILE=blah.md PROJECT_ID=1
# User-specific announcement:
# make announce FILE=blah.md USER_ID=1
.PHONY: announce
announce:
	kubectl cp $(FILE) $$(kubectl get pod -l "app=gunicorn" -o name | head -n 1 | sed 's/pod\///'):/tmp/announce.md
	kubectl exec $$(kubectl get pod -l "app=gunicorn" -o name | head -n 1 | sed 's/pod\///') -- $(ANNOUNCE_CMD) <|MERGE_RESOLUTION|>--- conflicted
+++ resolved
@@ -204,15 +204,7 @@
     util/same-origin-credentials.js \
     components/tator-element.js \
     components/buttons/entity-frame-link-button.js \
-<<<<<<< HEAD
     components/buttons/bulk-correct-button.js \
-    components/inputs/feature/color-inputs.js \
-    components/inputs/feature/thumb-inputs.js \
-    components/inputs/feature/checkbox-set.js \
-    components/inputs/feature/file-input.js \
-    components/inputs/feature/array-object-input.js \
-=======
->>>>>>> 8ab395e8
     components/inputs/array-input.js \
     components/inputs/user-input.js \
     components/inputs/email-list-input.js \
