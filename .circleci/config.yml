--- conflicted
+++ resolved
@@ -163,11 +163,7 @@
     - run:
         name: Install Tator
         command: |
-<<<<<<< HEAD
-          ssh lightsail 'export DOMAIN_ALIAS='"'localhost'"'; cd tator && sudo snap refresh core && sudo snap install snapd && ./install.sh';
-=======
           ssh lightsail 'cd tator && make tator';
->>>>>>> 5c599a17
     - run:
         name: Create superuser
         command: |
