version: 2.1
orbs:
  node: circleci/node@4.5.1
  slack: circleci/slack@4.4.2
  aws-cli: circleci/aws-cli@1.4.1
jobs:
  build-docker-images:
    machine:
      image: ubuntu-2004:2022.04.2
    environment:
      DOCKER_REGISTRY: cvisionai
    steps:
    - attach_workspace:
        at: ~/
    - run:
        name: Copy helm config
        command: |
          ssh lightsail 'cp tator/helm/tator/values-microk8s.yaml tator/helm/tator/values.yaml';
    - run:
        name: Replace registry
        command: |
          ssh lightsail 'export DOCKER_REGISTRY='"'$DOCKER_REGISTRY'"';sed -i "s/localhost:32000/$DOCKER_REGISTRY/g" tator/helm/tator/values.yaml';
    - run:
        name: Display values.yaml
        command: |
          ssh lightsail 'cat tator/helm/tator/values.yaml';
    - run:
        name: Install Docker
        command: |
          ssh lightsail 'wget -O get_docker.sh https://get.docker.com';
          ssh lightsail 'chmod +x get_docker.sh';
          ssh lightsail 'VERSION=20.10.23 ./get_docker.sh';
          ssh lightsail 'sudo usermod -aG docker ubuntu';
          ssh lightsail 'docker --version';
    - run:
        name: Add Node repo
        command: |
          ssh lightsail 'curl -sL https://deb.nodesource.com/setup_16.x | sudo -E bash -';
    - run:
        name: Log into Docker Hub
        command: |
          ssh lightsail 'export DOCKER_PASSWORD='"'$DOCKER_PASSWORD'"';export DOCKER_USERNAME='"'$DOCKER_USERNAME'"';echo "$DOCKER_PASSWORD" | docker login --username "$DOCKER_USERNAME" --password-stdin';
    - run:
        name: Install packages from apt for build deps (Python3, etc.)
        command: |
          ssh lightsail 'sudo apt-get update && sudo apt-get -y install python3 python3-pip build-essential qemu-user-static binfmt-support nodejs';
    - run:
        name: Install pip packages
        command: |
          ssh lightsail 'pip3 install setuptools wheel sphinx-markdown-builder progressbar2 pyyaml';
    - run:
        name: Install node packages
        command: |
          ssh lightsail 'cd tator/ui && npm install';
    - run:
        name: Make version.py
        command: |
          ssh lightsail 'cd tator && make api/main/version.py';
    - run:
        name: Make docker images
        command: ssh lightsail 'cd tator && for i in $(seq 1 3); do make -j$(nproc) tator-image images && s=0 && break || s=$? && sleep 10; done; (exit $s)'
    - store_artifacts:
        path: doc/_build/schema.yaml
        destination: docs/schema.yaml
    - run:
        name: Install python client
        command: |
          ssh lightsail 'pip3 install tator/scripts/packages/tator-py/dist/*.whl';
    - run:
        name: Generate Markdown Docs
        command: |
          ssh lightsail 'export PATH=$PATH:/home/ubuntu/.local/bin; cd tator && make markdown-docs && tar cf /tmp/tator-py.tar doc/_build/tator-py';
          scp lightsail:/tmp/tator-py.tar /tmp/tator-py.tar;
    - store_artifacts:
        path: /tmp/tator-py.tar
        destination: docs/tator-py.tar
    - run:
        name: Push client image to OCI
        command: |
          ssh lightsail 'export OCI_REGISTRY='"'$OCI_REGISTRY'"';export OCIR_PASSWORD='"'$OCIR_PASSWORD'"';export OCIR_HOST='"'$OCIR_HOST'"';export OCIR_USERNAME='"'$OCIR_USERNAME'"';export CIRCLE_SHA1='"'$CIRCLE_SHA1'"';tator/.circleci/push_oci.sh';
    - run:
        name: Push backend images to AWS
        command: |
          ssh lightsail 'export AWS_REGISTRY='"'$AWS_REGISTRY'"';export AWS_SECRET_ACCESS_KEY='"'$AWS_SECRET_ACCESS_KEY'"';export AWS_ACCESS_KEY_ID='"'$AWS_ACCESS_KEY_ID'"';export AWS_DEFAULT_REGION='"'$AWS_DEFAULT_REGION'"';export CIRCLE_SHA1='"'$CIRCLE_SHA1'"';tator/.circleci/push_aws.sh';
  set-versions:
    machine:
      image: ubuntu-2004:202010-01
    steps:
    - attach_workspace:
        at: ~/
    - run:
        name: Set version in tator-py, tator-js, and REST interface
        command: |
          ssh lightsail 'export TATOR_VERSION='"'$CIRCLE_TAG'"';sed -i "s/DEVELOPMENT_VERSION/$TATOR_VERSION/g" tator/scripts/packages/tator-py/config.json';
          ssh lightsail 'export TATOR_VERSION='"'$CIRCLE_TAG'"';sed -i "s/DEVELOPMENT_VERSION/$TATOR_VERSION/g" tator/scripts/packages/tator-js/config.json';
          ssh lightsail 'export TATOR_VERSION='"'$CIRCLE_TAG'"';sed -i "s/DEVELOPMENT_VERSION/$TATOR_VERSION/g" tator/api/main/urls.py';
  publish-clients:
    machine:
      image: ubuntu-2004:202010-01
    steps:
    - attach_workspace:
        at: ~/
    - run:
        name: Publish tator-py
        command: |
          ssh lightsail 'pip3 install twine';
          ssh lightsail 'export TWINE_USERNAME='"'$TWINE_USERNAME'"';export TWINE_PASSWORD='"'$TWINE_PASSWORD'"';export TWINE_NON_INTERACTIVE='"'$TWINE_NON_INTERACTIVE'"';cd tator/scripts/packages/tator-py && python3 -m twine upload dist/*';
    - run:
        name: Publish tator-js
        command: |
          ssh lightsail 'export NPM_TOKEN='"'$NPM_TOKEN'"';cd tator/scripts/packages/tator-js/pkg && npm set "//registry.npmjs.org/:_authToken" $NPM_TOKEN && npm publish';
  update-earlyaccess:
    machine:
      image: ubuntu-2004:202010-01
    steps:
    - checkout
    - run:
        name: Clone private repo
        command: cd "$HOME" && git clone "$PRIVATE_REPO"
    - run:
        name: Update earlyaccess
        command: |
          mv $HOME/project $HOME/tator
          $HOME/$PRIVATE_REPO_NAME/oci/update.sh
  setup-lightsail:
    machine:
      image: ubuntu-2004:202010-01
    steps:
    - checkout
    - run:
        name: Setup lightsail instance
        command: ./scripts/lightsail.sh
    - run:
        name: Tell lightsail to self destruct
        command: |
          ssh lightsail 'curl https://bootstrap.pypa.io/get-pip.py -o get-pip.py';
          ssh lightsail 'python3 get-pip.py';
          ssh lightsail '/home/ubuntu/.local/bin/pip3 install --upgrade awscli';
          echo 'Initiating lightsail self-destruct sequence...';
          ssh lightsail 'export AWS_ACCESS_KEY_ID='"'$AWS_ACCESS_KEY_ID'"';export AWS_SECRET_ACCESS_KEY='"'$AWS_SECRET_ACCESS_KEY'"';export AWS_DEFAULT_REGION='"'$AWS_DEFAULT_REGION'"';export GIT_REVISION='"'$CIRCLE_SHA1'"';sh -c "sleep 10800 && /home/ubuntu/.local/bin/aws lightsail delete-instance --instance-name tator-ci-$GIT_REVISION" >/dev/null 2>&1 &';
          ssh lightsail 'echo "This lightsail instance will self-destruct in 3 hours."';
    - run:
        name: Clone source on lightsail
        command: |
          ssh lightsail 'export CIRCLE_SHA1='"'$CIRCLE_SHA1'"'; sudo rm -fr tator; git clone https://github.com/cvisionai/tator; cd tator && git checkout $CIRCLE_SHA1 && git submodule update --init';
    - persist_to_workspace:
        root: ~/
        paths:
        - .ssh
        - public_ip_address.txt
        - private_ip_address.txt
  install-tator:
    machine:
      image: ubuntu-2004:202010-01
    steps:
    - attach_workspace:
        at: ~/
    - run:
        name: Install test dependencies
        command: |
          ssh lightsail 'wget https://dl.google.com/linux/direct/google-chrome-stable_current_amd64.deb';
          ssh lightsail 'sudo -E apt-get -yq --no-install-suggests --no-install-recommends install ./google-chrome-stable_current_amd64.deb';
          ssh lightsail 'sudo -E apt-get update && sudo -E apt-get -yq --no-install-suggests --no-install-recommends install tesseract-ocr python3-pip ffmpeg wget unzip';
          ssh lightsail 'pip3 install pytest pytest-xdist pandas playwright==1.27.1 pytest-playwright==0.3.0 pytesseract==0.3.9 opencv-python pytest-rerunfailures==10.2';
          ssh lightsail 'export PATH=$PATH:$HOME/.local/bin:/snap/bin && playwright install';
          ssh lightsail 'wget http://zebulon.bok.net/Bento4/binaries/Bento4-SDK-1-6-0-632.x86_64-unknown-linux.zip';
          ssh lightsail 'unzip Bento4-SDK-1-6-0-632.x86_64-unknown-linux.zip';
          ssh lightsail 'sudo cp Bento4-SDK-1-6-0-632.x86_64-unknown-linux/bin/mp4dump /usr/local/bin/.';
          ssh lightsail 'sudo chmod +x /usr/local/bin/mp4dump';
          ssh lightsail 'wget https://github.com/mikefarah/yq/releases/download/v4.31.1/yq_linux_amd64 -O /home/ubuntu/.local/bin/yq';
    - run:
        name: Install Tator
        command: |
          ssh lightsail 'export DOMAIN_ALIAS='"'localhost'"';cd tator && ./install.sh';
    - run:
        name: Set public IP as primary domain
        command: |
          ssh lightsail 'export PUBLIC_IP='"'$(cat ~/public_ip_address.txt)'"';export PRIVATE_IP='"'$(cat ~/private_ip_address.txt)'"';sed -i "s/$PRIVATE_IP/$PUBLIC_IP/g" tator/helm/tator/values.yaml';
          ssh lightsail 'export PATH=/usr/local/sbin:/usr/local/bin:/usr/sbin:/usr/bin:/sbin:/bin:/usr/games:/usr/local/games:/snap/bin; cd tator && make cluster-update';
    - run:
        name: Copy whl
        command: scp -r lightsail:/tmp/tator_py_whl /tmp
    - store_artifacts:
        path: /tmp/tator_py_whl
        destination: tator_py_whl
  rest-tests:
    machine:
      image: ubuntu-2004:202010-01
    steps:
    - attach_workspace:
        at: ~/
    - run:
        name: Initialize REST tests
        command: ssh lightsail 'cd tator && make testinit'
    - run:
        name: Run REST tests
<<<<<<< HEAD
        command: ssh lightsail 'cd tator && for i in $(seq 1 3); do make rq-empty && make test && s=0 && break || s=$? && sleep 10; done; (exit $s)'
=======
        command: ssh lightsail 'cd tator && make test'
>>>>>>> a5f56b68
  front-end-tests:
    machine:
      image: ubuntu-2004:202010-01
    resource_class: xlarge
    steps:
    - attach_workspace:
        at: ~/
    - run:
        name: Copy SSH config
        command: |
          rsync -a --ignore-existing /home/circleci/.ssh/ lightsail:/home/ubuntu/.ssh/;
          ssh lightsail 'sed -i "s/circleci/ubuntu/g" ~/.ssh/config';
    - run:
        name: Install sshfs
        command: sudo -E apt-get update && sudo -E apt-get -yq --no-install-suggests --no-install-recommends install sshfs
    - run:
        name: SSH forward
        command: ssh lightsail 'export PUBLIC_IP='"'$(cat ~/public_ip_address.txt)'"';ssh -N -L 8080:$PUBLIC_IP:80 lightsail';
        background: true
    - run:
        name: Front end tests
        no_output_timeout: 30m
        command: |
          ssh lightsail 'argo delete --all';
          mkdir -p /tmp/videos;
          ssh lightsail 'mkdir -p /tmp/videos';
          sshfs -o default_permissions lightsail:/tmp/videos /tmp/videos;
          ssh lightsail 'mkdir -p /tmp/videos && export PATH=$PATH:$HOME/.local/bin:/snap/bin && export PYTHONUNBUFFERED=1 && cd tator && for i in $(seq 1 3); do pytest test --slowmo 30 --base-url=http://localhost:8080 --browser=chromium --username=admin --password=admin --videos=/tmp/videos -s && s=0 && break || s=$? && sleep 10; done; (exit $s)';
    - store_artifacts:
        path: /tmp/videos
        destination: videos
  tator-py-tests:
    machine:
      image: ubuntu-2004:202010-01
    steps:
    - attach_workspace:
        at: ~/
    - run:
        name: Copy test directories
        command: ssh lightsail 'cp -r ~/tator/scripts/packages/tator-py/test ~/tator/tatorpy_test && cp -r ~/tator/scripts/packages/tator-py/examples ~/tator/.';
    - run:
        name: Get API token
        command: |
          curl -d '{"username": "admin", "password": "admin", "refresh": true}' -H 'Content-Type: application/json' http://$(cat ~/public_ip_address.txt)/rest/Token | jq '.token' | xargs printf "%b\n" | tee ~/token.txt;
          scp ~/token.txt lightsail:~
    - run:
        name: Run tator-py tests
        command: ssh lightsail 'export PUBLIC_IP='"'$(cat ~/public_ip_address.txt)'"';export TOKEN='"'$(cat ~/token.txt)'"';export PATH=$PATH:$HOME/.local/bin:/snap/bin && cd tator && for i in $(seq 1 3); do pytest tatorpy_test --host=http://$PUBLIC_IP --token=$TOKEN -s --keep && s=0 && break || s=$? && sleep 10; done; (exit $s)';
<<<<<<< HEAD
=======
    - run:
        name: Check db-worker logs for clean running
        command: ssh lightsail 'cd tator && make check-clean-db-logs'
    - run:
        name: Dump container logs
        command: |
          ssh lightsail 'cd tator && make dump-logs';
          scp -r lightsail:/tmp/logs /tmp;
        when: always
    - store_artifacts:
        path: /tmp/logs
        destination: container_logs
        when: always
  cron-job-tests:
    machine:
      image: ubuntu-2004:202010-01
    steps:
    - attach_workspace:
        at: ~/
    - run:
        name: Run cron jobs
        command: ssh lightsail 'export PATH=$PATH:$HOME/.local/bin:/snap/bin && ./tator/scripts/test-cronjobs.sh'
>>>>>>> a5f56b68
  cleanup-lightsail:
    machine:
      image: ubuntu-2004:202010-01
    steps:
    - attach_workspace:
        at: ~/
    - checkout
    - run:
        name: Cleanup lightsail instance
        command: ./scripts/lightsail_cleanup.sh
workflows:
  version: 2
  build-and-test:
    jobs:
    - setup-lightsail:
        context: cvisionai
        filters:
          tags:
            only: /.*/
    - set-versions:
        requires:
        - setup-lightsail
        context: cd
        filters:
          tags:
            only: /.*/
          branches:
            ignore: /.*/
    - build-docker-images:
        requires:
        - setup-lightsail
        - set-versions
        context: cd
        filters:
          tags:
            only: /.*/
    - publish-clients:
        requires:
        - build-docker-images
        context: cd
        filters:
          tags:
            only: /.*/
          branches:
            ignore: /.*/
    - install-tator:
        requires:
        - build-docker-images
        context: cvisionai
        filters:
          tags:
            only: /.*/
    - rest-tests:
        requires:
        - install-tator
        context: cvisionai
        filters:
          tags:
            only: /.*/
    - tator-py-tests:
        requires:
        - install-tator
        - rest-tests
        context: cvisionai
        filters:
          tags:
            only: /.*/
    - cron-job-tests:
        requires:
        - tator-py-tests
        context: cvisionai
        filters:
          tags:
            only: /.*/
    - front-end-tests:
        requires:
        - rest-tests
        - tator-py-tests
        context: cvisionai
        filters:
          tags:
            only: /.*/
    - update-earlyaccess:
        requires:
        - rest-tests
        - tator-py-tests
        context: cd
        filters:
          branches:
            only:
            - main
          tags:
            only: /.*/
    - cleanup-lightsail:
        requires:
        - rest-tests
        - front-end-tests
        - tator-py-tests
        context: cvisionai
        filters:
          tags:
            only: /.*/<|MERGE_RESOLUTION|>--- conflicted
+++ resolved
@@ -194,11 +194,7 @@
         command: ssh lightsail 'cd tator && make testinit'
     - run:
         name: Run REST tests
-<<<<<<< HEAD
         command: ssh lightsail 'cd tator && for i in $(seq 1 3); do make rq-empty && make test && s=0 && break || s=$? && sleep 10; done; (exit $s)'
-=======
-        command: ssh lightsail 'cd tator && make test'
->>>>>>> a5f56b68
   front-end-tests:
     machine:
       image: ubuntu-2004:202010-01
@@ -247,8 +243,6 @@
     - run:
         name: Run tator-py tests
         command: ssh lightsail 'export PUBLIC_IP='"'$(cat ~/public_ip_address.txt)'"';export TOKEN='"'$(cat ~/token.txt)'"';export PATH=$PATH:$HOME/.local/bin:/snap/bin && cd tator && for i in $(seq 1 3); do pytest tatorpy_test --host=http://$PUBLIC_IP --token=$TOKEN -s --keep && s=0 && break || s=$? && sleep 10; done; (exit $s)';
-<<<<<<< HEAD
-=======
     - run:
         name: Check db-worker logs for clean running
         command: ssh lightsail 'cd tator && make check-clean-db-logs'
@@ -271,7 +265,6 @@
     - run:
         name: Run cron jobs
         command: ssh lightsail 'export PATH=$PATH:$HOME/.local/bin:/snap/bin && ./tator/scripts/test-cronjobs.sh'
->>>>>>> a5f56b68
   cleanup-lightsail:
     machine:
       image: ubuntu-2004:202010-01
