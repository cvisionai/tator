--- conflicted
+++ resolved
@@ -334,19 +334,11 @@
         """ .. warning:: Not supported for algorithms endpoint """
         pass
 
-<<<<<<< HEAD
-=======
-class AttributeType(APIElement):
-    """ Describes elements from `rest/AttributeTypes` """
-    def __init__(self, api):
-        super().__init__(api, "AttributeTypes", "AttributeType")
-
 class MediaSection(APIElement):
-    """ Describes elements from `rest/Memberships` """
+    """ Describes elements from `rest/MediaSections` """
     def __init__(self, api):
         super().__init__(api, "MediaSections", None)
 
->>>>>>> fe5657ee
 class MediaType(APIElement):
     """ Describes elements from `rest/MediaTypes` """
     def __init__(self, api):
