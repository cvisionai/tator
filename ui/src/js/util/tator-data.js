--- conflicted
+++ resolved
@@ -444,28 +444,19 @@
     var value = filter.value;
     var field = filter.field;
 
-<<<<<<< HEAD
-    if (field.includes("$") && typeof(value) === "string" && value.includes("(ID:")) {
-      value = Number(value.split('(ID:')[1].replace(")",""));
-=======
     if (
       field.includes("$") &&
       typeof value === "string" &&
       value.includes("(ID:")
     ) {
       value = Number(value.split("(ID:")[1].replace(")", ""));
->>>>>>> cb7e2908
     }
 
     var filter_object = {};
     filter_object.attribute = field;
     filter_object.value = value;
     filter_object.operation = modifier_lookup[modifier];
-<<<<<<< HEAD
-    filter_object.inverse = (modifier.startsWith('NOT') ? true : false);
-=======
     filter_object.inverse = modifier.startsWith("NOT") ? true : false;
->>>>>>> cb7e2908
 
     return filter_object;
   }
@@ -487,13 +478,8 @@
     listStart,
     listStop,
     mediaIds,
-<<<<<<< HEAD
-    ignorePresign) {
-
-=======
     ignorePresign
   ) {
->>>>>>> cb7e2908
     var finalAnnotationFilters = [];
     for (const filter of annotationFilterData) {
       finalAnnotationFilters.push(this._convertFilterForTator(filter));
@@ -501,14 +487,10 @@
 
     // Annotation Search
     var paramString = "";
-<<<<<<< HEAD
-    var annotationSearchObject = {'method': 'and', 'operations': [...finalAnnotationFilters]};
-=======
     var annotationSearchObject = {
       method: "and",
       operations: [...finalAnnotationFilters],
     };
->>>>>>> cb7e2908
     var annotationSearchBlob = btoa(JSON.stringify(annotationSearchObject));
     if (finalAnnotationFilters.length && annotationType != "Medias") {
       paramString += "&encoded_search=" + annotationSearchBlob;
@@ -522,14 +504,10 @@
       finalMediaFilters.push(this._convertFilterForTator(filter));
     }
 
-<<<<<<< HEAD
-    var mediaSearchObject = {'method': "and", 'operations':[...finalMediaFilters]};
-=======
     var mediaSearchObject = {
       method: "and",
       operations: [...finalMediaFilters],
     };
->>>>>>> cb7e2908
     var mediaSearchBlob = btoa(JSON.stringify(mediaSearchObject));
     if (finalMediaFilters.length && annotationType != "Medias") {
       paramString += "&encoded_related_search=" + mediaSearchBlob;
@@ -580,19 +558,7 @@
 
     console.log("Getting data with URL: " + url);
     var promises = [];
-<<<<<<< HEAD
-    promises.push(fetchRetry(url, {
-        method: "GET",
-        credentials: "same-origin",
-        headers: {
-          "X-CSRFToken": getCookie("csrftoken"),
-          "Accept": "application/json",
-          "Content-Type": "application/json"
-        },
-    }));
-=======
     promises.push(fetchCredentials(url, {}, true));
->>>>>>> cb7e2908
 
     let resultsJson = [];
     await Promise.all(promises).then((responses) => {
@@ -640,10 +606,6 @@
    *    List of localization IDs matching the filter criteria
    */
   async getFilteredLocalizations(outputType, filters, listStart, listStop) {
-<<<<<<< HEAD
-
-=======
->>>>>>> cb7e2908
     // Loop through the filters, if there are any media specific ones
     var mediaFilters = [];
     var localizationFilters = [];
@@ -655,25 +617,6 @@
         if (this._mediaTypeNames.indexOf(filter.category) >= 0) {
           if (filter.field == "$id") {
             mediaIds.push(Number(filter.value));
-<<<<<<< HEAD
-          }
-          else if (filter.field.includes("$") && typeof(filter.value) === "string" && filter.value.includes("(ID:")) {
-            var newFilter = Object.assign({}, filter);
-            newFilter.value = Number(filter.value.split('(ID:')[1].replace(")",""));
-            mediaFilters.push(newFilter);
-          }
-          else {
-            mediaFilters.push(filter);
-          }
-        }
-        else if (this._localizationTypeNames.indexOf(filter.category) >= 0) {
-          if (filter.field.includes("$") && typeof(filter.value) === "string" && filter.value.includes("(ID:")) {
-            var newFilter = Object.assign({}, filter);
-            newFilter.value = Number(filter.value.split('(ID:')[1].replace(")",""));
-            localizationFilters.push(newFilter);
-          }
-          else {
-=======
           } else if (
             filter.field.includes("$") &&
             typeof filter.value === "string" &&
@@ -699,7 +642,6 @@
             );
             localizationFilters.push(newFilter);
           } else {
->>>>>>> cb7e2908
             localizationFilters.push(filter);
           }
         }
@@ -743,12 +685,7 @@
    * @returns {array of integers}
    *    List of localization IDs matching the filter criteria
    */
-<<<<<<< HEAD
-   async getFilteredStates(outputType, filters, listStart, listStop) {
-
-=======
   async getFilteredStates(outputType, filters, listStart, listStop) {
->>>>>>> cb7e2908
     // Loop through the filters, if there are any media specific ones
     var mediaFilters = [];
     var stateFilters = [];
@@ -760,15 +697,6 @@
         if (this._mediaTypeNames.indexOf(filter.category) >= 0) {
           if (filter.field == "$id") {
             mediaIds.push(Number(filter.value));
-<<<<<<< HEAD
-          }
-          else if (filter.field.includes("$") && typeof(filter.value) === "string" && filter.value.includes("(ID:")) {
-            var newFilter = Object.assign({}, filter);
-            newFilter.value = Number(filter.value.split('(ID:')[1].replace(")",""));
-            mediaFilters.push(newFilter);
-          }
-          else {
-=======
           } else if (
             filter.field.includes("$") &&
             typeof filter.value === "string" &&
@@ -780,21 +708,10 @@
             );
             mediaFilters.push(newFilter);
           } else {
->>>>>>> cb7e2908
             mediaFilters.push(filter);
           }
         } else if (filter.category == "State") {
           stateFilters.push(filter);
-<<<<<<< HEAD
-        }
-        else if (this._stateTypeNames.indexOf(filter.category) >= 0) {
-          if (filter.field.includes("$") && typeof(filter.value) === "string" && filter.value.includes("(ID:")) {
-            var newFilter = Object.assign({}, filter);
-            newFilter.value = Number(filter.value.split('(ID:')[1].replace(")",""));
-            stateFilters.push(newFilter);
-          }
-          else {
-=======
         } else if (this._stateTypeNames.indexOf(filter.category) >= 0) {
           if (
             filter.field.includes("$") &&
@@ -807,7 +724,6 @@
             );
             stateFilters.push(newFilter);
           } else {
->>>>>>> cb7e2908
             stateFilters.push(filter);
           }
         }
@@ -826,11 +742,7 @@
     );
 
     return outData;
-<<<<<<< HEAD
-   }
-=======
-  }
->>>>>>> cb7e2908
+  }
 
   /**
    * Retrieves a list of media data matching the filter criteria
@@ -856,10 +768,6 @@
    * @returns {array of integers}
    *    List of localization IDs matching the filter criteria
    */
-<<<<<<< HEAD
-   async getFilteredMedias(outputType, filters, listStart, listStop, ignorePresign) {
-
-=======
   async getFilteredMedias(
     outputType,
     filters,
@@ -867,7 +775,6 @@
     listStop,
     ignorePresign
   ) {
->>>>>>> cb7e2908
     // Loop through the filters, if there are any media specific ones
     var mediaFilters = [];
     var localizationFilters = [];
@@ -882,25 +789,6 @@
         if (this._mediaTypeNames.indexOf(filter.category) >= 0) {
           if (filter.field.includes("$id")) {
             mediaIds.push(Number(filter.value));
-<<<<<<< HEAD
-          }
-          else if (filter.field.includes("$") && typeof(filter.value) === "string" && filter.value.includes("(ID:")) {
-            var newFilter = Object.assign({}, filter);
-            newFilter.value = Number(filter.value.split('(ID:')[1].replace(")",""));
-            mediaFilters.push(newFilter);
-          }
-          else {
-            mediaFilters.push(filter);
-          }
-        }
-        else if (this._localizationTypeNames.indexOf(filter.category) >= 0) {
-          if (filter.field.includes("$") && typeof(filter.value) === "string" && filter.value.includes("(ID:")) {
-            var newFilter = Object.assign({}, filter);
-            newFilter.value = Number(filter.value.split('(ID:')[1].replace(")",""));
-            mediaFilters.push(newFilter);
-          }
-          else {
-=======
           } else if (
             filter.field.includes("$") &&
             typeof filter.value === "string" &&
@@ -926,7 +814,6 @@
             );
             mediaFilters.push(newFilter);
           } else {
->>>>>>> cb7e2908
             localizationFilters.push(filter);
           }
         }
