import { TatorElement } from "../components/tator-element.js";
import { hasPermission } from "../util/has-permission.js";
import { fetchCredentials } from "../../../../scripts/packages/tator-js/src/utils/fetch-credentials.js";
import { fetchRetry } from "../../../../scripts/packages/tator-js/src/utils/fetch-retry.js";
import { joinParams } from "../util/join-params.js";
import { Utilities } from "../util/utilities.js";
import streamSaver from "../util/StreamSaver.js";

export class MediaSection extends TatorElement {
  constructor() {
    super();

    const section = document.createElement("div");
    section.setAttribute("class", "project__section py-3");
    this._shadow.appendChild(section);

    const header = document.createElement("div");
    header.setAttribute(
      "class",
      "project__header d-flex flex-items-center flex-justify-between col-12 row-actions-hover"
    );
    section.appendChild(header);

    this._name = document.createElement("h2");
    this._name.setAttribute("class", "h3 px-2 py-2"); //not a typo
    header.appendChild(this._name);

    this._nameText = document.createTextNode("");
    this._nameIdText = document.createElement("span");
    this._nameIdText.setAttribute("class", "text-dark-gray px-1");
    this._name.appendChild(this._nameText);
    this._name.appendChild(this._nameIdText);

    const numFiles = document.createElement("span");
    numFiles.setAttribute("class", "text-gray px-2");
    this._name.appendChild(numFiles);

    this._numFiles = document.createTextNode("");
    numFiles.appendChild(this._numFiles);

    const pagePosition = document.createElement("div");
    pagePosition.setAttribute("class", "py-3 f1 text-normal text-gray");
    this._name.appendChild(pagePosition);

    this._pagePosition = document.createTextNode("");
    pagePosition.appendChild(this._pagePosition);

    const actions = document.createElement("div");
    actions.setAttribute("class", "d-flex flex-items-center");
    header.appendChild(actions);

    this._reload = document.createElement("reload-button");
    this._reload.setAttribute("class", "px-2");
    actions.appendChild(this._reload);

    this._upload = document.createElement("section-upload");
    this._upload.setAttribute("class", "px-2");
    actions.appendChild(this._upload);

    this._more = document.createElement("section-more");
    this._more.setAttribute("class", "px-2");
    actions.appendChild(this._more);

    this._hiddenMediaLabel = document.createElement("div");
    section.appendChild(this._hiddenMediaLabel);

    this._defaultPageSize = 25;
    this._maxPageSizeDefault = 100;

    this._paginator_top = document.createElement("entity-gallery-paginator");
    this._paginator_top._pageSize = this._defaultPageSize;
    this._paginator_top._pageMax = this._maxPageSizeDefault;
    this._paginator_top.setupElements();
    section.appendChild(this._paginator_top);

    const div = document.createElement("div");
    div.setAttribute("class", "d-flex py-3");
    section.appendChild(div);

    this._files = document.createElement("section-files");
    this._files.setAttribute("class", "col-12");
    this._files.mediaParams = this._sectionParams.bind(this);

    div.appendChild(this._files);

    this._paginator_bottom = document.createElement("entity-gallery-paginator");
    this._paginator_bottom._pageSize = this._defaultPageSize;
    this._paginator_bottom._pageMax = this._maxPageSizeDefault;
    this._paginator_bottom.setupElements();
    section.appendChild(this._paginator_bottom);

    this._searchParams = new URLSearchParams();
    this._numFilesCount = 0;
    this._searchString = "";

    this._setCallbacks();
  }

  async init(project, section) {
    if (section === null) {
      this._sectionName = "All Media";
      this._upload.setAttribute("section", "");
      this._nameText.nodeValue = "All Media";
      this._nameIdText.textContent = "";
    } else {
      this._sectionName = section.name;
      this._upload.setAttribute("section", section.name);
      this._nameText.nodeValue = `${section.name}`;
      this._nameIdText.textContent = `(ID: ${section.id})`;
    }
    this._project = project;
    this._section = section;
    this._sectionName = this._sectionName;
    this._files.setAttribute("project-id", project);

    this._upload.setAttribute("project-id", project);
    this._more.section = section;

    this._start = 0;
    this._stop = this._paginator_top._pageSize;

    await this.reload();
  }

  set mediaTypesMap(val) {
    this._mediaTypesMap = val;
    this._files.mediaTypesMap = val;
  }

  set project(val) {
    this._files.project = val;
    if (!hasPermission(val.permission, "Can Edit")) {
      this._upload.style.display = "none";
      this._more.setAttribute(
        "editPermission",
        "Editing menu disable due to permissions."
      );
    }
    if (
      !(hasPermission(val.permission, "Can Transfer") && val.enable_downloads)
    ) {
      this._upload.style.display = "none";
      this._more.setAttribute(
        "uploadPermission",
        "Upload hidden due to permissions."
      );
    }
    this._more.project = val;
    this._project = val;
  }

  set numMedia(val) {
    this._updateNumFiles(val);
    if (val == 0) {
      this._files.style.display = "none";
    } else {
      this._files.style.display = "block";
    }
  }

  set searchString(val) {
    if (val) {
      this._searchParams.set("encoded_search", val);
    } else {
      this._searchParams.delete("encoded_search");
    }
    this._searchString = val;
  }

  set relatedSearchString(val) {
    if (val) {
      this._searchParams.set("encoded_related_search", val);
    } else {
      this._searchParams.delete("encoded_related_search");
    }
    this._relatedSearchString = val;
  }

  get sectionParams() {
    return this._sectionParams();
  }

  set cardInfo(val) {
    this._files.cardInfo = val;
  }

  set mediaIds(val) {
    this._updateNumFiles(val.length);
    this._files.mediaIds = val;
  }

  set algorithms(val) {
    this._more.algorithms = val;
    this._files.algorithms = val;
  }

  set sections(val) {
    let sections = val.slice();
    const index = sections.indexOf(this._sectionName);
    if (index > -1) {
      sections.splice(index, 1);
    }
    this._files.sections = sections;
    this._mediaMove.sections = sections;
  }

  removeMedia(mediaId) {
    const single = !(mediaId.indexOf(",") > -1);
    if (!single) mediaId = mediaId.split(",");
<<<<<<< HEAD
    console.log("MEDIA ID (list or single? ... "+single);
=======
    console.log("MEDIA ID (list or single? ... " + single);
>>>>>>> cb7e2908
    console.log(mediaId);

    for (const mediaCard of this._files._ul.children) {
      console.log(mediaCard);
      const currentCardId = mediaCard.getAttribute("media-id");

      if (
        currentCardId == mediaId ||
        (Array.isArray(mediaId) && mediaId.includes(Number(currentCardId)))
      ) {
        mediaCard.parentNode.removeChild(mediaCard);
        const numFiles = Number(this._numFiles.textContent.split(" ")[0]) - 1;
        this._updateNumFiles(numFiles); // do this at the end
      }
    }

    // clear any selected cards & reload
    this.reload();
    this._bulkEdit.clearAllCheckboxes();
<<<<<<< HEAD

=======
>>>>>>> cb7e2908
  }

  _updateNumFiles(numFiles) {
    let fileText = "Files";
    if (numFiles == 1) {
      fileText = "File";
    }
    this._numFiles.nodeValue = `${numFiles} ${fileText}`;
    this._numFilesCount = Number(numFiles);

    if (numFiles != this._paginator_top._numFiles) {
      this._start = 0;
      this._stop = this._paginator_top._pageSize;
      this._paginationState = {
        start: this._start,
        stop: this._stop,
        page: 1,
        pageSize: this._paginator_top._pageSize,
      };
      this._paginator_top.init(numFiles, this._paginationState);
      this._paginator_bottom.init(numFiles, this._paginationState);
      this._pagePosition.nodeValue = `Page ${
        typeof this._paginationState.page == "undefined"
          ? 1
          : this._paginationState.page
      } of ${this._paginator_top._numPages}`;
    }
  }

  _sectionParams() {
    const sectionParams = new URLSearchParams();
    if (this._section !== null) {
      sectionParams.append("section", this._section.id);
    }
    if (this._filterSection != null) {
      sectionParams.append("section", this._filterSection);
    }
    const filterAndSearchParams = this._getFilterQueryParams();
    return joinParams(sectionParams, filterAndSearchParams);
  }

  async _loadMedia() {
<<<<<<< HEAD

=======
>>>>>>> cb7e2908
    var sectionQuery = this._sectionParams();
    if (Number.isNaN(this._start) || Number.isNaN(this._stop)) {
      console.log(`Load media... ignoring due to NaN start/stop`);
      return; // This may happen if it's called too soon and the pagination has not been set.
    }
    sectionQuery.append("start", this._start);
    sectionQuery.append("stop", this._stop);

    console.log(`Load media... sectionQuery: ${sectionQuery}`);
<<<<<<< HEAD
    var response = await fetch(`/rest/Medias/${this._project}?${sectionQuery.toString()}&presigned=28800`, {
      method: "GET",
      credentials: "same-origin",
      headers: {
        "X-CSRFToken": getCookie("csrftoken"),
        "Accept": "application/json",
        "Content-Type": "application/json"
      }
    });
=======
    var response = await fetchCredentials(
      `/rest/Medias/${this._project}?${sectionQuery.toString()}&presigned=28800`
    );
>>>>>>> cb7e2908
    var mediaList = await response.json();

    this._files.numMedia = this._paginator_top._numFiles;
    this._files.startMediaIndex = this._start;
    this._files.cardInfo = mediaList;
    this._reload.ready();
  }

  async reload() {
    console.log("Reload media section...");
    this._reload.busy();

    const sectionQuery = this._sectionParams();
    const response = await fetchCredentials(
      `/rest/MediaCount/${this._project}?${sectionQuery.toString()}`
    );
    const count = await response.json();
    this.numMedia = count;

    await this._loadMedia();
  }

  _launchAlgorithm(evt) {
    this.dispatchEvent(
<<<<<<< HEAD
      new CustomEvent("runAlgorithm",
        {
          composed: true,
          detail: {
            algorithmName: evt.detail.algorithmName,
            section: this._section,
            projectId: this._project,
          }
        }));
=======
      new CustomEvent("runAlgorithm", {
        composed: true,
        detail: {
          algorithmName: evt.detail.algorithmName,
          section: this._section,
          projectId: this._project,
        },
      })
    );
>>>>>>> cb7e2908
  }

  _downloadFiles(evt) {
    let mediaParams = new URLSearchParams();
    if (evt.detail) {
      if (evt.detail.mediaIds) {
        mediaParams.append("media_id", evt.detail.mediaIds);
      }
    }
    const getUrl = (endpoint) => {
      const params = joinParams(this._sectionParams(), mediaParams);
      return `/rest/${endpoint}/${this._project}?${params.toString()}`;
    };
    fetchCredentials(getUrl("MediaStats"), {}, true)
      .then((response) => response.json())
      .then(async (mediaStats) => {
        let lastId = null;
        let numImages = 0;
        let numVideos = 0;
        let size = 0;
        console.log("Download size: " + mediaStats.download_size);
        console.log("Download num files: " + mediaStats.count);
        if (mediaStats.downloadSize > 60000000000 || mediaStats.count > 5000) {
          const bigDownload = document.createElement("big-download-form");
          const page = document.getElementsByTagName("project-detail")[0];
          page._projects.appendChild(bigDownload);
          bigDownload.setAttribute("is-open", "");
          page.setAttribute("has-open-modal", "");
          bigDownload.addEventListener("close", (evt) => {
            page.removeAttribute("has-open-modal", "");
            page._projects.removeChild(bigDownload);
          });
          while (bigDownload.hasAttribute("is-open")) {
            await new Promise((resolve) => setTimeout(resolve, 100));
          }
          if (!bigDownload._confirm) {
            page._leaveConfirmOk = false;
            return;
          }
        }

        const batchSize = numImages > numVideos ? 20 : 2;
        const filenames = new Set();
        const re = /(?:\.([^.]+))?$/;
        const fileStream = streamSaver.createWriteStream(
          this._sectionName + ".zip"
        );
        const readableZipStream = new ZIP({
          async pull(ctrl) {
            let url = `${getUrl("Medias")}&stop=${batchSize}&presigned=28800`;
            if (lastId != null) {
              url += "&after=" + encodeURIComponent(lastId);
            }
            await fetchCredentials(url, {}, true)
              .then((response) => response.json())
              .then(async (medias) => {
                if (medias.length == 0) {
                  ctrl.close();
                }
                for (const media of medias) {
                  lastId = media.id;
                  const basenameOrig = media.name.replace(/\.[^/.]+$/, "");
                  const ext = re.exec(media.name)[0];
                  let basename = basenameOrig;
                  let vers = 1;
                  while (filenames.has(basename)) {
                    basename = basenameOrig + " (" + vers + ")";
                    vers++;
                  }
                  filenames.add(basename);

                  const request = Utilities.getDownloadInfo(media)["request"];
                  if (request !== null) {
                    // Media objects with no downloadable files will return null.
                    // Download media file.
                    console.log(
                      "Downloading " +
                        media.name +
                        " from " +
                        request.url +
                        "..."
                    );
                    await fetchRetry(request).then((response) => {
                      const stream = () => response.body;
                      const name = basename + ext;
                      ctrl.enqueue({ name, stream });
                    });
                  }
                }
              });
          },
        });
        if (window.WritableStream && readableZipStream.pipeTo) {
          readableZipStream
            .pipeTo(fileStream)
            .then(() => console.log("done writing"));
        } else {
          const writer = fileStream.getWriter();
          const reader = readableZipStream.getReader();
          const pump = () =>
            reader
              .read()
              .then((res) =>
                res.done ? writer.close() : writer.write(res.value).then(pump)
              )
              .then(() => console.log("done writing"));
          pump();
        }
      });
  }

  _downloadAnnotations(evt) {
    const mediaParams = new URLSearchParams();
    if (evt.detail) {
      if (evt.detail.mediaIds) {
        mediaParams.append("media_id", evt.detail.mediaIds);
      }
    }
    const params = joinParams(mediaParams, this._sectionParams());
    const getUrl = (endpoint) => {
      return `/rest/${endpoint}/${this._project}?`;
    };
    const mediaUrl = `/rest/Medias/${this._project}?${params.toString()}`;
    const fileStream = streamSaver.createWriteStream(
      this._sectionName + ".zip"
    );
    let mediaTypes = null;
    let mediaFetcher = null;
    let mediaDone = false;
    let localizationTypes = null;
    let localizationFetcher = null;
    let localizationsDone = false;
    let stateTypes = null;
    let stateFetcher = null;
    let statesDone = false;
    Number.prototype.pad = function (size) {
      var s = String(this);
      while (s.length < (size || 2)) {
        s = "0" + s;
      }
      return s;
    };
    const project = this._project;
    const readableZipStream = new ZIP({
      async pull(ctrl) {
        // Function for dumping types to file.
        const getTypes = (endpoint, fname) => {
          return fetchCredentials(`/rest/${endpoint}/${project}`).then(
            (response) => {
              const clone = response.clone();
              const stream = () => response.body;
              const name = fname;
              ctrl.enqueue({ name, stream });
              return clone.json();
            }
          );
        };

        // Function for dumping single batch of metadata to file.
        const getMetadataBatch = async (
          baseUrl,
          type,
          batchSize,
          batchNum,
          baseFilename,
          lastId,
          idQuery
        ) => {
          let url = baseUrl + "&type=" + type.id + "&stop=" + batchSize;
          if (lastId != null) {
            let param = "after";
            url += `&${param}=` + encodeURIComponent(lastId);
          }

          let request;
          if (idQuery != null) {
            request = {
              method: "PUT",
              body: JSON.stringify(idQuery),
            };
          } else {
            request = {
              method: "GET",
            };
          }

          // Fetch csv data first.
          await fetchCredentials(url + "&format=csv", request, true).then(
            (response) => {
              const stream = () => response.body;
              const batch_str = "__batch_" + Number(batchNum).pad(5);
              const name = baseFilename + type.name + batch_str + ".csv";
              ctrl.enqueue({ name, stream });
            }
          );

          // Fetch and return json data.
          return fetchCredentials(url, request, true).then((response) => {
            const clone = response.clone();
            const stream = () => response.body;
            const batch_str = "__batch_" + Number(batchNum).pad(5);
            const name = baseFilename + type.name + batch_str + ".json";
            ctrl.enqueue({ name, stream });
            return clone.json();
          });
        };

        // Class for fetching batches of metadata.
        class MetadataFetcher {
          constructor(types, baseUrl, baseFilename, lastField) {
            this._types = types;
            this._baseUrl = baseUrl;
            this._baseFilename = baseFilename;
            this._lastField = lastField;
            this._batchNum = 0;
            this._lastId = null;
            this._typeIndex = 0;
            this._batchSize = 1000;
            this.ids = []; // Accumulation of retrieved IDs
          }

          async next(idQuery) {
            // Fetches next batch of metadata, iterating over types. Returns
            // whether all metadata has been fetched.
            let done = false;
            if (this._types.length == 0) {
              done = true;
            } else {
              const entities = await getMetadataBatch(
                this._baseUrl,
                this._types[this._typeIndex],
                this._batchSize,
                this._batchNum,
                this._baseFilename,
                this._lastId,
                idQuery
              );
              this._batchNum++;
              if (entities.length == 0) {
                this._typeIndex++;
                if (this._typeIndex == this._types.length) {
                  done = true;
                } else {
                  this._batchNum = 0;
                  this._lastId = null;
                }
              } else {
                this._lastId = entities[entities.length - 1][this._lastField];
                this.ids.push.apply(
                  this.ids,
                  entities.map((entity) => entity.id)
                );
              }
            }
            return done;
          }
        }

        if (mediaTypes == null) {
          // Get media types.
          mediaTypes = await getTypes("MediaTypes", "media_types.json");
          mediaFetcher = new MetadataFetcher(
            mediaTypes,
            mediaUrl,
            "medias__",
            "id"
          );
        } else if (localizationTypes == null) {
          // Get localization types.
          const localizationsUrl = getUrl("Localizations");
          localizationTypes = await getTypes(
            "LocalizationTypes",
            "localization_types.json"
          );
          localizationFetcher = new MetadataFetcher(
            localizationTypes,
            localizationsUrl,
            "localizations__",
            "id"
          );
        } else if (stateTypes == null) {
          // Get state types.
          const statesUrl = getUrl("States");
          stateTypes = await getTypes("StateTypes", "state_types.json");
          stateFetcher = new MetadataFetcher(
            stateTypes,
            statesUrl,
            "states__",
            "id"
          );
        } else if (mediaDone == false) {
          // Get next batch of media metadata.
          mediaDone = await mediaFetcher.next();
        } else if (localizationsDone == false) {
          // Get next batch of localization metadata.
          localizationsDone = await localizationFetcher.next({
            media_ids: mediaFetcher.ids,
          });
        } else if (statesDone == false) {
          // Get next batch of state metadata.
          statesDone = await stateFetcher.next({ media_ids: mediaFetcher.ids });
        } else {
          // Close the zip file.
          ctrl.close();
        }
      },
    });
    if (window.WritableStream && readableZipStream.pipeTo) {
      readableZipStream.pipeTo(fileStream);
    } else {
      const writer = fileStream.getWriter();
      const reader = readableZipStream.getReader();
      const pump = () =>
        reader
          .read()
          .then((res) =>
            res.done ? writer.close() : writer.write(res.value).then(pump)
          );
      pump();
    }
  }

  _rename(evt) {
    // console.log(this._section);
    if (this._name.contains(this._nameText)) {
      const input = document.createElement("input");
      input.style.borderWidth = "3px";
      input.setAttribute(
        "class",
        "form-control input-sm f1 text-white text-bold"
      );
      input.setAttribute("value", this._section.name);
      this._name.replaceChild(input, this._nameText);
      input.addEventListener("focus", (evt) => {
        evt.target.select();
      });
      input.addEventListener("keydown", (evt) => {
        if (evt.keyCode == 13) {
          evt.preventDefault();
          input.blur();
        }
      });
      input.addEventListener("blur", (evt) => {
        if (evt.target.value !== "") {
          //this._worker.postMessage({
          //  command: "renameSection",
          //  fromName: this._sectionName,
          //  toName: evt.target.value,
          //});
          this._sectionName = evt.target.value;
        }
        // console.log(this._section);
        fetchCredentials("/rest/Section/" + this._section.id, {
          method: "PATCH",
          body: JSON.stringify({
            name: this._sectionName,
          }),
        });
        this._nameText.textContent = this._sectionName;
        this._section.name = this._sectionName;
        this._name.replaceChild(this._nameText, evt.target);

        this._name.classList.add("text-green");
        setTimeout(() => {
          this._name.classList.remove("text-green");
<<<<<<< HEAD
        }, 800)

        this.dispatchEvent(new CustomEvent("newName", {
          detail: {
            id: this._section.id,
            sectionName: this._sectionName,
          },
        }));
=======
        }, 800);

        this.dispatchEvent(
          new CustomEvent("newName", {
            detail: {
              id: this._section.id,
              sectionName: this._sectionName,
            },
          })
        );
>>>>>>> cb7e2908
      });
      input.focus();
    }
  }

  _findAfters() {
    // Find the media for each batch of 10000 medias.
  }

  _setCallbacks() {
    this._more.addEventListener("bulk-edit", () => {
      this.dispatchEvent(new Event("bulk-edit"));
    });

    // launch algorithm on all the media in this section
    this._more.addEventListener(
      "algorithmMenu",
      this._launchAlgorithm.bind(this)
    );

    this._more.addEventListener("download", this._downloadFiles.bind(this));

    this._more.addEventListener(
      "downloadAnnotations",
      this._downloadAnnotations.bind(this)
    );
    this._files.addEventListener(
      "downloadAnnotations",
      this._downloadAnnotations.bind(this)
    );

    this._more.addEventListener("rename", this._rename.bind(this));

    // New right click options
    this.addEventListener("renameSection", this._reloadAndRename.bind(this));
    this.addEventListener("deleteSection", (evt) => {
      // console.log(evt);
      this.dispatchEvent(
        new CustomEvent("remove", {
          detail: {
            sectionParams: this._sectionParams(),
            section: this._section,
            projectId: this._project,
            deleteMedia: false,
          },
        })
      );
    });

    this._more.addEventListener("deleteSection", (evt) => {
      this.dispatchEvent(
        new CustomEvent("remove", {
          detail: {
            sectionParams: this._sectionParams(),
            section: this._section,
            projectId: this._project,
            deleteMedia: false,
          },
        })
      );
    });

    this._more.addEventListener("deleteMedia", (evt) => {
      this.dispatchEvent(
        new CustomEvent("remove", {
          detail: {
            sectionParams: this._sectionParams(),
            section: this._section,
            projectId: this._project,
            deleteMedia: true,
          },
        })
      );
    });

    this._paginator_top.addEventListener("selectPage", (evt) => {
      this._setPage(evt, this._paginator_bottom);
    });

    this._paginator_bottom.addEventListener("selectPage", (evt) => {
      this._setPage(evt, this._paginator_top);
    });

    this._reload.addEventListener("click", this.reload.bind(this));
  }

  async _setPage(evt, otherPaginator) {

    console.log(`media-section: _setPage()`);

    this._start = evt.detail.start;
    this._stop = evt.detail.stop;
    this._paginationState = evt.detail;

    // clear any selected cards
    this._bulkEdit.clearAllCheckboxes();

    otherPaginator.init(otherPaginator._numFiles, this._paginationState);

    this._updatePageArgs();
    await this._loadMedia();
  }

  _updatePageArgs() {

    console.log(`media-section: _updatePageArgs()`);

    // update the URL
    const searchArgs = new URLSearchParams(window.location.search);
    var newUrl = `${document.location.origin}${document.location.pathname}`;
    let firstParm = true;

    if (searchArgs.toString !== "") {
      searchArgs.delete("page");
      searchArgs.delete("pagesize");

      for (const [key, value] of searchArgs) {
        if (!firstParm) {
          newUrl += "&";
        } else {
          newUrl += "?";
        }
        newUrl += `${key}=${value}`;
        firstParm = false;
      }
<<<<<<< HEAD

=======
>>>>>>> cb7e2908
    }

    // Only add back params if we're not on default page 1, and pageSize 10
    if (
      this._start !== 0 ||
      this._paginator_top._pageSize !== this._defaultPageSize
    ) {
      if (!firstParm) {
        newUrl += "&";
      } else {
        newUrl += "?";
      }
<<<<<<< HEAD
      newUrl += `page=${Number(this._paginator_top._page) + 1}&pagesize=${this._paginator_top._pageSize}`
=======
      newUrl += `page=${Number(this._paginator_top._page) + 1}&pagesize=${
        this._paginator_top._pageSize
      }`;
>>>>>>> cb7e2908
    }

    window.history.pushState({}, "", newUrl);
    this._pagePosition.nodeValue = `Page ${
      typeof this._paginator_top._page == "undefined"
        ? 1
        : this._paginator_top._page + 1
    } of ${this._paginator_top._numPages}`;
  }

  async updateFilterResults(conditions) {
    this._filterConditions = conditions;
    this._filterURIString = encodeURIComponent(
      JSON.stringify(this._filterConditions)
    );

    if (conditions !== []) {
      // Media Filters
      var finalMediaFilters = [];
      var finalMetadataFilters = [];
      for (var filter of this._filterConditions) {
<<<<<<< HEAD
        if (filter.categoryGroup == "Media")
        {
          finalMediaFilters.push(this._modelData._convertFilterForTator(filter));
        }
        else
        {
          finalMetadataFilters.push(this._modelData._convertFilterForTator(filter));
        }

=======
        if (filter.categoryGroup == "Media") {
          finalMediaFilters.push(
            this._modelData._convertFilterForTator(filter)
          );
        } else {
          finalMetadataFilters.push(
            this._modelData._convertFilterForTator(filter)
          );
        }
>>>>>>> cb7e2908
      }

      if (finalMediaFilters.length > 0) {
        var searchObject = {
          method: "and",
          operations: [...finalMediaFilters],
        };
        console.info(`Search Object = ${JSON.stringify(searchObject)}`);
        var searchBlob = btoa(JSON.stringify(searchObject));
        this.searchString = searchBlob;
      } else {
        this.searchString = "";
      }

      if (finalMetadataFilters.length > 0) {
        var searchObject = {
          method: "and",
          operations: [...finalMetadataFilters],
        };
        console.info(`Search Object = ${JSON.stringify(searchObject)}`);
        var searchBlob = btoa(JSON.stringify(searchObject));
        this.relatedSearchString = searchBlob;
      } else {
        this.relatedSearchString = "";
      }

      await this.reload();
    } else {
      this.searchString = "";
      this.relatedSearchString = "";
    }

    if (window.location.search !== this._getFilterQueryParams.toString()) {
      let newUrl = this.getFilterURL();
      window.history.replaceState({}, "Filter", newUrl);
    }

    return this._searchString + this.relatedSearchString;
  }

  getFilterURL() {
    const searchParams = new URLSearchParams(window.location.search);
    var url = window.location.origin + window.location.pathname;
    url += "?" + this._getFilterQueryParams().toString();
    return url;
  }

  _getFilterQueryParams() {
    const params = new URLSearchParams(window.location.search);

    // remove page references when new query is made
    params.delete("page");
    params.delete("pagesize");

    if (
      typeof this._filterURIString !== "undefined" &&
      this._filterURIString != null &&
      this._filterURIString != encodeURIComponent("[]")
    ) {
      params.set("filterConditions", this._filterURIString);
    } else {
      params.delete("filterConditions");
    }

    const searchString = this._searchParams.get("encoded_search");
    if (
      typeof searchString !== "undefined" &&
      searchString != null &&
      searchString !== "undefined"
    ) {
      // let params = this._sectionParams();
      params.set("encoded_search", searchString);
    } else {
      params.delete("encoded_search");
    }

    const relatedSearchString = this._searchParams.get(
      "encoded_related_search"
    );
    if (
      typeof relatedSearchString !== "undefined" &&
      relatedSearchString != null &&
      relatedSearchString !== "undefined"
    ) {
      // let params = this._sectionParams();
      params.set("encoded_related_search", relatedSearchString);
    } else {
      params.delete("encoded_related_search");
    }

    return params;
  }

  // Used in project-detail to get any existing conditions
  // Distill back out filter conditions from param
  getFilterConditionsObject() {
    const searchParams = new URLSearchParams(window.location.search);
    if (searchParams.has("filterConditions")) {
      this._filterURIString = searchParams.get("filterConditions");
      this._filterConditions = JSON.parse(
        decodeURIComponent(this._filterURIString)
      );
    }
    if (
      typeof this._filterConditions !== "undefined" &&
      this._filterConditions != ""
    ) {
      return this._filterConditions;
    } else {
      return [];
    }
  }
  async _reloadAndRename(evt) {
    // console.log(evt);
    // this.section = evt.detail.section;
    // await this.reload();
    this._rename();
  }
}

customElements.define("media-section", MediaSection);<|MERGE_RESOLUTION|>--- conflicted
+++ resolved
@@ -118,6 +118,7 @@
 
     this._start = 0;
     this._stop = this._paginator_top._pageSize;
+    this._after = new Map();
 
     await this.reload();
   }
@@ -207,11 +208,7 @@
   removeMedia(mediaId) {
     const single = !(mediaId.indexOf(",") > -1);
     if (!single) mediaId = mediaId.split(",");
-<<<<<<< HEAD
-    console.log("MEDIA ID (list or single? ... "+single);
-=======
     console.log("MEDIA ID (list or single? ... " + single);
->>>>>>> cb7e2908
     console.log(mediaId);
 
     for (const mediaCard of this._files._ul.children) {
@@ -231,10 +228,6 @@
     // clear any selected cards & reload
     this.reload();
     this._bulkEdit.clearAllCheckboxes();
-<<<<<<< HEAD
-
-=======
->>>>>>> cb7e2908
   }
 
   _updateNumFiles(numFiles) {
@@ -277,10 +270,6 @@
   }
 
   async _loadMedia() {
-<<<<<<< HEAD
-
-=======
->>>>>>> cb7e2908
     var sectionQuery = this._sectionParams();
     if (Number.isNaN(this._start) || Number.isNaN(this._stop)) {
       console.log(`Load media... ignoring due to NaN start/stop`);
@@ -290,21 +279,9 @@
     sectionQuery.append("stop", this._stop);
 
     console.log(`Load media... sectionQuery: ${sectionQuery}`);
-<<<<<<< HEAD
-    var response = await fetch(`/rest/Medias/${this._project}?${sectionQuery.toString()}&presigned=28800`, {
-      method: "GET",
-      credentials: "same-origin",
-      headers: {
-        "X-CSRFToken": getCookie("csrftoken"),
-        "Accept": "application/json",
-        "Content-Type": "application/json"
-      }
-    });
-=======
     var response = await fetchCredentials(
       `/rest/Medias/${this._project}?${sectionQuery.toString()}&presigned=28800`
     );
->>>>>>> cb7e2908
     var mediaList = await response.json();
 
     this._files.numMedia = this._paginator_top._numFiles;
@@ -329,17 +306,6 @@
 
   _launchAlgorithm(evt) {
     this.dispatchEvent(
-<<<<<<< HEAD
-      new CustomEvent("runAlgorithm",
-        {
-          composed: true,
-          detail: {
-            algorithmName: evt.detail.algorithmName,
-            section: this._section,
-            projectId: this._project,
-          }
-        }));
-=======
       new CustomEvent("runAlgorithm", {
         composed: true,
         detail: {
@@ -349,7 +315,6 @@
         },
       })
     );
->>>>>>> cb7e2908
   }
 
   _downloadFiles(evt) {
@@ -715,16 +680,6 @@
         this._name.classList.add("text-green");
         setTimeout(() => {
           this._name.classList.remove("text-green");
-<<<<<<< HEAD
-        }, 800)
-
-        this.dispatchEvent(new CustomEvent("newName", {
-          detail: {
-            id: this._section.id,
-            sectionName: this._sectionName,
-          },
-        }));
-=======
         }, 800);
 
         this.dispatchEvent(
@@ -735,7 +690,6 @@
             },
           })
         );
->>>>>>> cb7e2908
       });
       input.focus();
     }
@@ -823,9 +777,6 @@
   }
 
   async _setPage(evt, otherPaginator) {
-
-    console.log(`media-section: _setPage()`);
-
     this._start = evt.detail.start;
     this._stop = evt.detail.stop;
     this._paginationState = evt.detail;
@@ -840,9 +791,6 @@
   }
 
   _updatePageArgs() {
-
-    console.log(`media-section: _updatePageArgs()`);
-
     // update the URL
     const searchArgs = new URLSearchParams(window.location.search);
     var newUrl = `${document.location.origin}${document.location.pathname}`;
@@ -861,10 +809,6 @@
         newUrl += `${key}=${value}`;
         firstParm = false;
       }
-<<<<<<< HEAD
-
-=======
->>>>>>> cb7e2908
     }
 
     // Only add back params if we're not on default page 1, and pageSize 10
@@ -877,13 +821,9 @@
       } else {
         newUrl += "?";
       }
-<<<<<<< HEAD
-      newUrl += `page=${Number(this._paginator_top._page) + 1}&pagesize=${this._paginator_top._pageSize}`
-=======
       newUrl += `page=${Number(this._paginator_top._page) + 1}&pagesize=${
         this._paginator_top._pageSize
       }`;
->>>>>>> cb7e2908
     }
 
     window.history.pushState({}, "", newUrl);
@@ -905,17 +845,6 @@
       var finalMediaFilters = [];
       var finalMetadataFilters = [];
       for (var filter of this._filterConditions) {
-<<<<<<< HEAD
-        if (filter.categoryGroup == "Media")
-        {
-          finalMediaFilters.push(this._modelData._convertFilterForTator(filter));
-        }
-        else
-        {
-          finalMetadataFilters.push(this._modelData._convertFilterForTator(filter));
-        }
-
-=======
         if (filter.categoryGroup == "Media") {
           finalMediaFilters.push(
             this._modelData._convertFilterForTator(filter)
@@ -925,7 +854,6 @@
             this._modelData._convertFilterForTator(filter)
           );
         }
->>>>>>> cb7e2908
       }
 
       if (finalMediaFilters.length > 0) {
