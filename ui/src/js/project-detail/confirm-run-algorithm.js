import { ModalDialog } from "../components/modal-dialog.js";
<<<<<<< HEAD
import { fetchRetry } from "../util/fetch-retry.js";
=======
import { fetchCredentials } from "../../../../scripts/packages/tator-js/src/utils/fetch-credentials.js";
>>>>>>> cb7e2908
import { svgNamespace } from "../components/tator-element.js";

export class ConfirmRunAlgorithm extends ModalDialog {
  constructor() {
    super();

    const iconWrapper = document.createElement("div");
    this._header.insertBefore(iconWrapper, this._titleDiv);

    const svg = document.createElementNS(svgNamespace, "svg");
    svg.setAttribute("width", "24");
    svg.setAttribute("height", "24");
    svg.setAttribute("viewBox", "0 0 24 24");
    svg.setAttribute("fill", "none");
    svg.style.fill = "none";
    svg.setAttribute("stroke", "currentColor");
    svg.setAttribute("stroke-width", "2");
    svg.setAttribute("stroke-linecap", "round");
    svg.setAttribute("stroke-linejoin", "round");
    iconWrapper.appendChild(svg);

    const poly = document.createElementNS(svgNamespace, "polyline");
    poly.setAttribute("points", "22 12 18 12 15 21 9 3 6 12 2 12");
    svg.appendChild(poly);

    this._message = document.createElement("p");
    this._message.setAttribute("class", "py-3 text-center");
    this._main.appendChild(this._message);

    this._icon = document.createElement("div");
<<<<<<< HEAD
    this._icon.setAttribute("class", "text-center py-3")
    this._icon.style.margin = "auto";
    this._icon.innerHTML = '<svg xmlns="http://www.w3.org/2000/svg" width="4em" height="4em" viewBox="0 0 32 32" fill="none" stroke="currentColor" stroke-width="1" stroke-linecap="round" stroke-linejoin="round" class="no-fill"><line x1="12" y1="2" x2="12" y2="6"></line><line x1="12" y1="18" x2="12" y2="22"></line><line x1="4.93" y1="4.93" x2="7.76" y2="7.76"></line><line x1="16.24" y1="16.24" x2="19.07" y2="19.07"></line><line x1="2" y1="12" x2="6" y2="12"></line><line x1="18" y1="12" x2="22" y2="12"></line><line x1="4.93" y1="19.07" x2="7.76" y2="16.24"></line><line x1="16.24" y1="7.76" x2="19.07" y2="4.93"></line></svg>';
=======
    this._icon.setAttribute("class", "text-center py-3");
    this._icon.style.margin = "auto";
    this._icon.innerHTML =
      '<svg xmlns="http://www.w3.org/2000/svg" width="4em" height="4em" viewBox="0 0 32 32" fill="none" stroke="currentColor" stroke-width="1" stroke-linecap="round" stroke-linejoin="round" class="no-fill"><line x1="12" y1="2" x2="12" y2="6"></line><line x1="12" y1="18" x2="12" y2="22"></line><line x1="4.93" y1="4.93" x2="7.76" y2="7.76"></line><line x1="16.24" y1="16.24" x2="19.07" y2="19.07"></line><line x1="2" y1="12" x2="6" y2="12"></line><line x1="18" y1="12" x2="22" y2="12"></line><line x1="4.93" y1="19.07" x2="7.76" y2="16.24"></line><line x1="16.24" y1="7.76" x2="19.07" y2="4.93"></line></svg>';
>>>>>>> cb7e2908
    this._icon.style.display = "none";
    //this._main.appendChild(this._icon);

    this._accept = document.createElement("button");
    this._accept.setAttribute("class", "btn btn-clear btn-purple");
    this._accept.textContent = "Yes";
    this._footer.appendChild(this._accept);

    this._cancel = document.createElement("button");
    this._cancel.setAttribute("class", "btn btn-clear btn-charcoal");
    this._cancel.textContent = "No";
    this._footer.appendChild(this._cancel);

    this._cancel.addEventListener("click", () => {
      this.dispatchEvent(
        new CustomEvent("close", {
          composed: true,
          detail: {
            confirm: false,
          },
        })
      );
    });

    this._accept.addEventListener("click", () => {
      this.dispatchEvent(
<<<<<<< HEAD
        new CustomEvent("close",
          {composed: true,
           detail: {
             confirm: true,
             projectId: this._projectId,
             mediaIds: this._mediaIds,
             section: this._section,
             algorithmName: this._algorithmName,
             extraParameters: this._extraParameters}}));
=======
        new CustomEvent("close", {
          composed: true,
          detail: {
            confirm: true,
            projectId: this._projectId,
            mediaIds: this._mediaIds,
            section: this._section,
            algorithmName: this._algorithmName,
            extraParameters: this._extraParameters,
          },
        })
      );
>>>>>>> cb7e2908
    });
  }

  /**
   * Initialize the dialog window with the algorithm information prior
   * to displaying it
   *
   * @param {integer} projectId Project ID associate with algorithm
   * @param {string} algorithmName Name of workflow to run
   * @param {array} mediaIds List of media IDs to process. Can be null, if so section is checked.
   * @param {Tator.Section} section Section to process. If this and mediaIds is null, assume that all the media in the project will be processed.
   * @param {array} extraParameters key/value pairs of parameters to pass along when launching the workflow
   */
<<<<<<< HEAD
  async init(algorithmName, projectId, mediaIds, section, extraParameters)
  {
=======
  async init(algorithmName, projectId, mediaIds, section, extraParameters) {
>>>>>>> cb7e2908
    this._title.nodeValue = `Launch Workflow`;
    this._accept.style.display = "none";
    this._cancel.style.display = "none";
    this._message.textContent = `Retrieving data...`;
    this._message.classList.add("text-gray");

    if (mediaIds == null) {
<<<<<<< HEAD

      if (section == null) {
        var response = await fetchRetry(`/rest/MediaCount/${projectId}`, {
          method: "GET",
          credentials: "same-origin",
          headers: {
            "X-CSRFToken": getCookie("csrftoken"),
            "Accept": "application/json",
            "Content-Type": "application/json"
          }
        });
        var count = await response.json();
        var msgText = `Do you want to run <span class="text-purple text-semibold">` + algorithmName + `</span> on <br /><span class="text-purple text-semibold">ALL media (media count: ${count})</span>?`;
      }
      else {
        var response = await fetchRetry(`/rest/MediaCount/${projectId}?section=${section.id}`, {
          method: "GET",
          credentials: "same-origin",
          headers: {
            "X-CSRFToken": getCookie("csrftoken"),
            "Accept": "application/json",
            "Content-Type": "application/json"
          }
        });
        var count = await response.json();
        var msgText = `Do you want to run <span class="text-purple text-semibold">` + algorithmName + `</span> on <br />media in <span class="text-purple text-semibold">${section.name} (media count: ${count})</span>?`;
=======
      if (section == null) {
        var response = await fetchCredentials(
          `/rest/MediaCount/${projectId}`,
          {},
          true
        );
        var count = await response.json();
        var msgText =
          `Do you want to run <span class="text-purple text-semibold">` +
          algorithmName +
          `</span> on <br /><span class="text-purple text-semibold">ALL media (media count: ${count})</span>?`;
      } else {
        var response = await fetchCredentials(
          `/rest/MediaCount/${projectId}?section=${section.id}`,
          {},
          true
        );
        var count = await response.json();
        var msgText =
          `Do you want to run <span class="text-purple text-semibold">` +
          algorithmName +
          `</span> on <br />media in <span class="text-purple text-semibold">${section.name} (media count: ${count})</span>?`;
>>>>>>> cb7e2908
      }

      // Small delay so that the user can acknowledge something was happening.
      // This isn't something we want users to rush through anyway.
<<<<<<< HEAD
      await new Promise(resolve => setTimeout(resolve, 2000));
    }
    else {
      var count = mediaIds.length;
      if (count == 1) {

        var response = await fetchRetry(`/rest/Media/${mediaIds[0]}`, {
          method: "GET",
          credentials: "same-origin",
          headers: {
            "X-CSRFToken": getCookie("csrftoken"),
            "Accept": "application/json",
            "Content-Type": "application/json"
          }
        });
        var media = await response.json();
        var msgText = `Do you want to run <span class="text-purple text-semibold">` + algorithmName + `</span> on <br /><span class="text-purple text-semibold">${media.name} (ID: ${media.id})</span>?`;
      }
      else {
        var msgText = `Do you want to run <span class="text-purple text-semibold">` + algorithmName + `</span> on <br /><span class="text-purple text-semibold">${count} media</span>?`;
=======
      await new Promise((resolve) => setTimeout(resolve, 2000));
    } else {
      var count = mediaIds.length;
      if (count == 1) {
        var response = await fetchCredentials(
          `/rest/Media/${mediaIds[0]}`,
          {},
          true
        );
        var media = await response.json();
        var msgText =
          `Do you want to run <span class="text-purple text-semibold">` +
          algorithmName +
          `</span> on <br /><span class="text-purple text-semibold">${media.name} (ID: ${media.id})</span>?`;
      } else {
        var msgText =
          `Do you want to run <span class="text-purple text-semibold">` +
          algorithmName +
          `</span> on <br /><span class="text-purple text-semibold">${count} media</span>?`;
>>>>>>> cb7e2908
      }
    }

    this._message.classList.remove("text-gray");
    this._accept.style.display = "flex";
    this._cancel.style.display = "flex";
    this._message.innerHTML = msgText;
    this._algorithmName = algorithmName;
    this._projectId = projectId;
    this._mediaIds = mediaIds;
    this._section = section;
    this._extraParameters = extraParameters;
  }

  static get observedAttributes() {
    return ModalDialog.observedAttributes;
  }

  attributeChangedCallback(name, oldValue, newValue) {
    ModalDialog.prototype.attributeChangedCallback.call(
      this,
      name,
      oldValue,
      newValue
    );
  }
}

customElements.define("confirm-run-algorithm", ConfirmRunAlgorithm);<|MERGE_RESOLUTION|>--- conflicted
+++ resolved
@@ -1,9 +1,5 @@
 import { ModalDialog } from "../components/modal-dialog.js";
-<<<<<<< HEAD
-import { fetchRetry } from "../util/fetch-retry.js";
-=======
 import { fetchCredentials } from "../../../../scripts/packages/tator-js/src/utils/fetch-credentials.js";
->>>>>>> cb7e2908
 import { svgNamespace } from "../components/tator-element.js";
 
 export class ConfirmRunAlgorithm extends ModalDialog {
@@ -34,16 +30,10 @@
     this._main.appendChild(this._message);
 
     this._icon = document.createElement("div");
-<<<<<<< HEAD
-    this._icon.setAttribute("class", "text-center py-3")
-    this._icon.style.margin = "auto";
-    this._icon.innerHTML = '<svg xmlns="http://www.w3.org/2000/svg" width="4em" height="4em" viewBox="0 0 32 32" fill="none" stroke="currentColor" stroke-width="1" stroke-linecap="round" stroke-linejoin="round" class="no-fill"><line x1="12" y1="2" x2="12" y2="6"></line><line x1="12" y1="18" x2="12" y2="22"></line><line x1="4.93" y1="4.93" x2="7.76" y2="7.76"></line><line x1="16.24" y1="16.24" x2="19.07" y2="19.07"></line><line x1="2" y1="12" x2="6" y2="12"></line><line x1="18" y1="12" x2="22" y2="12"></line><line x1="4.93" y1="19.07" x2="7.76" y2="16.24"></line><line x1="16.24" y1="7.76" x2="19.07" y2="4.93"></line></svg>';
-=======
     this._icon.setAttribute("class", "text-center py-3");
     this._icon.style.margin = "auto";
     this._icon.innerHTML =
       '<svg xmlns="http://www.w3.org/2000/svg" width="4em" height="4em" viewBox="0 0 32 32" fill="none" stroke="currentColor" stroke-width="1" stroke-linecap="round" stroke-linejoin="round" class="no-fill"><line x1="12" y1="2" x2="12" y2="6"></line><line x1="12" y1="18" x2="12" y2="22"></line><line x1="4.93" y1="4.93" x2="7.76" y2="7.76"></line><line x1="16.24" y1="16.24" x2="19.07" y2="19.07"></line><line x1="2" y1="12" x2="6" y2="12"></line><line x1="18" y1="12" x2="22" y2="12"></line><line x1="4.93" y1="19.07" x2="7.76" y2="16.24"></line><line x1="16.24" y1="7.76" x2="19.07" y2="4.93"></line></svg>';
->>>>>>> cb7e2908
     this._icon.style.display = "none";
     //this._main.appendChild(this._icon);
 
@@ -70,17 +60,6 @@
 
     this._accept.addEventListener("click", () => {
       this.dispatchEvent(
-<<<<<<< HEAD
-        new CustomEvent("close",
-          {composed: true,
-           detail: {
-             confirm: true,
-             projectId: this._projectId,
-             mediaIds: this._mediaIds,
-             section: this._section,
-             algorithmName: this._algorithmName,
-             extraParameters: this._extraParameters}}));
-=======
         new CustomEvent("close", {
           composed: true,
           detail: {
@@ -93,7 +72,6 @@
           },
         })
       );
->>>>>>> cb7e2908
     });
   }
 
@@ -107,12 +85,7 @@
    * @param {Tator.Section} section Section to process. If this and mediaIds is null, assume that all the media in the project will be processed.
    * @param {array} extraParameters key/value pairs of parameters to pass along when launching the workflow
    */
-<<<<<<< HEAD
-  async init(algorithmName, projectId, mediaIds, section, extraParameters)
-  {
-=======
   async init(algorithmName, projectId, mediaIds, section, extraParameters) {
->>>>>>> cb7e2908
     this._title.nodeValue = `Launch Workflow`;
     this._accept.style.display = "none";
     this._cancel.style.display = "none";
@@ -120,34 +93,6 @@
     this._message.classList.add("text-gray");
 
     if (mediaIds == null) {
-<<<<<<< HEAD
-
-      if (section == null) {
-        var response = await fetchRetry(`/rest/MediaCount/${projectId}`, {
-          method: "GET",
-          credentials: "same-origin",
-          headers: {
-            "X-CSRFToken": getCookie("csrftoken"),
-            "Accept": "application/json",
-            "Content-Type": "application/json"
-          }
-        });
-        var count = await response.json();
-        var msgText = `Do you want to run <span class="text-purple text-semibold">` + algorithmName + `</span> on <br /><span class="text-purple text-semibold">ALL media (media count: ${count})</span>?`;
-      }
-      else {
-        var response = await fetchRetry(`/rest/MediaCount/${projectId}?section=${section.id}`, {
-          method: "GET",
-          credentials: "same-origin",
-          headers: {
-            "X-CSRFToken": getCookie("csrftoken"),
-            "Accept": "application/json",
-            "Content-Type": "application/json"
-          }
-        });
-        var count = await response.json();
-        var msgText = `Do you want to run <span class="text-purple text-semibold">` + algorithmName + `</span> on <br />media in <span class="text-purple text-semibold">${section.name} (media count: ${count})</span>?`;
-=======
       if (section == null) {
         var response = await fetchCredentials(
           `/rest/MediaCount/${projectId}`,
@@ -170,33 +115,10 @@
           `Do you want to run <span class="text-purple text-semibold">` +
           algorithmName +
           `</span> on <br />media in <span class="text-purple text-semibold">${section.name} (media count: ${count})</span>?`;
->>>>>>> cb7e2908
       }
 
       // Small delay so that the user can acknowledge something was happening.
       // This isn't something we want users to rush through anyway.
-<<<<<<< HEAD
-      await new Promise(resolve => setTimeout(resolve, 2000));
-    }
-    else {
-      var count = mediaIds.length;
-      if (count == 1) {
-
-        var response = await fetchRetry(`/rest/Media/${mediaIds[0]}`, {
-          method: "GET",
-          credentials: "same-origin",
-          headers: {
-            "X-CSRFToken": getCookie("csrftoken"),
-            "Accept": "application/json",
-            "Content-Type": "application/json"
-          }
-        });
-        var media = await response.json();
-        var msgText = `Do you want to run <span class="text-purple text-semibold">` + algorithmName + `</span> on <br /><span class="text-purple text-semibold">${media.name} (ID: ${media.id})</span>?`;
-      }
-      else {
-        var msgText = `Do you want to run <span class="text-purple text-semibold">` + algorithmName + `</span> on <br /><span class="text-purple text-semibold">${count} media</span>?`;
-=======
       await new Promise((resolve) => setTimeout(resolve, 2000));
     } else {
       var count = mediaIds.length;
@@ -216,7 +138,6 @@
           `Do you want to run <span class="text-purple text-semibold">` +
           algorithmName +
           `</span> on <br /><span class="text-purple text-semibold">${count} media</span>?`;
->>>>>>> cb7e2908
       }
     }
 
