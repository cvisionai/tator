--- conflicted
+++ resolved
@@ -13,17 +13,12 @@
   }
 
   set algorithms(val) {
-
     for (let algorithm of val) {
       const button = document.createElement("button");
-<<<<<<< HEAD
-      button.setAttribute("class", "btn-clear py-2 px-0 text-gray hover-text-white d-flex flex-items-center");
-=======
       button.setAttribute(
         "class",
         "btn-clear py-2 px-0 text-gray hover-text-white d-flex flex-items-center"
       );
->>>>>>> cb7e2908
       button.style.textAlign = "left";
       this._algorithmButtons.appendChild(button);
 
