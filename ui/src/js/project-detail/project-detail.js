--- conflicted
+++ resolved
@@ -8,12 +8,7 @@
 import { v1 as uuidv1 } from "uuid";
 import { store } from "./store.js";
 import { api } from "./store.js";
-<<<<<<< HEAD
-import { FilterConditionData } from "../util/filter-utilities.js"
-import { fetchRetry } from "../util/fetch-retry.js";
-=======
 import { FilterConditionData } from "../util/filter-utilities.js";
->>>>>>> cb7e2908
 import Gear from "../../images/svg/gear.svg";
 
 export class ProjectDetail extends TatorPage {
@@ -454,33 +449,6 @@
         fetchCredentials(`/rest/Sections/${projectId}`, {
           method: "POST",
           body: JSON.stringify(spec),
-<<<<<<< HEAD
-        })
-          .then(async response => {
-            let section = await response.json();
-            if (response.status != 201)
-            {
-              if (this._modalError == undefined)
-              {
-                this._modalError = document.createElement("modal-dialog");
-                this._shadow.appendChild(this._modalError);
-              }
-              this._modalError._error(`Unable to create section '${spec.name}'. ${section.message}`, "Error");
-              return;
-            }
-            const card = document.createElement("entity-card");
-            const sectionObj = {
-              id: section.id,
-              project: projectId,
-              ...spec
-            };
-            if (newSectionDialog._sectionType == "folder") {
-              card.sectionInit(sectionObj, "folder");
-              if (sectionObj.visible) {
-                this._folders.appendChild(card);
-              } else {
-                this._archivedFolders.appendChild(card);
-=======
         }).then(async (response) => {
           let section = await response.json();
           if (response.status != 201) {
@@ -513,7 +481,6 @@
               this._selectSection(sectionObj, projectId, clearPage);
               for (const child of this._allSections()) {
                 child.active = false;
->>>>>>> cb7e2908
               }
               card.active = true;
             });
@@ -855,16 +822,6 @@
 
               this._mediaSection.mediaTypesMap = this.mediaTypesMap;
 
-<<<<<<< HEAD
-            this._bulkEdit.init({
-              page: this,
-              gallery: this._mediaSection._files,
-              type: "media",
-              projectId,
-              additionalTools: true,
-              permission: project.permission
-            });
-=======
               //
               const moveSelectedButton =
                 document.createElement("media-move-button");
@@ -897,7 +854,6 @@
                   );
                 }
               });
->>>>>>> cb7e2908
 
               //
               const deleteSelectedButton =
@@ -931,20 +887,12 @@
                 permission: project.permission,
               });
 
-<<<<<<< HEAD
-            var parsedAlgos = algos.filter(function (alg) {
-              if (Array.isArray(alg.categories)) {
-                for (const category of alg.categories) {
-                  if (hiddenAlgoCategories.includes(category)) {
-                    return false;
-=======
               var parsedAlgos = algos.filter(function (alg) {
                 if (Array.isArray(alg.categories)) {
                   for (const category of alg.categories) {
                     if (hiddenAlgoCategories.includes(category)) {
                       return false;
                     }
->>>>>>> cb7e2908
                   }
                 }
                 return !hiddenAlgos.includes(alg.name);
@@ -954,53 +902,6 @@
               if (!hasPermission(project.permission, "Full Control")) {
                 this._settingsButton.style.display = "none";
               }
-<<<<<<< HEAD
-              return !hiddenAlgos.includes(alg.name);
-            });
-            parsedAlgos.sort((a, b) => a.name.localeCompare(b.name));
-
-            if (!hasPermission(project.permission, "Full Control")) {
-              this._settingsButton.style.display = "none";
-            }
-            this._algorithms = parsedAlgos;
-            this._mediaSection.project = project;
-            this._mediaSection.algorithms = this._algorithms;
-            this._projectText.nodeValue = project.name;
-            // this._search.setAttribute("project-name", project.name);
-            this._description.setAttribute("text", project.summary);
-            this._collaborators.usernames = project.usernames;
-            // this._search.autocomplete = project.filter_autocomplete;
-
-            let projectParams = null;
-
-            // Home folder
-            const home = document.createElement("entity-card");
-            home.sectionInit(null, false);
-            home.addEventListener("click", () => {
-              this._selectSection(null, projectId, true);
-              for (const child of this._allSections()) {
-                child.active = false;
-              }
-              home.active = true;
-            });
-            this._folders.appendChild(home);
-
-            // Model data & filter setup
-            try {
-              this._modelData = new TatorData(projectId);
-              this._modelData.init().then(() => {
-
-                // Sorts sections into Folder (archive/not), and Saved Search
-                this._makeFolders(sections, projectId);
-
-                // Put "Last visited" bookmark on top
-                const first = "Last visited";
-                bookmarks.sort((a, b) => { return a.name == first ? -1 : b.name == first ? 1 : 0; });
-                for (const bookmark of bookmarks) {
-                  const card = document.createElement("entity-card");
-                  card.sectionInit(bookmark, "bookmark");
-                  this._bookmarks.appendChild(card);
-=======
               this._algorithms = parsedAlgos;
               this._mediaSection.project = project;
               this._mediaSection.algorithms = this._algorithms;
@@ -1019,7 +920,6 @@
                 this._selectSection(null, projectId, true);
                 for (const child of this._allSections()) {
                   child.active = false;
->>>>>>> cb7e2908
                 }
                 home.active = true;
               });
@@ -1239,18 +1139,12 @@
    * This launches the confirm run algorithm modal window.
    */
   _openConfirmRunAlgoModal(evt) {
-<<<<<<< HEAD
-
-    this._confirmRunAlgorithm.init(
-      evt.detail.algorithmName, evt.detail.projectId, evt.detail.mediaIds, evt.detail.section);
-=======
     this._confirmRunAlgorithm.init(
       evt.detail.algorithmName,
       evt.detail.projectId,
       evt.detail.mediaIds,
       evt.detail.section
     );
->>>>>>> cb7e2908
     this._confirmRunAlgorithm.setAttribute("is-open", "");
     this.setAttribute("has-open-modal", "");
     document.body.classList.add("shortcuts-disabled");
@@ -1261,49 +1155,28 @@
    * @async
    */
   async _closeConfirmRunAlgoModal(evt) {
-<<<<<<< HEAD
-
-=======
->>>>>>> cb7e2908
     console.log(evt);
 
     this._confirmRunAlgorithm.removeAttribute("is-open");
     this.removeAttribute("has-open-modal");
     document.body.classList.remove("shortcuts-disabled");
 
-<<<<<<< HEAD
-    if (evt.detail == null) { return; }
-=======
     if (evt.detail == null) {
       return;
     }
->>>>>>> cb7e2908
 
     var that = this;
     var jobMediaIds = [];
     var jobMediaIdSet = new Set();
     if (evt.detail.confirm) {
-<<<<<<< HEAD
-
       // Retrieve media IDs first (if needed)
       if (evt.detail.mediaIds == null) {
-
-=======
-      // Retrieve media IDs first (if needed)
-      if (evt.detail.mediaIds == null) {
->>>>>>> cb7e2908
         this.showDimmer();
         this.loading.showSpinner();
 
         var filterConditions = [];
         var mediaTypes = this._modelData.getStoredMediaTypes();
         if (evt.detail.section != null) {
-<<<<<<< HEAD
-          filterConditions.push(new FilterConditionData(mediaTypes[0].name, "$section", "==", `${evt.detail.section.id}`, ""))
-        }
-
-        var totalCounts = await this._modelData.getFilteredMedias("count", filterConditions);
-=======
           filterConditions.push(
             new FilterConditionData(
               mediaTypes[0].name,
@@ -1319,7 +1192,6 @@
           "count",
           filterConditions
         );
->>>>>>> cb7e2908
         console.log(`mediaCounts: ${totalCounts}`);
         var pageSize = 5000;
         var pageStart = 0;
@@ -1328,22 +1200,14 @@
         var numPages = Math.floor(totalCounts / pageSize) + 1;
         var pageCount = 1;
         while (allMedia.length < totalCounts) {
-<<<<<<< HEAD
-
-=======
->>>>>>> cb7e2908
           console.log(`Processing media page ${pageCount} of ${numPages}`);
           var pageMedia = await this._modelData.getFilteredMedias(
             "objects",
             filterConditions,
             allMedia.length,
             allMedia.length + pageSize,
-<<<<<<< HEAD
-            true);
-=======
             true
           );
->>>>>>> cb7e2908
           allMedia.push(...pageMedia);
           pageStart = pageEnd;
           pageEnd = pageStart + pageSize;
@@ -1357,43 +1221,11 @@
 
         this.loading.hideSpinner();
         this.hideDimmer();
-<<<<<<< HEAD
-      }
-      else {
-=======
       } else {
->>>>>>> cb7e2908
         jobMediaIds = evt.detail.mediaIds;
       }
 
       var body = JSON.stringify({
-<<<<<<< HEAD
-        "algorithm_name": evt.detail.algorithmName,
-        "media_ids": jobMediaIds
-      });
-      console.log(`${jobMediaIds.length} | ${evt.detail.algorithmName} (Unique IDs: ${jobMediaIdSet.size})`);
-
-      var response = await fetchRetry("/rest/Jobs/" + evt.detail.projectId, {
-        method: "POST",
-        credentials: "same-origin",
-        headers: {
-          "X-CSRFToken": getCookie("csrftoken"),
-          "Accept": "application/json",
-          "Content-Type": "application/json"
-        },
-        body: body,
-      });
-      var data = await response.json();
-      if (response.status == 201) {
-        that._notify("Workflow launched!",
-          `Successfully launched ${evt.detail.algorithmName}! Monitor progress by clicking the "Activity" button.`,
-          "ok");
-      }
-      else {
-        that._notify("Error launching workflow!",
-          `Failed to launch ${evt.detail.algorithmName}: ${response.statusText}.`,
-          "error");
-=======
         algorithm_name: evt.detail.algorithmName,
         media_ids: jobMediaIds,
       });
@@ -1422,7 +1254,6 @@
           `Failed to launch ${evt.detail.algorithmName}: ${response.statusText}.`,
           "error"
         );
->>>>>>> cb7e2908
       }
     }
   }
