--- conflicted
+++ resolved
@@ -973,11 +973,8 @@
                 this._versions = versions;
                 this._applets = applets;
 
-<<<<<<< HEAD
-=======
                 store.setState({ sections: this._sections });
 
->>>>>>> 91903713
                 const searchParams = new URLSearchParams(
                   window.location.search
                 );
