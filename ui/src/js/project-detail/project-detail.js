--- conflicted
+++ resolved
@@ -13,7 +13,6 @@
  * Main project detail page
  */
 export class ProjectDetail extends TatorPage {
-<<<<<<< HEAD
 	constructor() {
 		super();
 
@@ -50,119 +49,6 @@
 		//
 		this.createSidebarNav();
 		this.createLeftPanel();
-
-		//
-		// Central area of the page
-		//
-		this.main = document.createElement("main");
-		this.main.setAttribute("class", "d-flex flex-grow col-12 mr-3");
-		this.mainWrapper.appendChild(this.main);
-
-		this._mainSection = document.createElement("section");
-		this._mainSection.setAttribute("class", "py-3 px-3 ml-3 flex-grow");
-		this.main.appendChild(this._mainSection);
-
-		this.gallery = {};
-		this.gallery._main = this._mainSection;
-
-		const div = document.createElement("div");
-		this.gallery._main.appendChild(div);
-
-		const header = document.createElement("div");
-		header.setAttribute("class", "main__header d-flex flex-justify-between");
-		div.appendChild(header);
-
-		const headerWrapperDiv = document.createElement("div");
-		headerWrapperDiv.setAttribute("class", "d-flex flex-column");
-		header.appendChild(headerWrapperDiv);
-
-		const nameDiv = document.createElement("div");
-		nameDiv.setAttribute("class", "d-flex flex-row flex-items-center mt-1");
-		headerWrapperDiv.appendChild(nameDiv);
-
-		const h1 = document.createElement("h1");
-		h1.setAttribute("class", "h1");
-		nameDiv.appendChild(h1);
-
-		this._settingsButton = document.createElement("a");
-		this._settingsButton.setAttribute(
-			"class",
-			"px-2 h2 text-gray hover-text-white"
-		);
-		this._settingsButton.style.marginTop = "6px";
-		nameDiv.appendChild(this._settingsButton);
-
-		const settingsSvg = document.createElementNS(svgNamespace, "svg");
-		settingsSvg.setAttribute("viewBox", "0 0 24 24");
-		settingsSvg.setAttribute("height", "1em");
-		settingsSvg.setAttribute("width", "1em");
-		this._settingsButton.appendChild(settingsSvg);
-
-		const settingsPath = document.createElementNS(svgNamespace, "use");
-		settingsPath.setAttribute(
-			"href",
-			`${STATIC_PATH}/ui/src/images/svg/gear.svg#path`
-		);
-		settingsSvg.appendChild(settingsPath);
-
-		this._projectText = document.createTextNode("");
-		h1.appendChild(this._projectText);
-
-		const buttons = document.createElement("div");
-		buttons.setAttribute("class", "d-flex flex-items-center");
-		header.appendChild(buttons);
-
-		this._topExportDataButton = document.createElement("button");
-		this._topExportDataButton.setAttribute(
-			"class",
-			"d-flex flex-column py-1 flex-items-center rounded-2 project-topbar-button btn-clear text-gray"
-		);
-		this._topExportDataButton.setAttribute("tooltip", "Download Metadata");
-		buttons.appendChild(this._topExportDataButton);
-
-		var buttonIcon = document.createElement("div");
-		buttonIcon.setAttribute(
-			"class",
-			"project-topbar-button-icon px-1 d-flex flex-items-center flex-justify-center rounded-2 flex-grow"
-		);
-		buttonIcon.innerHTML = `
-=======
-  constructor() {
-    super();
-
-    document.body.setAttribute("class", "no-padding-bottom");
-
-    // Success and warning Utility hooks
-    const utilitiesDiv = document.createElement("div");
-    this._headerDiv = this._header._shadow.querySelector("header");
-    utilitiesDiv.setAttribute(
-      "class",
-      "annotation__header d-flex flex-items-center flex-justify-between px-6 f3"
-    );
-    const user = this._header._shadow.querySelector("header-user");
-    user.parentNode.insertBefore(utilitiesDiv, user);
-
-    this._lightSpacer = document.createElement("span");
-    this._lightSpacer.style.width = "32px";
-    utilitiesDiv.appendChild(this._lightSpacer);
-
-    this._success = document.createElement("success-light");
-    this._lightSpacer.appendChild(this._success);
-
-    this._warning = document.createElement("warning-light");
-    this._lightSpacer.appendChild(this._warning);
-
-    // Wrapper to allow r.side bar to slide into left
-    this.mainWrapper = document.createElement("div");
-    this.mainWrapper.setAttribute("class", "analysis--main--wrapper d-flex");
-    this.mainWrapper.style.minHeight = "calc(100vh - 62px)";
-    this._shadow.appendChild(this.mainWrapper);
-
-    //
-    // Left area of the page
-    //
-    this.createSidebarNav();
-    this.createLeftPanel();
 
     //
     // Central area of the page
@@ -189,71 +75,70 @@
 
     this._pageDiv.appendChild(this._mainSection);
 
-    this.gallery = {};
-    this.gallery._main = this._mainSection;
-
-    const div = document.createElement("div");
-    this.gallery._main.appendChild(div);
+		this.gallery = {};
+		this.gallery._main = this._mainSection;
+
+		const div = document.createElement("div");
+		this.gallery._main.appendChild(div);
 
     const header = document.createElement("div");
     header.setAttribute("class", "main__header d-flex flex-justify-between");
     this._projHeaderDiv.appendChild(header);
 
-    const headerWrapperDiv = document.createElement("div");
-    headerWrapperDiv.setAttribute("class", "d-flex flex-column");
-    header.appendChild(headerWrapperDiv);
-
-    const nameDiv = document.createElement("div");
-    nameDiv.setAttribute("class", "d-flex flex-row flex-items-center mt-1");
-    headerWrapperDiv.appendChild(nameDiv);
-
-    const h1 = document.createElement("h1");
-    h1.setAttribute("class", "h1");
-    nameDiv.appendChild(h1);
-
-    this._settingsButton = document.createElement("a");
-    this._settingsButton.setAttribute(
-      "class",
-      "px-2 h2 text-gray hover-text-white"
-    );
-    this._settingsButton.style.marginTop = "6px";
-    nameDiv.appendChild(this._settingsButton);
-
-    const settingsSvg = document.createElementNS(svgNamespace, "svg");
-    settingsSvg.setAttribute("viewBox", "0 0 24 24");
-    settingsSvg.setAttribute("height", "1em");
-    settingsSvg.setAttribute("width", "1em");
-    this._settingsButton.appendChild(settingsSvg);
-
-    const settingsPath = document.createElementNS(svgNamespace, "use");
-    settingsPath.setAttribute(
-      "href",
-      `${STATIC_PATH}/ui/src/images/svg/gear.svg#path`
-    );
-    settingsSvg.appendChild(settingsPath);
-
-    this._projectText = document.createTextNode("");
-    h1.appendChild(this._projectText);
-
-    const buttons = document.createElement("div");
-    buttons.setAttribute("class", "d-flex flex-items-center");
-    header.appendChild(buttons);
-
-    this._topExportDataButton = document.createElement("button");
-    this._topExportDataButton.setAttribute(
-      "class",
-      "d-flex flex-column py-1 flex-items-center rounded-2 project-topbar-button btn-clear text-gray"
-    );
-    this._topExportDataButton.setAttribute("tooltip", "Download Metadata");
-    buttons.appendChild(this._topExportDataButton);
-
-    var buttonIcon = document.createElement("div");
-    buttonIcon.setAttribute(
-      "class",
-      "project-topbar-button-icon px-1 d-flex flex-items-center flex-justify-center rounded-2 flex-grow"
-    );
-    buttonIcon.innerHTML = `
->>>>>>> 7baaefd8
+		const headerWrapperDiv = document.createElement("div");
+		headerWrapperDiv.setAttribute("class", "d-flex flex-column");
+		header.appendChild(headerWrapperDiv);
+
+		const nameDiv = document.createElement("div");
+		nameDiv.setAttribute("class", "d-flex flex-row flex-items-center mt-1");
+		headerWrapperDiv.appendChild(nameDiv);
+
+		const h1 = document.createElement("h1");
+		h1.setAttribute("class", "h1");
+		nameDiv.appendChild(h1);
+
+		this._settingsButton = document.createElement("a");
+		this._settingsButton.setAttribute(
+			"class",
+			"px-2 h2 text-gray hover-text-white"
+		);
+		this._settingsButton.style.marginTop = "6px";
+		nameDiv.appendChild(this._settingsButton);
+
+		const settingsSvg = document.createElementNS(svgNamespace, "svg");
+		settingsSvg.setAttribute("viewBox", "0 0 24 24");
+		settingsSvg.setAttribute("height", "1em");
+		settingsSvg.setAttribute("width", "1em");
+		this._settingsButton.appendChild(settingsSvg);
+
+		const settingsPath = document.createElementNS(svgNamespace, "use");
+		settingsPath.setAttribute(
+			"href",
+			`${STATIC_PATH}/ui/src/images/svg/gear.svg#path`
+		);
+		settingsSvg.appendChild(settingsPath);
+
+		this._projectText = document.createTextNode("");
+		h1.appendChild(this._projectText);
+
+		const buttons = document.createElement("div");
+		buttons.setAttribute("class", "d-flex flex-items-center");
+		header.appendChild(buttons);
+
+		this._topExportDataButton = document.createElement("button");
+		this._topExportDataButton.setAttribute(
+			"class",
+			"d-flex flex-column py-1 flex-items-center rounded-2 project-topbar-button btn-clear text-gray"
+		);
+		this._topExportDataButton.setAttribute("tooltip", "Download Metadata");
+		buttons.appendChild(this._topExportDataButton);
+
+		var buttonIcon = document.createElement("div");
+		buttonIcon.setAttribute(
+			"class",
+			"project-topbar-button-icon px-1 d-flex flex-items-center flex-justify-center rounded-2 flex-grow"
+		);
+		buttonIcon.innerHTML = `
       <svg width="30" height="30" viewBox="0 0 24 24" fill="none" stroke="currentColor" stroke-width="1.5" stroke-linecap="round" stroke-linejoin="round" class="no-fill">
         <path d="M21 15v4a2 2 0 0 1-2 2H5a2 2 0 0 1-2-2v-4"></path><polyline points="7 10 12 15 17 10"></polyline><line x1="12" y1="15" x2="12" y2="3"></line>
       </svg>
@@ -361,7 +246,6 @@
         <polyline points="22 12 18 12 15 21 9 3 6 12 2 12"></polyline>
       </svg>
     `;
-<<<<<<< HEAD
 		this._topActivityButton.appendChild(buttonIcon);
 
 		var buttonTitle = document.createElement("span");
@@ -498,12 +382,21 @@
 
 		this._sectionData = new SectionData();
 
-		// Create store subscriptions
-		store.subscribe((state) => state.user, this._setUser.bind(this));
-		store.subscribe(
-			(state) => state.announcements,
-			this._setAnnouncements.bind(this)
-		);
+    // Create store subscriptions
+    store.subscribe((state) => state.user, this._setUser.bind(this));
+    store.subscribe(
+      (state) => state.announcements,
+      this._setAnnouncements.bind(this)
+    );
+    store.subscribe((state) => state.project, this._updateProject.bind(this));
+
+    window.addEventListener("beforeunload", (evt) => {
+      if (this._uploadDialog.hasAttribute("is-open")) {
+        evt.preventDefault();
+        evt.returnValue = "";
+        window.alert("Uploads are in progress. Still leave?");
+      }
+    });
 
 		this._modalError.addEventListener("close", () => {
 			this._modalError.removeAttribute("is-open");
@@ -993,1752 +886,6 @@
 		this._projectId = projectId;
 		this._settingsButton.setAttribute("href", `/${projectId}/project-settings`);
 		this._activityNav.init(projectId);
-
-		// Get info about the project.
-		const projectPromise = fetchCredentials("/rest/Project/" + projectId);
-		const sectionPromise = fetchCredentials("/rest/Sections/" + projectId);
-		const bookmarkPromise = fetchCredentials("/rest/Bookmarks/" + projectId);
-		const algoPromise = fetchCredentials("/rest/Algorithms/" + projectId);
-		const mediaTypePromise = fetchCredentials("/rest/MediaTypes/" + projectId);
-		const membershipPromise = fetchCredentials(
-			"/rest/Memberships/" + projectId
-		);
-		const versionPromise = fetchCredentials("/rest/Versions/" + projectId);
-
-		// Run all above promises
-		Promise.all([
-			projectPromise,
-			sectionPromise,
-			bookmarkPromise,
-			algoPromise,
-			mediaTypePromise,
-			membershipPromise,
-			versionPromise,
-		])
-			.then(
-				([
-					projectResponse,
-					sectionResponse,
-					bookmarkResponse,
-					algoResponse,
-					mediaTypeResponse,
-					membershipResponse,
-					versionResponse,
-				]) => {
-					const projectData = projectResponse.json();
-					const sectionData = sectionResponse.json();
-					const bookmarkData = bookmarkResponse.json();
-					const algoData = algoResponse.json();
-					const mediaTypeData = mediaTypeResponse.json();
-					const membershipData = membershipResponse.json();
-					const versionData = versionResponse.json();
-
-					Promise.all([
-						projectData,
-						sectionData,
-						bookmarkData,
-						algoData,
-						mediaTypeData,
-						membershipData,
-						versionData,
-					])
-						.then(
-							async ([
-								project,
-								sections,
-								bookmarks,
-								algos,
-								mediaTypes,
-								memberships,
-								versions,
-							]) => {
-								// Save retrieved REST data
-								this._project = project;
-								this._sections = sections;
-								this._bookmarks = bookmarks;
-								this._mediaTypes = mediaTypes;
-								this._memberships = memberships;
-								this._versions = versions;
-
-								store.setState({ sections: this._sections });
-
-								// Hide algorithms if needed from the project detail page.
-								// There are a standard list of algorithm names to hide as well as categories
-								var hiddenAlgos = [
-									"tator_extend_track",
-									"tator_fill_track_gaps",
-								];
-								const hiddenAlgoCategories = ["annotator-view", "disabled"];
-								var parsedAlgos = algos.filter(function (alg) {
-									if (Array.isArray(alg.categories)) {
-										for (const category of alg.categories) {
-											if (hiddenAlgoCategories.includes(category)) {
-												return false;
-											}
-										}
-									}
-									return !hiddenAlgos.includes(alg.name);
-								});
-								parsedAlgos.sort((a, b) => a.name.localeCompare(b.name));
-								this._algorithms = parsedAlgos;
-
-								// Set page header and title
-								this._projectText.nodeValue = this._project.name;
-								this._description.setAttribute("text", this._project.summary);
-								this._collaborators.usernames = this._project.usernames;
-
-								// Initialize bulk edit and the card attribute labels
-								this._cardAttributeLabels.init(project.id);
-								for (let mediaTypeData of this._mediaTypes) {
-									this._cardAttributeLabels.add({
-										typeData: mediaTypeData,
-										checkedFirst: false,
-									});
-									this._bulkEdit._editPanel.addLocType(mediaTypeData);
-								}
-
-								this.initBulkEdit();
-
-								// Hide the settings button if the user does not have full control
-								if (!hasPermission(this._project.permission, "Full Control")) {
-									this._settingsButton.style.display = "none";
-								}
-
-								// Update the media section with the project data
-								this._mediaSection.mediaTypes = this._mediaTypes;
-								this._mediaSection.project = this._project;
-								this._mediaSection._files._cardAttributeLabels =
-									this._cardAttributeLabels;
-								this._mediaSection._bulkEdit = this._bulkEdit;
-								this._mediaSection.algorithms = this._algorithms;
-
-								// Initialize folder/search/bookmark data
-								this._sectionData.init(this._sections);
-
-								// Initialize the search section object/related search display
-								this._sectionSearchDisplay.init(
-									this._memberships,
-									this._sections,
-									this._versions
-								);
-
-								// Initialize media move dialog with current section information
-								this._mediaMoveDialog.initSectionOptions(this._sectionData);
-
-								// Fill in the left panel area with section information
-								this.makeFolders();
-								this.makeMediaSearches();
-								this.makeBookmarks();
-								this.displayPanel("library");
-
-								// Pull URL search parameters.
-								// If there are search parameters, apply them to the filterView
-								const searchParams = new URLSearchParams(
-									window.location.search
-								);
-								if (searchParams.has("filterConditions")) {
-									this._filterURIString = searchParams.get("filterConditions");
-									this._filterConditions = JSON.parse(
-										decodeURIComponent(this._filterURIString)
-									);
-								} else {
-									this._filterConditions = [];
-									this._filterURIString = null;
-								}
-
-								// Setup the filter UI
-								this._modelData = new TatorData(projectId);
-								await this._modelData.init();
-
-								this._filterDataView = new FilterData(
-									this._modelData,
-									null,
-									[],
-									null
-								);
-								this._filterDataView.init();
-								this._filterView.dataView = this._filterDataView;
-
-								this._mediaSection._modelData = this._modelData;
-								this._mediaSection._files.memberships = this._memberships;
-
-								// Select the section if provided in the URL
-								// Also get the page information for the initial setup
-								var initPage = null;
-								if (searchParams.has("page")) {
-									initPage = Number(searchParams.get("page"));
-								}
-								var initPageSize = null;
-								if (searchParams.has("pagesize")) {
-									initPageSize = Number(searchParams.get("pagesize"));
-								}
-								if (searchParams.has("section")) {
-									const sectionId = Number(searchParams.get("section"));
-									this.selectSection(sectionId, initPage, initPageSize);
-								} else {
-									this.selectSection(null, initPage, initPageSize);
-								}
-
-								if (this._filterConditions.length > 0) {
-									this._updateFilterResults({
-										detail: {
-											conditions: this._filterConditions,
-										},
-									});
-								}
-							}
-						)
-						.catch((err) => {
-							console.error("Error setting up page with all promises", err);
-							this.hideDimmer();
-						});
-				}
-			)
-			.catch((err) => {
-				console.error("Error setting up page with all promises", err);
-				this.hideDimmer();
-			});
-	}
-
-	/**
-	 * Initialize the media bulk edit portion of the page
-	 */
-	initBulkEdit() {
-		const moveSelectedButton = document.createElement("media-move-button");
-		moveSelectedButton.setAttribute("name", "Move selected media to folder");
-		moveSelectedButton._span.textContent = "Move selected media to folder";
-		this._bulkEdit._editPanel._otherTools.appendChild(moveSelectedButton);
-
-		moveSelectedButton.addEventListener("click", () => {
-			const mediaIds = Array.from(this._bulkEdit._currentMultiSelection);
-			if (mediaIds && mediaIds.length > 0) {
-				this._mediaMoveDialog.updateUI(mediaIds);
-				this._mediaMoveDialog.setAttribute("is-open", "");
-				this.setAttribute("has-open-modal", "");
-			} else {
-				this._notify(
-					"Make a selection",
-					"Nothing to move! Make a selection first.",
-					"error"
-				);
-			}
-		});
-
-		const deleteSelectedButton = document.createElement("delete-button");
-		deleteSelectedButton.setAttribute("name", "Delete selected media");
-		deleteSelectedButton._span.textContent = "Delete selected media";
-		this._bulkEdit._editPanel._otherTools.appendChild(deleteSelectedButton);
-
-		deleteSelectedButton.addEventListener(
-			"click",
-			this._deleteSelection.bind(this)
-		);
-
-		this._bulkEdit.init({
-			page: this,
-			gallery: this._mediaSection._files,
-			projectId: this._project.id,
-			type: "media",
-			additionalTools: true,
-			permission: this._project.permission,
-		});
-	}
-
-	attributeChangedCallback(name, oldValue, newValue) {
-		TatorPage.prototype.attributeChangedCallback.call(
-			this,
-			name,
-			oldValue,
-			newValue
-		);
-		switch (name) {
-			case "username":
-				break;
-			case "project-id":
-				this._init();
-				break;
-		}
-	}
-
-	/**
-	 * Callback when user clicks on an algorithm button.
-	 * This launches the confirm run algorithm modal window.
-	 */
-	_openConfirmRunAlgoModal(evt) {
-		this._confirmRunAlgorithm.init(
-			evt.detail.algorithmName,
-			evt.detail.projectId,
-			evt.detail.mediaIds,
-			evt.detail.section
-		);
-		this._confirmRunAlgorithm.setAttribute("is-open", "");
-		this.setAttribute("has-open-modal", "");
-		document.body.classList.add("shortcuts-disabled");
-	}
-
-	/**
-	 * Callback from confirm run algorithm modal choice
-	 */
-	async _closeConfirmRunAlgoModal(evt) {
-		console.log(evt);
-
-		this._confirmRunAlgorithm.removeAttribute("is-open");
-		this.removeAttribute("has-open-modal");
-		document.body.classList.remove("shortcuts-disabled");
-
-		if (evt.detail == null) {
-			return;
-		}
-
-		var that = this;
-		var jobMediaIds = [];
-		var jobMediaIdSet = new Set();
-		if (evt.detail.confirm) {
-			// Retrieve media IDs first (if needed)
-			if (evt.detail.mediaIds == null) {
-				this.showDimmer();
-
-				var filterConditions = [];
-				var mediaTypes = this._modelData.getStoredMediaTypes();
-				if (evt.detail.section != null) {
-					filterConditions.push(
-						new FilterConditionData(
-							mediaTypes[0].name,
-							"$section",
-							"==",
-							`${evt.detail.section.id}`,
-							""
-						)
-					);
-				}
-
-				var totalCounts = await this._modelData.getFilteredMedias(
-					"count",
-					filterConditions
-				);
-				console.log(`mediaCounts: ${totalCounts}`);
-				var pageSize = 5000;
-				var pageStart = 0;
-				var pageEnd = pageStart + pageSize;
-				var allMedia = [];
-				var numPages = Math.floor(totalCounts / pageSize) + 1;
-				var pageCount = 1;
-				while (allMedia.length < totalCounts) {
-					console.log(`Processing media page ${pageCount} of ${numPages}`);
-					var pageMedia = await this._modelData.getFilteredMedias(
-						"objects",
-						filterConditions,
-						allMedia.length,
-						allMedia.length + pageSize,
-						true
-					);
-					allMedia.push(...pageMedia);
-					pageStart = pageEnd;
-					pageEnd = pageStart + pageSize;
-					pageCount += 1;
-				}
-
-				for (const media of allMedia) {
-					jobMediaIds.push(media.id);
-					jobMediaIdSet.add(media.id);
-				}
-
-				this.hideDimmer();
-			} else {
-				jobMediaIds = evt.detail.mediaIds;
-			}
-
-			var body = JSON.stringify({
-				algorithm_name: evt.detail.algorithmName,
-				media_ids: jobMediaIds,
-			});
-			console.log(
-				`${jobMediaIds.length} | ${evt.detail.algorithmName} (Unique IDs: ${jobMediaIdSet.size})`
-			);
-
-			var response = await fetchCredentials(
-				"/rest/Jobs/" + evt.detail.projectId,
-				{
-					method: "POST",
-					body: body,
-				},
-				true
-			);
-			var data = await response.json();
-			if (response.status == 201) {
-				that._notify(
-					"Workflow launched!",
-					`Successfully launched ${evt.detail.algorithmName}! Monitor progress by clicking the "Activity" button.`,
-					"ok"
-				);
-			} else {
-				that._notify(
-					"Error launching workflow!",
-					`Failed to launch ${evt.detail.algorithmName}: ${response.statusText}.`,
-					"error"
-				);
-			}
-		}
-	}
-
-	/**
-	 * Change UI based on current filter operations
-	 * Expected to be called whenever the filter UI is updated.
-	 *
-	 * @postcondition URL is updated with latest filter conditions and resetted page/pageSize
-	 * @postcondition Media section area is updated using the filter
-	 */
-	async _updateFilterResults(evt, noReload) {
-		this._filterConditions = evt.detail.conditions;
-		this._filterView.setFilterConditions(this._filterConditions);
-		this._bulkEdit.checkForFilters(this._filterConditions);
-
-		try {
-			const query = await this._mediaSection.updateFilterResults(
-				this._filterConditions,
-				evt.detail.noReload
-			);
-			if (typeof query != "undefined" && query != this._lastQuery) {
-				if (query !== "") {
-					this._lastQuery = query;
-					this._addSavedSearchButton.removeAttribute("disabled");
-					this._addSavedSearchButton.style.cursor = "pointer";
-					this._addSavedSearchButton.setAttribute(
-						"tooltip",
-						"Save current media search."
-					);
-				} else {
-					this._addSavedSearchButton.setAttribute("disabled", "");
-					this._addSavedSearchButton.style.cursor = "not-allowed";
-					this._addSavedSearchButton.setAttribute(
-						"tooltip",
-						"No media search to save."
-					);
-				}
-			}
-		} catch (err) {
-			console.error("Couldn't update results with current filter.", err);
-		}
-
-		this.hideDimmer();
-	}
-
-	_deleteSelection() {
-		const list = Array.from(this._bulkEdit._currentMultiSelection);
-
-		if (list && list.length > 0) {
-			this.deleteFileForm.setAttribute("media-id", list);
-			this.deleteFileForm.setAttribute("project-id", this._projectId);
-			this.deleteFileForm.setAttribute("media-name", "Selected files");
-			this.deleteFileForm.setAttribute("media-id", String(list));
-			this.deleteFileForm.setAttribute("is-open", "");
-			this.setAttribute("has-open-modal", "");
-		} else {
-			this._notify(
-				"Make a selection",
-				"Nothing to delete! Make a selection first.",
-				"error"
-			);
-		}
-	}
-
-	/**
-	 * Displays the background dimmer. Call when a modal is open.
-	 */
-	showDimmer() {
-		return this.setAttribute("has-open-modal", "");
-	}
-
-	/**
-	 * Hides the background dimmer. Call when a modal is closed..
-	 */
-	hideDimmer() {
-		return this.removeAttribute("has-open-modal");
-	}
-
-	//
-	// Section data functions
-	//
-
-	/**
-	 * Get the sections for the project and set the UI
-	 */
-	async getSections() {
-		var response = await fetchCredentials(`/rest/Sections/${this._projectId}`, {
-			method: "GET",
-		});
-		this._sections = await response.json();
-		this._sectionData.init(this._sections);
-		this._sectionSearchDisplay.init(
-			this._memberships,
-			this._sections,
-			this._versions
-		);
-		this.makeFolders();
-		this.makeMediaSearches();
-		this._mediaMoveDialog.initSectionOptions(this._sectionData);
-	}
-
-	/**
-	 * @param {integer} id - Section ID to hide / set visible = false
-	 * No checking is done to see if we're just patching the same value
-	 */
-	async hideSection(id) {
-		var response = await fetchCredentials(`/rest/Section/${id}`, {
-			method: "PATCH",
-			body: JSON.stringify({ visible: false }),
-		});
-		if (response.status == 200) {
-			return;
-		} else {
-			var data = await response.json();
-			this._modalError._error(
-				`Unable to hide section. Error: ${data.message}`,
-				"Error"
-			);
-		}
-	}
-
-	/**
-	 * @param {integer} id - Section ID to restore / set visible = true
-	 * No checking is done to see if we're just patching the same value.
-	 */
-	async restoreSection(id) {
-		var response = await fetchCredentials(`/rest/Section/${id}`, {
-			method: "PATCH",
-			body: JSON.stringify({ visible: true }),
-		});
-		if (response.status == 200) {
-			return;
-		} else {
-			var data = await response.json();
-			this._modalError._error(
-				`Unable to restore section. Error: ${data.message}`,
-				"Error"
-			);
-		}
-	}
-
-	//
-	// Folder tree functions
-	//
-
-	/**
-	 * Loops through the folders and sees if they are visible or not (either via expanding) or
-	 * using the section visibility flag.
-	 *
-	 * If a folder/section visibility flag is false, but the this._viewAllHiddenFolders == true, then
-	 *   it is visible to the user. Hidden otherwise.
-	 * If a parent folder is hidden, then all of its children are hidden.
-	 * If a parent folder is not expanded, then all of its children are hidden.
-	 */
-	updateLibraryVisibility() {
-		var that = this;
-
-		if (this._viewAdvancedFolderDetails) {
-			this.setLeftPanelWidth("500px");
-		} else {
-			this.setLeftPanelWidth(this._leftPanelDefaultWidth);
-		}
-
-		function traverseAlphabetically(node, parentPath) {
-			var appendedPath = parentPath;
-			var parentExpanded = null;
-
-			if (appendedPath != "") {
-				var parentSection = that._sectionData._sectionPathMap[parentPath];
-				for (const folder of that._folders.children) {
-					if (folder._section.id == parentSection.id) {
-						parentExpanded = folder._expanded;
-						break;
-					}
-				}
-
-				appendedPath += ".";
-			}
-
-			Object.keys(node)
-				.sort()
-				.forEach((subpath) => {
-					var childSectionListItem = null;
-					var childSection = that._sectionData.getSectionFromPath(
-						appendedPath + subpath
-					);
-					if (SectionData.isSavedSearch(childSection)) {
-						return;
-					}
-
-					for (const folder of that._folders.children) {
-						if (folder._section.id == childSection.id) {
-							childSectionListItem = folder;
-						}
-					}
-
-					if (that._viewAdvancedFolderDetails) {
-						childSectionListItem.showAdvancedDetails();
-					} else {
-						childSectionListItem.hideAdvancedDetails();
-					}
-
-					var section = that._sectionData.getSectionFromPath(
-						appendedPath + subpath
-					);
-					if (SectionData.isSavedSearch(section)) {
-						return;
-					}
-
-					childSectionListItem.style.display = "block";
-					if (!section.visible) {
-						if (!that._viewAllHiddenFolders) {
-							childSectionListItem.collapse();
-							childSectionListItem.style.display = "none";
-						}
-					}
-					if (parentExpanded != null && parentExpanded == false) {
-						childSectionListItem.collapse();
-						childSectionListItem.style.display = "none";
-					}
-
-					traverseAlphabetically(node[subpath], appendedPath + subpath);
-				});
-		}
-		traverseAlphabetically(this._sectionData._sectionTree, "");
-
-		for (const folder of this._errorFolders) {
-			if (this._viewAdvancedFolderDetails) {
-				folder.showAdvancedDetails();
-			} else {
-				folder.hideAdvancedDetails();
-			}
-		}
-	}
-
-	/**
-	 * @postcondition Section edit dialog is updated with the list of sections
-	 */
-	makeFolders() {
-		// Clear out the existing folder lists
-		while (this._folders.firstChild) {
-			this._folders.removeChild(this._folders.firstChild);
-		}
-
-		this._errorFolders = [];
-
-		const that = this;
-		function createSectionItem(path, errorSection) {
-			if (errorSection != null) {
-				const sectionItem = document.createElement("section-list-item");
-				sectionItem.init(errorSection, [], true);
-				that._folders.appendChild(sectionItem);
-				that._errorFolders.push(sectionItem);
-			} else {
-				const section = that._sectionData.getSectionFromPath(path);
-				if (SectionData.isSavedSearch(section)) {
-					return;
-				}
-
-				const childSections = that._sectionData.getChildSections(section);
-
-				const sectionItem = document.createElement("section-list-item");
-				sectionItem.init(section, childSections);
-
-				sectionItem.addEventListener("selected", (evt) => {
-					that.selectSection(evt.detail.id);
-				});
-
-				sectionItem.addEventListener("collapse", () => {
-					that.updateLibraryVisibility();
-				});
-
-				sectionItem.addEventListener("expand", () => {
-					that.updateLibraryVisibility();
-				});
-
-				sectionItem.addEventListener("showMoreMenu", () => {
-					for (const folder of that._folders.children) {
-						if (folder != sectionItem) {
-							folder.hideMoreMenu();
-						}
-					}
-				});
-
-				sectionItem.addEventListener("hideSection", async (evt) => {
-					that.showDimmer();
-
-					await that.hideSection(evt.detail.id);
-
-					// Get children of the section. If there are any, we need to hide all of them.
-					const children = that._sectionData.getChildSections(section);
-					for (const childSection of children) {
-						await that.hideSection(childSection.id);
-					}
-
-					// Reset the UI
-					await that.getSections();
-					that.hideDimmer();
-				});
-
-				sectionItem.addEventListener("deleteSection", async (evt) => {
-					const sectionToDelete = that._sectionData.getSectionFromID(
-						evt.detail.id
-					);
-					that.selectSection(evt.detail.id);
-					that._deleteSectionDialog.init(sectionToDelete, false);
-					that._deleteSectionDialog.setAttribute("is-open", "");
-					that.setAttribute("has-open-modal", "");
-				});
-
-				sectionItem.addEventListener("restoreSection", async (evt) => {
-					that.showDimmer();
-					await that.restoreSection(evt.detail.id);
-
-					// Get children of the section. If there are any, we need to restore all of them.
-					const children = that._sectionData.getChildSections(section);
-					for (const childSection of children) {
-						await that.restoreSection(childSection.id);
-					}
-
-					// Reset the UI
-					await that.getSections();
-					that.selectSection(evt.detail.id);
-					that.hideDimmer();
-				});
-
-				sectionItem.addEventListener("addSection", () => {
-					that.showDimmer();
-					that.selectSection(section.id);
-					that._folderDialog.setMode("newFolder", section);
-					that._folderDialog.setAttribute("is-open", "");
-				});
-
-				sectionItem.addEventListener("moveSection", () => {
-					that.showDimmer();
-					that.selectSection(section.id);
-					that._folderDialog.setMode("moveFolder", section);
-					that._folderDialog.setAttribute("is-open", "");
-				});
-
-				sectionItem.addEventListener("renameSection", () => {
-					that.showDimmer();
-					that.selectSection(section.id);
-					that._folderDialog.setMode("renameFolder", section);
-					that._folderDialog.setAttribute("is-open", "");
-				});
-
-				that._folders.appendChild(sectionItem);
-			}
-		}
-
-		function traverseAlphabetically(node, parentPath) {
-			var appendedPath = parentPath;
-			if (appendedPath != "") {
-				appendedPath += ".";
-			}
-
-			Object.keys(node)
-				.sort()
-				.forEach((subpath) => {
-					createSectionItem(appendedPath + subpath);
-					traverseAlphabetically(node[subpath], appendedPath + subpath);
-				});
-		}
-		traverseAlphabetically(this._sectionData._sectionTree, "");
-
-		const errorSections = this._sectionData.getErrorSections();
-		for (const section of errorSections) {
-			createSectionItem(null, section);
-		}
-
-		this._folderDialog.init(this._sectionData);
-		this.updateLibraryVisibility();
-	}
-
-	//
-	// Media search functions
-	//
-
-	/**
-	 * Update the search list elements in the UI
-	 */
-	updateSearchesVisibility() {
-		if (this._viewAdvancedSearchDetails) {
-			this.setLeftPanelWidth("500px");
-			for (const search of this._savedSearches.children) {
-				search.showAdvancedDetails();
-			}
-		} else {
-			this.setLeftPanelWidth(this._leftPanelDefaultWidth);
-			for (const search of this._savedSearches.children) {
-				search.hideAdvancedDetails();
-			}
-		}
-	}
-
-	/**
-	 * @precondition this._sectionData has been initialized
-	 */
-	makeMediaSearches() {
-		while (this._savedSearches.firstChild) {
-			this._savedSearches.removeChild(this._savedSearches.firstChild);
-		}
-
-		const that = this;
-		function createSectionItem(section) {
-			const childSections = that._sectionData.getChildSections(section);
-
-			const sectionItem = document.createElement("media-search-list-item");
-			sectionItem.init(section, childSections);
-
-			sectionItem.addEventListener("showMoreMenu", () => {
-				for (const search of that._savedSearches.children) {
-					if (search != sectionItem) {
-						search.hideMoreMenu();
-					}
-				}
-			});
-
-			sectionItem.addEventListener("selected", (evt) => {
-				that.selectSection(evt.detail.id);
-			});
-
-			sectionItem.addEventListener("deleteSection", async (evt) => {
-				const sectionToDelete = that._sectionData.getSectionFromID(
-					evt.detail.id
-				);
-				that.selectSection(evt.detail.id);
-				that._deleteSectionDialog.init(sectionToDelete, false);
-				that._deleteSectionDialog.setAttribute("is-open", "");
-				that.setAttribute("has-open-modal", "");
-			});
-
-			sectionItem.addEventListener("renameSection", () => {
-				that._mediaSearchDialog.setMode("editSearch", section);
-				that._mediaSearchDialog.setAttribute("is-open", "");
-				that.setAttribute("has-open-modal", "");
-			});
-
-			that._savedSearches.appendChild(sectionItem);
-		}
-
-		for (const section of this._sectionData.getSavedSearchesList()) {
-			createSectionItem(section);
-		}
-
-		this._mediaSearchDialog.init(this._sectionData);
-		this.updateSearchesVisibility();
-	}
-
-	/**
-	 * @param {integer} sectionId - Tator ID of section element. If null, then All Media is assumed
-	 */
-	selectSection(sectionId, page, pageSize) {
-		// Make all folders and searhes inactive
-		const allFolders = [...this._folders.children];
-		for (const folder of allFolders) {
-			folder.setInactive();
-		}
-
-		const allSearches = [...this._savedSearches.children];
-		for (const search of allSearches) {
-			search.setInactive();
-		}
-
-		this._allMediaButton.setInactive();
-
-		// Set the active folder or search and the mainSection portion of the page
-		this._selectedSection = null;
-		if (sectionId != null) {
-			for (const folder of allFolders) {
-				const section = folder.getSection();
-				if (section.id == sectionId) {
-					folder.setActive();
-					this._selectedSection = section;
-					this._sectionSearchDisplay.style.display = "none";
-					break;
-				}
-			}
-
-			if (this._selectedSection == null) {
-				for (const search of allSearches) {
-					const section = search.getSection();
-					if (section.id == sectionId) {
-						search.setActive();
-						this._selectedSection = section;
-						this._sectionSearchDisplay.style.display = "flex";
-						this._sectionSearchDisplay.setDisplay(
-							this._selectedSection.object_search,
-							this._selectedSection.related_search
-						);
-						break;
-					}
-				}
-			}
-		}
-
-		if (this._selectedSection == null) {
-			this._allMediaButton.setActive();
-			this._sectionSearchDisplay.style.display = "none";
-		}
-
-		// Expand the folders in the library panel until the active folder is selected and in view
-		if (this._selectedSection != null) {
-			var parentSections = this._sectionData.getParentSections(
-				this._selectedSection
-			);
-			var parentSectionIds = parentSections.map((section) => section.id);
-			var activeFolder = null;
-			for (const folder of allFolders) {
-				const section = folder.getSection();
-				if (parentSectionIds.includes(section.id)) {
-					folder.expand();
-				}
-				if (section.id == this._selectedSection.id) {
-					activeFolder = folder;
-				}
-			}
-			this.updateLibraryVisibility();
-
-			if (activeFolder != null) {
-				this.displayPanel("library");
-			} else {
-				this.displayPanel("saved searches");
-			}
-
-			function isInViewport(element) {
-				var rect = element.getBoundingClientRect();
-				return (
-					rect.top >= 0 &&
-					rect.left >= 0 &&
-					rect.bottom <=
-						(window.innerHeight || document.documentElement.clientHeight) &&
-					rect.right <=
-						(window.innerWidth || document.documentElement.clientWidth)
-				);
-			}
-			if (activeFolder != null && !isInViewport(activeFolder)) {
-				activeFolder.scrollIntoView();
-			}
-		}
-
-		// Update media section center page
-		this.updateURL();
-		this._mediaSection.init(
-			this._project.id,
-			this._selectedSection,
-			page,
-			pageSize,
-			this._sections
-		);
-		store.setState({ selectedSection: this._selectedSection });
-	}
-
-	/**
-	 * Updates the URL with the current page's state
-	 */
-	updateURL() {
-		let url = new URL(window.location.href);
-
-		if (this._selectedSection !== null) {
-			url.searchParams.set("section", this._selectedSection.id);
-		} else {
-			url.searchParams.delete("section");
-		}
-		window.history.replaceState({}, "", url.toString());
-	}
-
-	//
-	// Bookmark management
-	//
-
-	/**
-	 * @precondition this._bookmarks is filled with the bookmark objects to display
-	 */
-	makeBookmarks() {
-		// Clear out the existing bookmarks
-		while (this._bookmarkListItems.firstChild) {
-			this._bookmarkListItems.removeChild(this._bookmarkListItems.firstChild);
-		}
-
-		// Build bookmark list, and sort by name.
-		// Put the standard Last visited at the top.
-		const first = "Last visited";
-		this._bookmarks.sort((a, b) => {
-			return a.name == first ? -1 : b.name == first ? 1 : 0;
-		});
-
-		for (const bookmark of this._bookmarks) {
-			const listItem = document.createElement("bookmark-list-item");
-			listItem.init(bookmark);
-			this._bookmarkListItems.appendChild(listItem);
-
-			listItem.addEventListener("showMoreMenu", () => {
-				for (const bookmark of that._bookmarks.children) {
-					if (bookmark != listItem) {
-						bookmark.hideMoreMenu();
-					}
-				}
-			});
-
-			listItem.addEventListener("renameBookmark", () => {
-				this._bookmarkEditDialog.init(bookmark);
-				this._bookmarkEditDialog.setAttribute("is-open", "");
-				this.setAttribute("has-open-modal", "");
-			});
-
-			listItem.addEventListener("deleteBookmark", () => {
-				this._bookmarkDeleteDialog.init(bookmark);
-				this._bookmarkDeleteDialog.setAttribute("is-open", "");
-				this.setAttribute("has-open-modal", "");
-			});
-		}
-	}
-
-	//
-	// Side Left Panel
-	//
-
-	leftPanelHidden() {
-		return this._leftPanel.style.display == "none";
-	}
-
-	expandLeftPanel() {
-		this._leftPanel.style.display = "flex";
-	}
-
-	hideLeftPanel() {
-		this._leftPanel.style.display = "none";
-		for (let [panelName, parts] of this._panelPartMap) {
-			parts[0].setAttribute("tooltip", `Open ${panelName} panel`);
-		}
-	}
-
-	/**
-	 * @param {string} panel
-	 *   "library" | "saved searches" | "bookmarks" |  "activity" #TODO
-	 */
-	displayPanel(panel) {
-		this._currentPanel = panel;
-
-		if (panel == "library") {
-			if (this._viewAdvancedFolderDetails) {
-				this.setLeftPanelWidth("500px");
-			} else {
-				this.setLeftPanelWidth(this._leftPanelDefaultWidth);
-			}
-		} else if (panel == "saved searches") {
-			if (this._viewAdvancedSearchDetails) {
-				this.setLeftPanelWidth("500px");
-			} else {
-				this.setLeftPanelWidth(this._leftPanelDefaultWidth);
-			}
-		} else if (panel == "bookmarks" || panel == "activity") {
-			this.setLeftPanelWidth(this._leftPanelDefaultWidth);
-		}
-
-		for (let [panelName, parts] of this._panelPartMap) {
-			if (panel === panelName) {
-				parts[0].classList.add("btn-purple50");
-				parts[1].classList.add("text-white");
-				parts[1].classList.remove("text-gray");
-				parts[2].style.display = "block";
-
-				parts[0].setAttribute("tooltip", `Hide ${panel} panel`);
-			} else {
-				parts[0].classList.remove("btn-purple50");
-				parts[1].classList.remove("text-white");
-				parts[1].classList.add("text-gray");
-				parts[2].style.display = "none";
-				parts[0].setAttribute("tooltip", `Open ${panel} panel`);
-			}
-		}
-	}
-
-	/**
-	 * @param {string} width
-	 *  e.g. "400px";
-	 */
-	setLeftPanelWidth(width) {
-		this._leftPanel.style.minWidth = width;
-		this._leftPanel.style.maxWidth = width;
-	}
-
-	/**
-	 * Setup the left side navigation bar
-	 * Execute only at initialization.
-	 */
-	createSidebarNav() {
-		var sidebarDiv = document.createElement("div");
-		sidebarDiv.setAttribute(
-			"class",
-			"project-sidebar d-flex flex-items-center flex-column"
-		);
-		this.mainWrapper.appendChild(sidebarDiv);
-
-		this._sidebarLibraryButton = document.createElement("button");
-		this._sidebarLibraryButton.setAttribute(
-			"class",
-			"mt-2 btn-clear d-flex flex-items-center flex-column flex-justify-center px-2 py-2 rounded-2 f2 text-gray entity__button project-sidebar-button tooltip-right"
-		);
-		this._sidebarLibraryButton.innerHTML = `
-=======
-    this._topActivityButton.appendChild(buttonIcon);
-
-    var buttonTitle = document.createElement("span");
-    buttonTitle.setAttribute("class", "f3 text-center py-1");
-    buttonTitle.innerHTML = "Activity";
-    this._topActivityButton.appendChild(buttonTitle);
-
-    this._description = document.createElement("project-text");
-    headerWrapperDiv.appendChild(this._description);
-
-    const subheader = document.createElement("div");
-    subheader.setAttribute("class", "d-flex flex-justify-right");
-    this._mainSection.appendChild(subheader);
-
-    const filterdiv = document.createElement("div");
-    filterdiv.setAttribute("class", "mt-3");
-    this._mainSection.appendChild(filterdiv);
-
-    this._filterView = document.createElement("filter-interface");
-    filterdiv.appendChild(this._filterView);
-
-    this._sectionSearchDisplay = document.createElement(
-      "section-search-display"
-    );
-    this._sectionSearchDisplay.setAttribute("class", "mt-2");
-    this._sectionSearchDisplay.style.display = "none";
-    filterdiv.appendChild(this._sectionSearchDisplay);
-
-    this._collaborators = document.createElement("project-collaborators");
-    subheader.appendChild(this._collaborators);
-
-    this._projects = document.createElement("div");
-    this._mainSection.appendChild(this._projects);
-
-    // Part of Gallery: Communicates between card + page
-    this._bulkEdit = document.createElement("entity-gallery-bulk-edit");
-    this._bulkEdit._selectionPanel.hidden = true;
-    this._shadow.appendChild(this._bulkEdit);
-    filterdiv.appendChild(this._bulkEdit._selectionPanel);
-
-    // Media section
-    this._mediaSection = document.createElement("media-section");
-    this._projects.appendChild(this._mediaSection);
-
-    // Card attribute stuff related to mediaSection
-    /**
-     * CARD Label display options link for menu, and checkbox div
-     */
-    this._cardAttributeLabels = document.createElement("entity-gallery-labels");
-    this._cardAttributeLabels.setAttribute("id", "showMediaAttributes");
-    this._cardAttributeLabels.titleEntityTypeName = "media";
-    this._cardAttributeLabels._titleText = document.createTextNode(
-      "Select media labels to display."
-    );
-    this._cardAttributeLabels.menuLinkTextSpan.innerHTML =
-      "Show file attributes";
-
-    this._mediaSection._hiddenMediaLabel.appendChild(this._cardAttributeLabels);
-    this._mediaSection._more._cardLink.appendChild(
-      this._cardAttributeLabels.menuLink
-    );
-    this._mediaSection._more.addEventListener(
-      "bulk-edit",
-      this._openBulkEdit.bind(this)
-    );
-
-    this._cardAttributeLabels.addEventListener("labels-update", (evt) => {
-      // updates labels on cards
-      this._mediaSection._files.dispatchEvent(
-        new CustomEvent("labels-update", evt.detail)
-      );
-      this._bulkEdit._updateShownAttributes({
-        typeId: evt.detail.typeId,
-        values: evt.detail.value,
-      });
-    });
-
-    // references inner for card setup and pagination checkbox clear
-    this._mediaSection.bulkEdit = this._bulkEdit;
-    this._mediaSection._files.bulkEdit = this._bulkEdit;
-
-    // Confirm algorithm
-    this._confirmRunAlgorithm = document.createElement("confirm-run-algorithm");
-    this._projects.appendChild(this._confirmRunAlgorithm);
-    this._confirmRunAlgorithm.addEventListener(
-      "close",
-      this._closeConfirmRunAlgoModal.bind(this)
-    );
-
-    this._deleteSectionDialog = document.createElement("delete-section-form");
-    this._projects.appendChild(this._deleteSectionDialog);
-
-    this.deleteFileForm = document.createElement("delete-file-form");
-    this._projects.appendChild(this.deleteFileForm);
-
-    this.modalNotify = document.createElement("modal-notify");
-    this._projects.appendChild(this.modalNotify);
-
-    this.modal = document.createElement("modal-dialog");
-    this._projects.appendChild(this.modal);
-
-    this._cancelJob = document.createElement("cancel-confirm");
-    this._shadow.appendChild(this._cancelJob);
-
-    this._mediaMoveDialog = document.createElement("media-move-dialog");
-    this._shadow.appendChild(this._mediaMoveDialog);
-
-    this._modalError = document.createElement("modal-dialog");
-    this._shadow.appendChild(this._modalError);
-
-    this._folderDialog = document.createElement("folder-dialog");
-    this._projects.appendChild(this._folderDialog);
-
-    this._mediaSearchDialog = document.createElement("media-search-dialog");
-    this._projects.appendChild(this._mediaSearchDialog);
-
-    this._searchDeleteDialog = document.createElement("search-delete-modal");
-    this._projects.appendChild(this._searchDeleteDialog);
-
-    this._bookmarkEditDialog = document.createElement("bookmark-edit-dialog");
-    this._projects.appendChild(this._bookmarkEditDialog);
-
-    this._bookmarkDeleteDialog = document.createElement(
-      "bookmark-delete-dialog"
-    );
-    this._projects.appendChild(this._bookmarkDeleteDialog);
-
-    this._uploadDialog = document.createElement("upload-dialog");
-    this._projects.appendChild(this._uploadDialog);
-
-    this._attachmentDialog = document.createElement("attachment-dialog");
-    this._attachmentDialog._header.classList.add("fixed-height-scroll");
-    this._projects.appendChild(this._attachmentDialog);
-
-    this._activityNav = document.createElement("activity-nav");
-    this.main.appendChild(this._activityNav);
-
-    this._sectionData = new SectionData();
-
-    // Create store subscriptions
-    store.subscribe((state) => state.user, this._setUser.bind(this));
-    store.subscribe(
-      (state) => state.announcements,
-      this._setAnnouncements.bind(this)
-    );
-    store.subscribe((state) => state.project, this._updateProject.bind(this));
-
-    window.addEventListener("beforeunload", (evt) => {
-      if (this._uploadDialog.hasAttribute("is-open")) {
-        evt.preventDefault();
-        evt.returnValue = "";
-        window.alert("Uploads are in progress. Still leave?");
-      }
-    });
-
-    this._modalError.addEventListener("close", () => {
-      this._modalError.removeAttribute("is-open");
-      this.removeAttribute("has-open-modal");
-    });
-
-    this.setTopNavBarCallbacks();
-    this.setActivityPanelCallbacks();
-    this.setFolderDialogCallbacks();
-    this.setMediaSearchDialogCallbacks();
-    this.setBookmarkDialogCallbacks();
-    this.setDeleteSectionDialogCallbacks();
-    this.setMediaMoveDialogCallbacks();
-    this.setMediaSectionCallbacks();
-
-    this._filterView.addEventListener(
-      "filterParameters",
-      this._updateFilterResults.bind(this)
-    );
-
-    this._uploadDialog.addEventListener("cancel", (evt) => {
-      store.getState().uploadCancel();
-      this.removeAttribute("has-open-modal");
-    });
-
-    this._uploadDialog.addEventListener("close", (evt) => {
-      this.removeAttribute("has-open-modal");
-    });
-
-    this._attachmentDialog.addEventListener("close", (evt) => {
-      this.removeAttribute("has-open-modal");
-    });
-
-    this._deleteFileCallback = (evt) => {
-      this.deleteFileForm.setAttribute("media-id", evt.detail.mediaId);
-      this.deleteFileForm.setAttribute("media-name", evt.detail.mediaName);
-      this.deleteFileForm.setAttribute("is-open", "");
-      this.setAttribute("has-open-modal", "");
-    };
-
-    this.deleteFileForm.addEventListener("close", (evt) => {
-      this.removeAttribute("has-open-modal", "");
-    });
-
-    this.deleteFileForm.addEventListener("confirmFileDelete", (evt) => {
-      this._mediaSection.removeMedia(evt.detail.mediaId);
-      this.deleteFileForm.removeAttribute("is-open");
-      this.removeAttribute("has-open-modal", "");
-    });
-
-    this._cancelJob.addEventListener("confirmGroupCancel", () => {
-      this._cancelJob.removeAttribute("is-open");
-    });
-
-    this._cancelJob.addEventListener("close", () => {
-      this.removeAttribute("has-open-modal");
-    });
-
-    this._lastQuery = null;
-
-    this.modalNotify.addEventListener("open", this.showDimmer.bind(this));
-    this.modalNotify.addEventListener("close", this.hideDimmer.bind(this));
-    this.modal.addEventListener("open", this.showDimmer.bind(this));
-    this.modal.addEventListener("close", this.hideDimmer.bind(this));
-  }
-
-  /**
-   * Expected to be run once in the constructor
-   */
-  setTopNavBarCallbacks() {
-    this._topExportDataButton.addEventListener("click", () => {
-      this._topExportDataButton.blur();
-      window.location.href = `/${this._projectId}/analytics/export?`;
-    });
-
-    this._topLocGalleryButton.addEventListener("click", () => {
-      this._topLocGalleryButton.blur();
-      window.location.href = `/${this._projectId}/analytics/localizations?`;
-    });
-
-    this._topDashboardsButton.addEventListener("click", () => {
-      this._topDashboardsButton.blur();
-      window.location.href = `/${this._projectId}/dashboards?`;
-    });
-
-    this._topFilesButton.addEventListener("click", () => {
-      this._topFilesButton.blur();
-      window.location.href = `/${this._projectId}/analytics/files?`;
-    });
-
-    this._topActivityButton.addEventListener("click", () => {
-      this._topActivityButton.blur();
-      this._activityNav.open();
-      this._activityNav.reload();
-      this.setAttribute("has-open-modal", "");
-    });
-  }
-
-  /**
-   * Expected to be run once in the constructor
-   */
-  setActivityPanelCallbacks() {
-    this._activityNav.addEventListener("close", (evt) => {
-      this.removeAttribute("has-open-modal", "");
-    });
-
-    this._activityNav.addEventListener("deleteJobs", (evt) => {
-      this._cancelJob.init(
-        evt.detail.uid,
-        evt.detail.gid,
-        this.getAttribute("project-id")
-      );
-      this._cancelJob.setAttribute("is-open", "");
-    });
-  }
-
-  /**
-   * Expected to be run once in the constructor
-   */
-  setBookmarkDialogCallbacks() {
-    this._bookmarkDeleteDialog.addEventListener("close", () => {
-      this._bookmarkDeleteDialog.removeAttribute("is-open");
-      this.removeAttribute("has-open-modal");
-    });
-
-    this._bookmarkDeleteDialog.addEventListener("delete", async (evt) => {
-      this._bookmarkDeleteDialog.removeAttribute("is-open");
-
-      var response = await fetchCredentials(
-        `/rest/Bookmark/${evt.detail.data.id}`,
-        {
-          method: "DELETE",
-        }
-      );
-
-      if (response.status == 200) {
-        var response = await fetchCredentials(
-          `/rest/Bookmarks/${this._projectId}`,
-          {
-            method: "GET",
-          }
-        );
-        this._bookmarks = await response.json();
-        this.makeBookmarks();
-        this.removeAttribute("has-open-modal");
-      } else {
-        var data = await response.json();
-        this._modalError._error(
-          `Unable to patch bookmark. Error: ${data.message}`,
-          "Error"
-        );
-      }
-    });
-
-    this._bookmarkEditDialog.addEventListener("close", () => {
-      this._bookmarkEditDialog.removeAttribute("is-open");
-      this.removeAttribute("has-open-modal");
-    });
-
-    this._bookmarkEditDialog.addEventListener("edit", async (evt) => {
-      this._bookmarkEditDialog.removeAttribute("is-open");
-
-      var response = await fetchCredentials(`/rest/Bookmark/${evt.detail.id}`, {
-        method: "PATCH",
-        body: JSON.stringify(evt.detail.spec),
-      });
-
-      if (response.status == 200) {
-        var response = await fetchCredentials(
-          `/rest/Bookmarks/${this._projectId}`,
-          {
-            method: "GET",
-          }
-        );
-        this._bookmarks = await response.json();
-        this.makeBookmarks();
-        this.removeAttribute("has-open-modal");
-      } else {
-        var data = await response.json();
-        this._modalError._error(
-          `Unable to patch bookmark. Error: ${data.message}`,
-          "Error"
-        );
-      }
-    });
-  }
-
-  /**
-   * Expected to be run once in the constructor
-   */
-  setDeleteSectionDialogCallbacks() {
-    this._deleteSectionDialog.addEventListener("close", (evt) => {
-      this.removeAttribute("has-open-modal", "");
-    });
-
-    this._deleteSectionDialog.addEventListener("confirmDelete", async (evt) => {
-      // Remove the dialog, but then wait for the operation(s) to complete before removing
-      // the modal + finishing up the UI updates
-      this._deleteSectionDialog.removeAttribute("is-open");
-
-      // If the media needed to also be deleted, delete it too. Use the section parameter.
-      if (evt.detail.deleteMedia) {
-        var response = await fetchCredentials(
-          `/rest/Medias/${this._projectId}?section=${evt.detail.id}`,
-          { method: "DELETE" }
-        );
-
-        if (response.status != 200) {
-          var data = await response.json();
-          this._modalError._error(
-            `Unable to delete media. Section retained. Error: ${data.message}`,
-            "Error"
-          );
-          return;
-        }
-      }
-
-      // Delete the section
-      var response = await fetchCredentials(`/rest/Section/${evt.detail.id}`, {
-        method: "DELETE",
-      });
-
-      if (response.status != 200) {
-        var data = await response.json();
-        this._modalError._error(
-          `Unable to delete section. Error: ${data.message}`,
-          "Error"
-        );
-      } else {
-        // Refresh the UI
-        await this.getSections();
-        this._bulkEdit._clearSelection();
-        this.selectSection();
-      }
-
-      this.removeAttribute("has-open-modal", "");
-    });
-  }
-
-  /**
-   * Expected to be run once in the constructor
-   */
-  setFolderDialogCallbacks() {
-    // Close without any modifications
-    this._folderDialog.addEventListener("close", () => {
-      this._folderDialog.removeAttribute("is-open");
-      this.removeAttribute("has-open-modal");
-    });
-
-    // Edit current folder
-    // May need to update child folders too, so loop over specs
-    this._folderDialog.addEventListener("edit", async (evt) => {
-      this._folderDialog.removeAttribute("is-open");
-
-      for (const spec of evt.detail.specs) {
-        var response = await fetchCredentials(`/rest/Section/${spec.id}`, {
-          method: "PATCH",
-          body: JSON.stringify(spec.spec),
-        });
-
-        if (response.status != 200) {
-          var data = await response.json();
-          this._modalError._error(
-            `Unable to patch section ${spec}. Error: ${data.message}`,
-            "Error"
-          );
-          return;
-        }
-      }
-
-      await this.getSections();
-      this.selectSection(evt.detail.mainSectionId);
-      this.removeAttribute("has-open-modal");
-      this._bulkEdit._clearSelection();
-    });
-
-    // Add new folder
-    this._folderDialog.addEventListener("add", async (evt) => {
-      this._folderDialog.removeAttribute("is-open");
-
-      var spec = {
-        name: evt.detail.name,
-        path: evt.detail.path,
-        tator_user_sections: uuidv1(),
-        visible: true,
-      };
-
-      var response = await fetchCredentials(
-        `/rest/Sections/${this._projectId}`,
-        {
-          method: "POST",
-          body: JSON.stringify(spec),
-        }
-      );
-
-      if (response.status == 201) {
-        var data = await response.json();
-        await this.getSections();
-        this.selectSection(data.id);
-        this.removeAttribute("has-open-modal");
-        this._bulkEdit._clearSelection();
-      } else {
-        var data = await response.json();
-        this._modalError._error(
-          `Unable to create section '${spec.name}'. Error: ${data.message}`,
-          "Error"
-        );
-      }
-    });
-  }
-
-  /**
-   * Expected to be run once in the constructor
-   */
-  setMediaSearchDialogCallbacks() {
-    // Close without any modifications
-    this._mediaSearchDialog.addEventListener("close", () => {
-      this._mediaSearchDialog.removeAttribute("is-open");
-      this.removeAttribute("has-open-modal");
-    });
-
-    // Edit current folder
-    // May need to update child folders too, so loop over specs
-    this._mediaSearchDialog.addEventListener("edit", async (evt) => {
-      this._mediaSearchDialog.removeAttribute("is-open");
-
-      for (const spec of evt.detail.specs) {
-        var response = await fetchCredentials(`/rest/Section/${spec.id}`, {
-          method: "PATCH",
-          body: JSON.stringify(spec.spec),
-        });
-
-        if (response.status != 200) {
-          var data = await response.json();
-          this._modalError._error(
-            `Unable to patch section ${spec}. Error: ${data.message}`,
-            "Error"
-          );
-          return;
-        }
-      }
-
-      await this.getSections();
-      this.selectSection(evt.detail.mainSectionId);
-      this._bulkEdit._clearSelection();
-      this.removeAttribute("has-open-modal");
-    });
-
-    // Add new folder
-    this._mediaSearchDialog.addEventListener("add", async (evt) => {
-      this._mediaSearchDialog.removeAttribute("is-open");
-
-      var response = await fetchCredentials(
-        `/rest/Sections/${this._projectId}`,
-        {
-          method: "POST",
-          body: JSON.stringify(evt.detail.spec),
-        }
-      );
-
-      if (response.status == 201) {
-        var data = await response.json();
-        await this.getSections();
-        this.selectSection(data.id);
-        this._bulkEdit._clearSelection();
-        this.removeAttribute("has-open-modal");
-      } else {
-        var data = await response.json();
-        this._modalError._error(
-          `Unable to create section '${spec.name}'. Error: ${data.message}`,
-          "Error"
-        );
-      }
-    });
-  }
-
-  /**
-   * Expected to be run once in the constructor
-   */
-  setMediaMoveDialogCallbacks() {
-    // Close without any modifications
-    this._mediaMoveDialog.addEventListener("close", () => {
-      this._mediaMoveDialog.removeAttribute("is-open");
-      this.removeAttribute("has-open-modal");
-    });
-
-    // Move media to a new folder
-    this._mediaMoveDialog.addEventListener("move", async (evt) => {
-      this._mediaMoveDialog.removeAttribute("is-open");
-
-      var destTatorUserSections = "";
-      var section = null;
-      if (evt.detail.destSectionId != null) {
-        section = this._sectionData.getSectionFromID(evt.detail.destSectionId);
-        destTatorUserSections = section.tator_user_sections;
-      }
-
-      var response = await fetchCredentials(
-        `/rest/Medias/${this._projectId}?media_id=${evt.detail.mediaIds}`,
-        {
-          method: "PATCH",
-          body: JSON.stringify({
-            attributes: {
-              tator_user_sections: destTatorUserSections,
-            },
-          }),
-        }
-      );
-
-      if (response.status == 200) {
-        if (section != null) {
-          this.selectSection(section.id);
-        } else {
-          this.selectSection();
-        }
-        this._bulkEdit._clearSelection();
-        this.removeAttribute("has-open-modal");
-      } else {
-        var data = await response.json();
-        this._modalError._error(
-          `Unable to move media. Error: ${data.message}`,
-          "Error"
-        );
-      }
-
-      this.removeAttribute("has-open-modal");
-    });
-  }
-
-  /**
-   * Expected to be run once in the constructor
-   */
-  setMediaSectionCallbacks() {
-    this._mediaSection.addEventListener(
-      "runAlgorithm",
-      this._openConfirmRunAlgoModal.bind(this)
-    );
-
-    this._mediaSection.addEventListener("moveFile", (evt) => {
-      this._mediaMoveDialog.updateUI([evt.detail.mediaId]);
-      this._mediaMoveDialog.setAttribute("is-open", "");
-      this.setAttribute("has-open-modal", "");
-    });
-
-    this._mediaSection.addEventListener("deleteFile", (evt) => {
-      this.deleteFileForm.setAttribute("media-id", evt.detail.mediaId);
-      this.deleteFileForm.setAttribute("media-name", evt.detail.mediaName);
-      this.deleteFileForm.setAttribute("is-open", "");
-      this.setAttribute("has-open-modal", "");
-    });
-
-    this._mediaSection.addEventListener("moveMedia", (evt) => {
-      this._mediaMoveDialog.updateUI(evt.detail.mediaIds);
-      this._mediaMoveDialog.setAttribute("is-open", "");
-      this.setAttribute("has-open-modal", "");
-    });
-
-    this._mediaSection.addEventListener("deleteMedia", () => {
-      this._deleteSectionDialog.init(this._selectedSection, true);
-      this._deleteSectionDialog.setAttribute("is-open", "");
-      this.setAttribute("has-open-modal", "");
-    });
-
-    this._mediaSection.addEventListener("filesadded", (evt) => {
-      this._uploadDialog.setAttribute("is-open", "");
-      this.setAttribute("has-open-modal", "");
-    });
-
-    this._mediaSection.addEventListener("attachments", (evt) => {
-      this._attachmentDialog.init(evt.detail);
-      this._attachmentDialog.setAttribute("is-open", "");
-      this.setAttribute("has-open-modal", "");
-    });
-  }
-
-  connectedCallback() {
-    this.setAttribute(
-      "project-id",
-      Number(window.location.pathname.split("/")[1])
-    );
-    // Initialize store data
-    store.getState().init();
-    this._uploadDialog.init(store);
-  }
-
-  static get observedAttributes() {
-    return ["project-id", "token"].concat(TatorPage.observedAttributes);
-  }
-
-  _openBulkEdit() {
-    this._bulkEdit.startEditMode();
-  }
-
-  _notify(title, message, error_or_ok) {
-    this.modalNotify.init(title, message, error_or_ok);
-    this.modalNotify.setAttribute("is-open", "");
-    this.setAttribute("has-open-modal", "");
-  }
-
-  _init() {
-    const projectId = this.getAttribute("project-id");
-    this._projectId = projectId;
-    this._settingsButton.setAttribute("href", `/${projectId}/project-settings`);
-    this._activityNav.init(projectId);
 
     // Get info about the project.
     const projectPromise = fetchCredentials("/rest/Project/" + projectId);
@@ -2850,74 +997,74 @@
                   }
                 }
 
-                // Hide algorithms if needed from the project detail page.
-                // There are a standard list of algorithm names to hide as well as categories
-                var hiddenAlgos = [
-                  "tator_extend_track",
-                  "tator_fill_track_gaps",
-                ];
-                const hiddenAlgoCategories = ["annotator-view", "disabled"];
-                var parsedAlgos = algos.filter(function (alg) {
-                  if (Array.isArray(alg.categories)) {
-                    for (const category of alg.categories) {
-                      if (hiddenAlgoCategories.includes(category)) {
-                        return false;
-                      }
-                    }
-                  }
-                  return !hiddenAlgos.includes(alg.name);
-                });
-                parsedAlgos.sort((a, b) => a.name.localeCompare(b.name));
-                this._algorithms = parsedAlgos;
-
-                // Set page header and title
-                this._projectText.nodeValue = this._project.name;
-                this._description.setAttribute("text", this._project.summary);
-                this._collaborators.usernames = this._project.usernames;
-
-                // Initialize bulk edit and the card attribute labels
-                this._cardAttributeLabels.init(project.id);
-                for (let mediaTypeData of this._mediaTypes) {
-                  this._cardAttributeLabels.add({
-                    typeData: mediaTypeData,
-                    checkedFirst: false,
-                  });
-                  this._bulkEdit._editPanel.addLocType(mediaTypeData);
-                }
-
-                this.initBulkEdit();
-
-                // Hide the settings button if the user does not have full control
-                if (!hasPermission(this._project.permission, "Full Control")) {
-                  this._settingsButton.style.display = "none";
-                }
-
-                // Update the media section with the project data
-                this._mediaSection.mediaTypes = this._mediaTypes;
-                this._mediaSection.project = this._project;
-                this._mediaSection._files._cardAttributeLabels =
-                  this._cardAttributeLabels;
-                this._mediaSection._bulkEdit = this._bulkEdit;
-                this._mediaSection.algorithms = this._algorithms;
-
-                // Initialize folder/search/bookmark data
-                this._sectionData.init(this._sections);
-
-                // Initialize the search section object/related search display
-                this._sectionSearchDisplay.init(
-                  this._memberships,
-                  this._sections,
-                  this._versions
-                );
-
-                // Initialize media move dialog with current section information
-                this._mediaMoveDialog.initSectionOptions(this._sectionData);
-
-                // Fill in the left panel area with section information
-                this.makeFolders();
-                this.makeMediaSearches();
-                this.makeBookmarks();
-                this.displayPanel("library");
+								// Hide algorithms if needed from the project detail page.
+								// There are a standard list of algorithm names to hide as well as categories
+								var hiddenAlgos = [
+									"tator_extend_track",
+									"tator_fill_track_gaps",
+								];
+								const hiddenAlgoCategories = ["annotator-view", "disabled"];
+								var parsedAlgos = algos.filter(function (alg) {
+									if (Array.isArray(alg.categories)) {
+										for (const category of alg.categories) {
+											if (hiddenAlgoCategories.includes(category)) {
+												return false;
+											}
+										}
+									}
+									return !hiddenAlgos.includes(alg.name);
+								});
+								parsedAlgos.sort((a, b) => a.name.localeCompare(b.name));
+								this._algorithms = parsedAlgos;
+
+								// Set page header and title
+								this._projectText.nodeValue = this._project.name;
+								this._description.setAttribute("text", this._project.summary);
+								this._collaborators.usernames = this._project.usernames;
+
+								// Initialize bulk edit and the card attribute labels
+								this._cardAttributeLabels.init(project.id);
+								for (let mediaTypeData of this._mediaTypes) {
+									this._cardAttributeLabels.add({
+										typeData: mediaTypeData,
+										checkedFirst: false,
+									});
+									this._bulkEdit._editPanel.addLocType(mediaTypeData);
+								}
+
+								this.initBulkEdit();
+
+								// Hide the settings button if the user does not have full control
+								if (!hasPermission(this._project.permission, "Full Control")) {
+									this._settingsButton.style.display = "none";
+								}
+
+								// Update the media section with the project data
+								this._mediaSection.mediaTypes = this._mediaTypes;
+								this._mediaSection.project = this._project;
+								this._mediaSection._files._cardAttributeLabels =
+									this._cardAttributeLabels;
+								this._mediaSection._bulkEdit = this._bulkEdit;
+								this._mediaSection.algorithms = this._algorithms;
+
+								// Initialize folder/search/bookmark data
+								this._sectionData.init(this._sections);
+
+								// Initialize the search section object/related search display
+								this._sectionSearchDisplay.init(
+									this._memberships,
+									this._sections,
+									this._versions
+								);
+
+								// Initialize media move dialog with current section information
+								this._mediaMoveDialog.initSectionOptions(this._sectionData);
+
+								// Fill in the left panel area with section information
+								this.makeFolders();
+								this.makeMediaSearches();
+								this.makeBookmarks();
+								this.displayPanel("library");
 
                 // Pull URL search parameters.
                 // If there are search parameters, apply them to the filterView
@@ -2931,21 +1078,21 @@
                   this._filterURIString = null;
                 }
 
-                // Setup the filter UI
-                this._modelData = new TatorData(projectId);
-                await this._modelData.init();
-
-                this._filterDataView = new FilterData(
-                  this._modelData,
-                  null,
-                  [],
-                  null
-                );
-                this._filterDataView.init();
-                this._filterView.dataView = this._filterDataView;
-
-                this._mediaSection._modelData = this._modelData;
-                this._mediaSection._files.memberships = this._memberships;
+								// Setup the filter UI
+								this._modelData = new TatorData(projectId);
+								await this._modelData.init();
+
+								this._filterDataView = new FilterData(
+									this._modelData,
+									null,
+									[],
+									null
+								);
+								this._filterDataView.init();
+								this._filterView.dataView = this._filterDataView;
+
+								this._mediaSection._modelData = this._modelData;
+								this._mediaSection._files.memberships = this._memberships;
 
                 // Select the section if provided in the URL
                 // Also get the page information for the initial setup
@@ -2965,654 +1112,654 @@
                   this.selectSection(null, initPage, initPageSize);
                 }
 
-                if (this._filterConditions.length > 0) {
-                  this._updateFilterResults({
-                    detail: {
-                      conditions: this._filterConditions,
-                    },
-                  });
-                }
-              }
-            )
-            .catch((err) => {
-              console.error("Error setting up page with all promises", err);
-              this.hideDimmer();
-            });
-        }
-      )
-      .catch((err) => {
-        console.error("Error setting up page with all promises", err);
-        this.hideDimmer();
-      });
-  }
-
-  /**
-   * Initialize the media bulk edit portion of the page
-   */
-  initBulkEdit() {
-    const moveSelectedButton = document.createElement("media-move-button");
-    moveSelectedButton.setAttribute("name", "Move selected media to folder");
-    moveSelectedButton._span.textContent = "Move selected media to folder";
-    this._bulkEdit._editPanel._otherTools.appendChild(moveSelectedButton);
-
-    moveSelectedButton.addEventListener("click", () => {
-      const mediaIds = Array.from(this._bulkEdit._currentMultiSelection);
-      if (mediaIds && mediaIds.length > 0) {
-        this._mediaMoveDialog.updateUI(mediaIds);
-        this._mediaMoveDialog.setAttribute("is-open", "");
-        this.setAttribute("has-open-modal", "");
-      } else {
-        this._notify(
-          "Make a selection",
-          "Nothing to move! Make a selection first.",
-          "error"
-        );
-      }
-    });
-
-    const deleteSelectedButton = document.createElement("delete-button");
-    deleteSelectedButton.setAttribute("name", "Delete selected media");
-    deleteSelectedButton._span.textContent = "Delete selected media";
-    this._bulkEdit._editPanel._otherTools.appendChild(deleteSelectedButton);
-
-    deleteSelectedButton.addEventListener(
-      "click",
-      this._deleteSelection.bind(this)
-    );
-
-    this._bulkEdit.init({
-      page: this,
-      gallery: this._mediaSection._files,
-      projectId: this._project.id,
-      type: "media",
-      additionalTools: true,
-      permission: this._project.permission,
-    });
-  }
-
-  attributeChangedCallback(name, oldValue, newValue) {
-    TatorPage.prototype.attributeChangedCallback.call(
-      this,
-      name,
-      oldValue,
-      newValue
-    );
-    switch (name) {
-      case "username":
-        break;
-      case "project-id":
-        this._init();
-        break;
-    }
-  }
-
-  /**
-   * Callback when user clicks on an algorithm button.
-   * This launches the confirm run algorithm modal window.
-   */
-  _openConfirmRunAlgoModal(evt) {
-    this._confirmRunAlgorithm.init(
-      evt.detail.algorithmName,
-      evt.detail.projectId,
-      evt.detail.mediaIds,
-      evt.detail.section
-    );
-    this._confirmRunAlgorithm.setAttribute("is-open", "");
-    this.setAttribute("has-open-modal", "");
-    document.body.classList.add("shortcuts-disabled");
-  }
-
-  /**
-   * Callback from confirm run algorithm modal choice
-   */
-  async _closeConfirmRunAlgoModal(evt) {
-    console.log(evt);
-
-    this._confirmRunAlgorithm.removeAttribute("is-open");
-    this.removeAttribute("has-open-modal");
-    document.body.classList.remove("shortcuts-disabled");
-
-    if (evt.detail == null) {
-      return;
-    }
-
-    var that = this;
-    var jobMediaIds = [];
-    var jobMediaIdSet = new Set();
-    if (evt.detail.confirm) {
-      // Retrieve media IDs first (if needed)
-      if (evt.detail.mediaIds == null) {
-        this.showDimmer();
-
-        var filterConditions = [];
-        var mediaTypes = this._modelData.getStoredMediaTypes();
-        if (evt.detail.section != null) {
-          filterConditions.push(
-            new FilterConditionData(
-              mediaTypes[0].name,
-              "$section",
-              "==",
-              `${evt.detail.section.id}`,
-              ""
-            )
-          );
-        }
-
-        var totalCounts = await this._modelData.getFilteredMedias(
-          "count",
-          filterConditions
-        );
-        console.log(`mediaCounts: ${totalCounts}`);
-        var pageSize = 5000;
-        var pageStart = 0;
-        var pageEnd = pageStart + pageSize;
-        var allMedia = [];
-        var numPages = Math.floor(totalCounts / pageSize) + 1;
-        var pageCount = 1;
-        while (allMedia.length < totalCounts) {
-          console.log(`Processing media page ${pageCount} of ${numPages}`);
-          var pageMedia = await this._modelData.getFilteredMedias(
-            "objects",
-            filterConditions,
-            allMedia.length,
-            allMedia.length + pageSize,
-            true
-          );
-          allMedia.push(...pageMedia);
-          pageStart = pageEnd;
-          pageEnd = pageStart + pageSize;
-          pageCount += 1;
-        }
-
-        for (const media of allMedia) {
-          jobMediaIds.push(media.id);
-          jobMediaIdSet.add(media.id);
-        }
-
-        this.hideDimmer();
-      } else {
-        jobMediaIds = evt.detail.mediaIds;
-      }
-
-      var body = JSON.stringify({
-        algorithm_name: evt.detail.algorithmName,
-        media_ids: jobMediaIds,
-      });
-      console.log(
-        `${jobMediaIds.length} | ${evt.detail.algorithmName} (Unique IDs: ${jobMediaIdSet.size})`
-      );
-
-      var response = await fetchCredentials(
-        "/rest/Jobs/" + evt.detail.projectId,
-        {
-          method: "POST",
-          body: body,
-        },
-        true
-      );
-      var data = await response.json();
-      if (response.status == 201) {
-        that._notify(
-          "Workflow launched!",
-          `Successfully launched ${evt.detail.algorithmName}! Monitor progress by clicking the "Activity" button.`,
-          "ok"
-        );
-      } else {
-        that._notify(
-          "Error launching workflow!",
-          `Failed to launch ${evt.detail.algorithmName}: ${response.statusText}.`,
-          "error"
-        );
-      }
-    }
-  }
-
-  /**
-   * Change UI based on current filter operations
-   * Expected to be called whenever the filter UI is updated.
-   *
-   * @postcondition URL is updated with latest filter conditions and resetted page/pageSize
-   * @postcondition Media section area is updated using the filter
-   */
-  async _updateFilterResults(evt, noReload) {
-    this._filterConditions = evt.detail.conditions;
-    this._filterView.setFilterConditions(this._filterConditions);
-    this._bulkEdit.checkForFilters(this._filterConditions);
-
-    try {
-      const query = await this._mediaSection.updateFilterResults(
-        this._filterConditions,
-        evt.detail.noReload
-      );
-      if (typeof query != "undefined" && query != this._lastQuery) {
-        if (query !== "") {
-          this._lastQuery = query;
-          this._addSavedSearchButton.removeAttribute("disabled");
-          this._addSavedSearchButton.style.cursor = "pointer";
-          this._addSavedSearchButton.setAttribute(
-            "tooltip",
-            "Save current media search."
-          );
-        } else {
-          this._addSavedSearchButton.setAttribute("disabled", "");
-          this._addSavedSearchButton.style.cursor = "not-allowed";
-          this._addSavedSearchButton.setAttribute(
-            "tooltip",
-            "No media search to save."
-          );
-        }
-      }
-    } catch (err) {
-      console.error("Couldn't update results with current filter.", err);
-    }
-
-    this.hideDimmer();
-  }
-
-  _deleteSelection() {
-    const list = Array.from(this._bulkEdit._currentMultiSelection);
-
-    if (list && list.length > 0) {
-      this.deleteFileForm.setAttribute("media-id", list);
-      this.deleteFileForm.setAttribute("project-id", this._projectId);
-      this.deleteFileForm.setAttribute("media-name", "Selected files");
-      this.deleteFileForm.setAttribute("media-id", String(list));
-      this.deleteFileForm.setAttribute("is-open", "");
-      this.setAttribute("has-open-modal", "");
-    } else {
-      this._notify(
-        "Make a selection",
-        "Nothing to delete! Make a selection first.",
-        "error"
-      );
-    }
-  }
-
-  /**
-   * Displays the background dimmer. Call when a modal is open.
-   */
-  showDimmer() {
-    return this.setAttribute("has-open-modal", "");
-  }
-
-  /**
-   * Hides the background dimmer. Call when a modal is closed..
-   */
-  hideDimmer() {
-    return this.removeAttribute("has-open-modal");
-  }
-
-  //
-  // Section data functions
-  //
-
-  /**
-   * Get the sections for the project and set the UI
-   */
-  async getSections() {
-    var response = await fetchCredentials(`/rest/Sections/${this._projectId}`, {
-      method: "GET",
-    });
-    this._sections = await response.json();
-    this._sectionData.init(this._sections);
-    this._sectionSearchDisplay.init(
-      this._memberships,
-      this._sections,
-      this._versions
-    );
-    this.makeFolders();
-    this.makeMediaSearches();
-    this._mediaMoveDialog.initSectionOptions(this._sectionData);
-  }
-
-  /**
-   * @param {integer} id - Section ID to hide / set visible = false
-   * No checking is done to see if we're just patching the same value
-   */
-  async hideSection(id) {
-    var response = await fetchCredentials(`/rest/Section/${id}`, {
-      method: "PATCH",
-      body: JSON.stringify({ visible: false }),
-    });
-    if (response.status == 200) {
-      return;
-    } else {
-      var data = await response.json();
-      this._modalError._error(
-        `Unable to hide section. Error: ${data.message}`,
-        "Error"
-      );
-    }
-  }
-
-  /**
-   * @param {integer} id - Section ID to restore / set visible = true
-   * No checking is done to see if we're just patching the same value.
-   */
-  async restoreSection(id) {
-    var response = await fetchCredentials(`/rest/Section/${id}`, {
-      method: "PATCH",
-      body: JSON.stringify({ visible: true }),
-    });
-    if (response.status == 200) {
-      return;
-    } else {
-      var data = await response.json();
-      this._modalError._error(
-        `Unable to restore section. Error: ${data.message}`,
-        "Error"
-      );
-    }
-  }
-
-  //
-  // Folder tree functions
-  //
-
-  /**
-   * Loops through the folders and sees if they are visible or not (either via expanding) or
-   * using the section visibility flag.
-   *
-   * If a folder/section visibility flag is false, but the this._viewAllHiddenFolders == true, then
-   *   it is visible to the user. Hidden otherwise.
-   * If a parent folder is hidden, then all of its children are hidden.
-   * If a parent folder is not expanded, then all of its children are hidden.
-   */
-  updateLibraryVisibility() {
-    var that = this;
-
-    if (this._viewAdvancedFolderDetails) {
-      this.setLeftPanelWidth("500px");
-    } else {
-      this.setLeftPanelWidth(this._leftPanelDefaultWidth);
-    }
-
-    function traverseAlphabetically(node, parentPath) {
-      var appendedPath = parentPath;
-      var parentExpanded = null;
-
-      if (appendedPath != "") {
-        var parentSection = that._sectionData._sectionPathMap[parentPath];
-        for (const folder of that._folders.children) {
-          if (folder._section.id == parentSection.id) {
-            parentExpanded = folder._expanded;
-            break;
-          }
-        }
-
-        appendedPath += ".";
-      }
-
-      Object.keys(node)
-        .sort()
-        .forEach((subpath) => {
-          var childSectionListItem = null;
-          var childSection = that._sectionData.getSectionFromPath(
-            appendedPath + subpath
-          );
-          if (SectionData.isSavedSearch(childSection)) {
-            return;
-          }
-
-          for (const folder of that._folders.children) {
-            if (folder._section.id == childSection.id) {
-              childSectionListItem = folder;
-            }
-          }
-
-          if (that._viewAdvancedFolderDetails) {
-            childSectionListItem.showAdvancedDetails();
-          } else {
-            childSectionListItem.hideAdvancedDetails();
-          }
-
-          var section = that._sectionData.getSectionFromPath(
-            appendedPath + subpath
-          );
-          if (SectionData.isSavedSearch(section)) {
-            return;
-          }
-
-          childSectionListItem.style.display = "block";
-          if (!section.visible) {
-            if (!that._viewAllHiddenFolders) {
-              childSectionListItem.collapse();
-              childSectionListItem.style.display = "none";
-            }
-          }
-          if (parentExpanded != null && parentExpanded == false) {
-            childSectionListItem.collapse();
-            childSectionListItem.style.display = "none";
-          }
-
-          traverseAlphabetically(node[subpath], appendedPath + subpath);
-        });
-    }
-    traverseAlphabetically(this._sectionData._sectionTree, "");
-
-    for (const folder of this._errorFolders) {
-      if (this._viewAdvancedFolderDetails) {
-        folder.showAdvancedDetails();
-      } else {
-        folder.hideAdvancedDetails();
-      }
-    }
-  }
-
-  /**
-   * @postcondition Section edit dialog is updated with the list of sections
-   */
-  makeFolders() {
-    // Clear out the existing folder lists
-    while (this._folders.firstChild) {
-      this._folders.removeChild(this._folders.firstChild);
-    }
-
-    this._errorFolders = [];
-
-    const that = this;
-    function createSectionItem(path, errorSection) {
-      if (errorSection != null) {
-        const sectionItem = document.createElement("section-list-item");
-        sectionItem.init(errorSection, [], true);
-        that._folders.appendChild(sectionItem);
-        that._errorFolders.push(sectionItem);
-      } else {
-        const section = that._sectionData.getSectionFromPath(path);
-        if (SectionData.isSavedSearch(section)) {
-          return;
-        }
-
-        const childSections = that._sectionData.getChildSections(section);
-
-        const sectionItem = document.createElement("section-list-item");
-        sectionItem.init(section, childSections);
-
-        sectionItem.addEventListener("selected", (evt) => {
-          that.selectSection(evt.detail.id);
-        });
-
-        sectionItem.addEventListener("collapse", () => {
-          that.updateLibraryVisibility();
-        });
-
-        sectionItem.addEventListener("expand", () => {
-          that.updateLibraryVisibility();
-        });
-
-        sectionItem.addEventListener("showMoreMenu", () => {
-          for (const folder of that._folders.children) {
-            if (folder != sectionItem) {
-              folder.hideMoreMenu();
-            }
-          }
-        });
-
-        sectionItem.addEventListener("hideSection", async (evt) => {
-          that.showDimmer();
-
-          await that.hideSection(evt.detail.id);
-
-          // Get children of the section. If there are any, we need to hide all of them.
-          const children = that._sectionData.getChildSections(section);
-          for (const childSection of children) {
-            await that.hideSection(childSection.id);
-          }
-
-          // Reset the UI
-          await that.getSections();
-          that.hideDimmer();
-        });
-
-        sectionItem.addEventListener("deleteSection", async (evt) => {
-          const sectionToDelete = that._sectionData.getSectionFromID(
-            evt.detail.id
-          );
-          that.selectSection(evt.detail.id);
-          that._deleteSectionDialog.init(sectionToDelete, false);
-          that._deleteSectionDialog.setAttribute("is-open", "");
-          that.setAttribute("has-open-modal", "");
-        });
-
-        sectionItem.addEventListener("restoreSection", async (evt) => {
-          that.showDimmer();
-          await that.restoreSection(evt.detail.id);
-
-          // Get children of the section. If there are any, we need to restore all of them.
-          const children = that._sectionData.getChildSections(section);
-          for (const childSection of children) {
-            await that.restoreSection(childSection.id);
-          }
-
-          // Reset the UI
-          await that.getSections();
-          that.selectSection(evt.detail.id);
-          that.hideDimmer();
-        });
-
-        sectionItem.addEventListener("addSection", () => {
-          that.showDimmer();
-          that.selectSection(section.id);
-          that._folderDialog.setMode("newFolder", section);
-          that._folderDialog.setAttribute("is-open", "");
-        });
-
-        sectionItem.addEventListener("moveSection", () => {
-          that.showDimmer();
-          that.selectSection(section.id);
-          that._folderDialog.setMode("moveFolder", section);
-          that._folderDialog.setAttribute("is-open", "");
-        });
-
-        sectionItem.addEventListener("renameSection", () => {
-          that.showDimmer();
-          that.selectSection(section.id);
-          that._folderDialog.setMode("renameFolder", section);
-          that._folderDialog.setAttribute("is-open", "");
-        });
-
-        that._folders.appendChild(sectionItem);
-      }
-    }
-
-    function traverseAlphabetically(node, parentPath) {
-      var appendedPath = parentPath;
-      if (appendedPath != "") {
-        appendedPath += ".";
-      }
-
-      Object.keys(node)
-        .sort()
-        .forEach((subpath) => {
-          createSectionItem(appendedPath + subpath);
-          traverseAlphabetically(node[subpath], appendedPath + subpath);
-        });
-    }
-    traverseAlphabetically(this._sectionData._sectionTree, "");
-
-    const errorSections = this._sectionData.getErrorSections();
-    for (const section of errorSections) {
-      createSectionItem(null, section);
-    }
-
-    this._folderDialog.init(this._sectionData);
-    this.updateLibraryVisibility();
-  }
-
-  //
-  // Media search functions
-  //
-
-  /**
-   * Update the search list elements in the UI
-   */
-  updateSearchesVisibility() {
-    if (this._viewAdvancedSearchDetails) {
-      this.setLeftPanelWidth("500px");
-      for (const search of this._savedSearches.children) {
-        search.showAdvancedDetails();
-      }
-    } else {
-      this.setLeftPanelWidth(this._leftPanelDefaultWidth);
-      for (const search of this._savedSearches.children) {
-        search.hideAdvancedDetails();
-      }
-    }
-  }
-
-  /**
-   * @precondition this._sectionData has been initialized
-   */
-  makeMediaSearches() {
-    while (this._savedSearches.firstChild) {
-      this._savedSearches.removeChild(this._savedSearches.firstChild);
-    }
-
-    const that = this;
-    function createSectionItem(section) {
-      const childSections = that._sectionData.getChildSections(section);
-
-      const sectionItem = document.createElement("media-search-list-item");
-      sectionItem.init(section, childSections);
-
-      sectionItem.addEventListener("showMoreMenu", () => {
-        for (const search of that._savedSearches.children) {
-          if (search != sectionItem) {
-            search.hideMoreMenu();
-          }
-        }
-      });
-
-      sectionItem.addEventListener("selected", (evt) => {
-        that.selectSection(evt.detail.id);
-      });
-
-      sectionItem.addEventListener("deleteSection", async (evt) => {
-        const sectionToDelete = that._sectionData.getSectionFromID(
-          evt.detail.id
-        );
-        that.selectSection(evt.detail.id);
-        that._deleteSectionDialog.init(sectionToDelete, false);
-        that._deleteSectionDialog.setAttribute("is-open", "");
-        that.setAttribute("has-open-modal", "");
-      });
-
-      sectionItem.addEventListener("renameSection", () => {
-        that._mediaSearchDialog.setMode("editSearch", section);
-        that._mediaSearchDialog.setAttribute("is-open", "");
-        that.setAttribute("has-open-modal", "");
-      });
-
-      that._savedSearches.appendChild(sectionItem);
-    }
-
-    for (const section of this._sectionData.getSavedSearchesList()) {
-      createSectionItem(section);
-    }
-
-    this._mediaSearchDialog.init(this._sectionData);
-    this.updateSearchesVisibility();
-  }
+								if (this._filterConditions.length > 0) {
+									this._updateFilterResults({
+										detail: {
+											conditions: this._filterConditions,
+										},
+									});
+								}
+							}
+						)
+						.catch((err) => {
+							console.error("Error setting up page with all promises", err);
+							this.hideDimmer();
+						});
+				}
+			)
+			.catch((err) => {
+				console.error("Error setting up page with all promises", err);
+				this.hideDimmer();
+			});
+	}
+
+	/**
+	 * Initialize the media bulk edit portion of the page
+	 */
+	initBulkEdit() {
+		const moveSelectedButton = document.createElement("media-move-button");
+		moveSelectedButton.setAttribute("name", "Move selected media to folder");
+		moveSelectedButton._span.textContent = "Move selected media to folder";
+		this._bulkEdit._editPanel._otherTools.appendChild(moveSelectedButton);
+
+		moveSelectedButton.addEventListener("click", () => {
+			const mediaIds = Array.from(this._bulkEdit._currentMultiSelection);
+			if (mediaIds && mediaIds.length > 0) {
+				this._mediaMoveDialog.updateUI(mediaIds);
+				this._mediaMoveDialog.setAttribute("is-open", "");
+				this.setAttribute("has-open-modal", "");
+			} else {
+				this._notify(
+					"Make a selection",
+					"Nothing to move! Make a selection first.",
+					"error"
+				);
+			}
+		});
+
+		const deleteSelectedButton = document.createElement("delete-button");
+		deleteSelectedButton.setAttribute("name", "Delete selected media");
+		deleteSelectedButton._span.textContent = "Delete selected media";
+		this._bulkEdit._editPanel._otherTools.appendChild(deleteSelectedButton);
+
+		deleteSelectedButton.addEventListener(
+			"click",
+			this._deleteSelection.bind(this)
+		);
+
+		this._bulkEdit.init({
+			page: this,
+			gallery: this._mediaSection._files,
+			projectId: this._project.id,
+			type: "media",
+			additionalTools: true,
+			permission: this._project.permission,
+		});
+	}
+
+	attributeChangedCallback(name, oldValue, newValue) {
+		TatorPage.prototype.attributeChangedCallback.call(
+			this,
+			name,
+			oldValue,
+			newValue
+		);
+		switch (name) {
+			case "username":
+				break;
+			case "project-id":
+				this._init();
+				break;
+		}
+	}
+
+	/**
+	 * Callback when user clicks on an algorithm button.
+	 * This launches the confirm run algorithm modal window.
+	 */
+	_openConfirmRunAlgoModal(evt) {
+		this._confirmRunAlgorithm.init(
+			evt.detail.algorithmName,
+			evt.detail.projectId,
+			evt.detail.mediaIds,
+			evt.detail.section
+		);
+		this._confirmRunAlgorithm.setAttribute("is-open", "");
+		this.setAttribute("has-open-modal", "");
+		document.body.classList.add("shortcuts-disabled");
+	}
+
+	/**
+	 * Callback from confirm run algorithm modal choice
+	 */
+	async _closeConfirmRunAlgoModal(evt) {
+		console.log(evt);
+
+		this._confirmRunAlgorithm.removeAttribute("is-open");
+		this.removeAttribute("has-open-modal");
+		document.body.classList.remove("shortcuts-disabled");
+
+		if (evt.detail == null) {
+			return;
+		}
+
+		var that = this;
+		var jobMediaIds = [];
+		var jobMediaIdSet = new Set();
+		if (evt.detail.confirm) {
+			// Retrieve media IDs first (if needed)
+			if (evt.detail.mediaIds == null) {
+				this.showDimmer();
+
+				var filterConditions = [];
+				var mediaTypes = this._modelData.getStoredMediaTypes();
+				if (evt.detail.section != null) {
+					filterConditions.push(
+						new FilterConditionData(
+							mediaTypes[0].name,
+							"$section",
+							"==",
+							`${evt.detail.section.id}`,
+							""
+						)
+					);
+				}
+
+				var totalCounts = await this._modelData.getFilteredMedias(
+					"count",
+					filterConditions
+				);
+				console.log(`mediaCounts: ${totalCounts}`);
+				var pageSize = 5000;
+				var pageStart = 0;
+				var pageEnd = pageStart + pageSize;
+				var allMedia = [];
+				var numPages = Math.floor(totalCounts / pageSize) + 1;
+				var pageCount = 1;
+				while (allMedia.length < totalCounts) {
+					console.log(`Processing media page ${pageCount} of ${numPages}`);
+					var pageMedia = await this._modelData.getFilteredMedias(
+						"objects",
+						filterConditions,
+						allMedia.length,
+						allMedia.length + pageSize,
+						true
+					);
+					allMedia.push(...pageMedia);
+					pageStart = pageEnd;
+					pageEnd = pageStart + pageSize;
+					pageCount += 1;
+				}
+
+				for (const media of allMedia) {
+					jobMediaIds.push(media.id);
+					jobMediaIdSet.add(media.id);
+				}
+
+				this.hideDimmer();
+			} else {
+				jobMediaIds = evt.detail.mediaIds;
+			}
+
+			var body = JSON.stringify({
+				algorithm_name: evt.detail.algorithmName,
+				media_ids: jobMediaIds,
+			});
+			console.log(
+				`${jobMediaIds.length} | ${evt.detail.algorithmName} (Unique IDs: ${jobMediaIdSet.size})`
+			);
+
+			var response = await fetchCredentials(
+				"/rest/Jobs/" + evt.detail.projectId,
+				{
+					method: "POST",
+					body: body,
+				},
+				true
+			);
+			var data = await response.json();
+			if (response.status == 201) {
+				that._notify(
+					"Workflow launched!",
+					`Successfully launched ${evt.detail.algorithmName}! Monitor progress by clicking the "Activity" button.`,
+					"ok"
+				);
+			} else {
+				that._notify(
+					"Error launching workflow!",
+					`Failed to launch ${evt.detail.algorithmName}: ${response.statusText}.`,
+					"error"
+				);
+			}
+		}
+	}
+
+	/**
+	 * Change UI based on current filter operations
+	 * Expected to be called whenever the filter UI is updated.
+	 *
+	 * @postcondition URL is updated with latest filter conditions and resetted page/pageSize
+	 * @postcondition Media section area is updated using the filter
+	 */
+	async _updateFilterResults(evt, noReload) {
+		this._filterConditions = evt.detail.conditions;
+		this._filterView.setFilterConditions(this._filterConditions);
+		this._bulkEdit.checkForFilters(this._filterConditions);
+
+		try {
+			const query = await this._mediaSection.updateFilterResults(
+				this._filterConditions,
+				evt.detail.noReload
+			);
+			if (typeof query != "undefined" && query != this._lastQuery) {
+				if (query !== "") {
+					this._lastQuery = query;
+					this._addSavedSearchButton.removeAttribute("disabled");
+					this._addSavedSearchButton.style.cursor = "pointer";
+					this._addSavedSearchButton.setAttribute(
+						"tooltip",
+						"Save current media search."
+					);
+				} else {
+					this._addSavedSearchButton.setAttribute("disabled", "");
+					this._addSavedSearchButton.style.cursor = "not-allowed";
+					this._addSavedSearchButton.setAttribute(
+						"tooltip",
+						"No media search to save."
+					);
+				}
+			}
+		} catch (err) {
+			console.error("Couldn't update results with current filter.", err);
+		}
+
+		this.hideDimmer();
+	}
+
+	_deleteSelection() {
+		const list = Array.from(this._bulkEdit._currentMultiSelection);
+
+		if (list && list.length > 0) {
+			this.deleteFileForm.setAttribute("media-id", list);
+			this.deleteFileForm.setAttribute("project-id", this._projectId);
+			this.deleteFileForm.setAttribute("media-name", "Selected files");
+			this.deleteFileForm.setAttribute("media-id", String(list));
+			this.deleteFileForm.setAttribute("is-open", "");
+			this.setAttribute("has-open-modal", "");
+		} else {
+			this._notify(
+				"Make a selection",
+				"Nothing to delete! Make a selection first.",
+				"error"
+			);
+		}
+	}
+
+	/**
+	 * Displays the background dimmer. Call when a modal is open.
+	 */
+	showDimmer() {
+		return this.setAttribute("has-open-modal", "");
+	}
+
+	/**
+	 * Hides the background dimmer. Call when a modal is closed..
+	 */
+	hideDimmer() {
+		return this.removeAttribute("has-open-modal");
+	}
+
+	//
+	// Section data functions
+	//
+
+	/**
+	 * Get the sections for the project and set the UI
+	 */
+	async getSections() {
+		var response = await fetchCredentials(`/rest/Sections/${this._projectId}`, {
+			method: "GET",
+		});
+		this._sections = await response.json();
+		this._sectionData.init(this._sections);
+		this._sectionSearchDisplay.init(
+			this._memberships,
+			this._sections,
+			this._versions
+		);
+		this.makeFolders();
+		this.makeMediaSearches();
+		this._mediaMoveDialog.initSectionOptions(this._sectionData);
+	}
+
+	/**
+	 * @param {integer} id - Section ID to hide / set visible = false
+	 * No checking is done to see if we're just patching the same value
+	 */
+	async hideSection(id) {
+		var response = await fetchCredentials(`/rest/Section/${id}`, {
+			method: "PATCH",
+			body: JSON.stringify({ visible: false }),
+		});
+		if (response.status == 200) {
+			return;
+		} else {
+			var data = await response.json();
+			this._modalError._error(
+				`Unable to hide section. Error: ${data.message}`,
+				"Error"
+			);
+		}
+	}
+
+	/**
+	 * @param {integer} id - Section ID to restore / set visible = true
+	 * No checking is done to see if we're just patching the same value.
+	 */
+	async restoreSection(id) {
+		var response = await fetchCredentials(`/rest/Section/${id}`, {
+			method: "PATCH",
+			body: JSON.stringify({ visible: true }),
+		});
+		if (response.status == 200) {
+			return;
+		} else {
+			var data = await response.json();
+			this._modalError._error(
+				`Unable to restore section. Error: ${data.message}`,
+				"Error"
+			);
+		}
+	}
+
+	//
+	// Folder tree functions
+	//
+
+	/**
+	 * Loops through the folders and sees if they are visible or not (either via expanding) or
+	 * using the section visibility flag.
+	 *
+	 * If a folder/section visibility flag is false, but the this._viewAllHiddenFolders == true, then
+	 *   it is visible to the user. Hidden otherwise.
+	 * If a parent folder is hidden, then all of its children are hidden.
+	 * If a parent folder is not expanded, then all of its children are hidden.
+	 */
+	updateLibraryVisibility() {
+		var that = this;
+
+		if (this._viewAdvancedFolderDetails) {
+			this.setLeftPanelWidth("500px");
+		} else {
+			this.setLeftPanelWidth(this._leftPanelDefaultWidth);
+		}
+
+		function traverseAlphabetically(node, parentPath) {
+			var appendedPath = parentPath;
+			var parentExpanded = null;
+
+			if (appendedPath != "") {
+				var parentSection = that._sectionData._sectionPathMap[parentPath];
+				for (const folder of that._folders.children) {
+					if (folder._section.id == parentSection.id) {
+						parentExpanded = folder._expanded;
+						break;
+					}
+				}
+
+				appendedPath += ".";
+			}
+
+			Object.keys(node)
+				.sort()
+				.forEach((subpath) => {
+					var childSectionListItem = null;
+					var childSection = that._sectionData.getSectionFromPath(
+						appendedPath + subpath
+					);
+					if (SectionData.isSavedSearch(childSection)) {
+						return;
+					}
+
+					for (const folder of that._folders.children) {
+						if (folder._section.id == childSection.id) {
+							childSectionListItem = folder;
+						}
+					}
+
+					if (that._viewAdvancedFolderDetails) {
+						childSectionListItem.showAdvancedDetails();
+					} else {
+						childSectionListItem.hideAdvancedDetails();
+					}
+
+					var section = that._sectionData.getSectionFromPath(
+						appendedPath + subpath
+					);
+					if (SectionData.isSavedSearch(section)) {
+						return;
+					}
+
+					childSectionListItem.style.display = "block";
+					if (!section.visible) {
+						if (!that._viewAllHiddenFolders) {
+							childSectionListItem.collapse();
+							childSectionListItem.style.display = "none";
+						}
+					}
+					if (parentExpanded != null && parentExpanded == false) {
+						childSectionListItem.collapse();
+						childSectionListItem.style.display = "none";
+					}
+
+					traverseAlphabetically(node[subpath], appendedPath + subpath);
+				});
+		}
+		traverseAlphabetically(this._sectionData._sectionTree, "");
+
+		for (const folder of this._errorFolders) {
+			if (this._viewAdvancedFolderDetails) {
+				folder.showAdvancedDetails();
+			} else {
+				folder.hideAdvancedDetails();
+			}
+		}
+	}
+
+	/**
+	 * @postcondition Section edit dialog is updated with the list of sections
+	 */
+	makeFolders() {
+		// Clear out the existing folder lists
+		while (this._folders.firstChild) {
+			this._folders.removeChild(this._folders.firstChild);
+		}
+
+		this._errorFolders = [];
+
+		const that = this;
+		function createSectionItem(path, errorSection) {
+			if (errorSection != null) {
+				const sectionItem = document.createElement("section-list-item");
+				sectionItem.init(errorSection, [], true);
+				that._folders.appendChild(sectionItem);
+				that._errorFolders.push(sectionItem);
+			} else {
+				const section = that._sectionData.getSectionFromPath(path);
+				if (SectionData.isSavedSearch(section)) {
+					return;
+				}
+
+				const childSections = that._sectionData.getChildSections(section);
+
+				const sectionItem = document.createElement("section-list-item");
+				sectionItem.init(section, childSections);
+
+				sectionItem.addEventListener("selected", (evt) => {
+					that.selectSection(evt.detail.id);
+				});
+
+				sectionItem.addEventListener("collapse", () => {
+					that.updateLibraryVisibility();
+				});
+
+				sectionItem.addEventListener("expand", () => {
+					that.updateLibraryVisibility();
+				});
+
+				sectionItem.addEventListener("showMoreMenu", () => {
+					for (const folder of that._folders.children) {
+						if (folder != sectionItem) {
+							folder.hideMoreMenu();
+						}
+					}
+				});
+
+				sectionItem.addEventListener("hideSection", async (evt) => {
+					that.showDimmer();
+
+					await that.hideSection(evt.detail.id);
+
+					// Get children of the section. If there are any, we need to hide all of them.
+					const children = that._sectionData.getChildSections(section);
+					for (const childSection of children) {
+						await that.hideSection(childSection.id);
+					}
+
+					// Reset the UI
+					await that.getSections();
+					that.hideDimmer();
+				});
+
+				sectionItem.addEventListener("deleteSection", async (evt) => {
+					const sectionToDelete = that._sectionData.getSectionFromID(
+						evt.detail.id
+					);
+					that.selectSection(evt.detail.id);
+					that._deleteSectionDialog.init(sectionToDelete, false);
+					that._deleteSectionDialog.setAttribute("is-open", "");
+					that.setAttribute("has-open-modal", "");
+				});
+
+				sectionItem.addEventListener("restoreSection", async (evt) => {
+					that.showDimmer();
+					await that.restoreSection(evt.detail.id);
+
+					// Get children of the section. If there are any, we need to restore all of them.
+					const children = that._sectionData.getChildSections(section);
+					for (const childSection of children) {
+						await that.restoreSection(childSection.id);
+					}
+
+					// Reset the UI
+					await that.getSections();
+					that.selectSection(evt.detail.id);
+					that.hideDimmer();
+				});
+
+				sectionItem.addEventListener("addSection", () => {
+					that.showDimmer();
+					that.selectSection(section.id);
+					that._folderDialog.setMode("newFolder", section);
+					that._folderDialog.setAttribute("is-open", "");
+				});
+
+				sectionItem.addEventListener("moveSection", () => {
+					that.showDimmer();
+					that.selectSection(section.id);
+					that._folderDialog.setMode("moveFolder", section);
+					that._folderDialog.setAttribute("is-open", "");
+				});
+
+				sectionItem.addEventListener("renameSection", () => {
+					that.showDimmer();
+					that.selectSection(section.id);
+					that._folderDialog.setMode("renameFolder", section);
+					that._folderDialog.setAttribute("is-open", "");
+				});
+
+				that._folders.appendChild(sectionItem);
+			}
+		}
+
+		function traverseAlphabetically(node, parentPath) {
+			var appendedPath = parentPath;
+			if (appendedPath != "") {
+				appendedPath += ".";
+			}
+
+			Object.keys(node)
+				.sort()
+				.forEach((subpath) => {
+					createSectionItem(appendedPath + subpath);
+					traverseAlphabetically(node[subpath], appendedPath + subpath);
+				});
+		}
+		traverseAlphabetically(this._sectionData._sectionTree, "");
+
+		const errorSections = this._sectionData.getErrorSections();
+		for (const section of errorSections) {
+			createSectionItem(null, section);
+		}
+
+		this._folderDialog.init(this._sectionData);
+		this.updateLibraryVisibility();
+	}
+
+	//
+	// Media search functions
+	//
+
+	/**
+	 * Update the search list elements in the UI
+	 */
+	updateSearchesVisibility() {
+		if (this._viewAdvancedSearchDetails) {
+			this.setLeftPanelWidth("500px");
+			for (const search of this._savedSearches.children) {
+				search.showAdvancedDetails();
+			}
+		} else {
+			this.setLeftPanelWidth(this._leftPanelDefaultWidth);
+			for (const search of this._savedSearches.children) {
+				search.hideAdvancedDetails();
+			}
+		}
+	}
+
+	/**
+	 * @precondition this._sectionData has been initialized
+	 */
+	makeMediaSearches() {
+		while (this._savedSearches.firstChild) {
+			this._savedSearches.removeChild(this._savedSearches.firstChild);
+		}
+
+		const that = this;
+		function createSectionItem(section) {
+			const childSections = that._sectionData.getChildSections(section);
+
+			const sectionItem = document.createElement("media-search-list-item");
+			sectionItem.init(section, childSections);
+
+			sectionItem.addEventListener("showMoreMenu", () => {
+				for (const search of that._savedSearches.children) {
+					if (search != sectionItem) {
+						search.hideMoreMenu();
+					}
+				}
+			});
+
+			sectionItem.addEventListener("selected", (evt) => {
+				that.selectSection(evt.detail.id);
+			});
+
+			sectionItem.addEventListener("deleteSection", async (evt) => {
+				const sectionToDelete = that._sectionData.getSectionFromID(
+					evt.detail.id
+				);
+				that.selectSection(evt.detail.id);
+				that._deleteSectionDialog.init(sectionToDelete, false);
+				that._deleteSectionDialog.setAttribute("is-open", "");
+				that.setAttribute("has-open-modal", "");
+			});
+
+			sectionItem.addEventListener("renameSection", () => {
+				that._mediaSearchDialog.setMode("editSearch", section);
+				that._mediaSearchDialog.setAttribute("is-open", "");
+				that.setAttribute("has-open-modal", "");
+			});
+
+			that._savedSearches.appendChild(sectionItem);
+		}
+
+		for (const section of this._sectionData.getSavedSearchesList()) {
+			createSectionItem(section);
+		}
+
+		this._mediaSearchDialog.init(this._sectionData);
+		this.updateSearchesVisibility();
+	}
 
   makeAllInactive() {
     const allFolders = [...this._folders.children];
@@ -3620,10 +1767,10 @@
       folder.setInactive();
     }
 
-    const allSearches = [...this._savedSearches.children];
-    for (const search of allSearches) {
-      search.setInactive();
-    }
+		const allSearches = [...this._savedSearches.children];
+		for (const search of allSearches) {
+			search.setInactive();
+		}
 
     this._allMediaButton.setInactive();
 
@@ -3661,18 +1808,18 @@
     const allFolders = [...this._folders.children];
     this.makeAllInactive();
 
-    // Set the active folder or search and the mainSection portion of the page
-    this._selectedSection = null;
-    if (sectionId != null) {
-      for (const folder of allFolders) {
-        const section = folder.getSection();
-        if (section.id == sectionId) {
-          folder.setActive();
-          this._selectedSection = section;
-          this._sectionSearchDisplay.style.display = "none";
-          break;
-        }
-      }
+		// Set the active folder or search and the mainSection portion of the page
+		this._selectedSection = null;
+		if (sectionId != null) {
+			for (const folder of allFolders) {
+				const section = folder.getSection();
+				if (section.id == sectionId) {
+					folder.setActive();
+					this._selectedSection = section;
+					this._sectionSearchDisplay.style.display = "none";
+					break;
+				}
+			}
 
       if (this._selectedSection == null) {
         const allSearches = [...this._savedSearches.children];
@@ -3692,68 +1839,68 @@
       }
     }
 
-    if (this._selectedSection == null) {
-      this._allMediaButton.setActive();
-      this._sectionSearchDisplay.style.display = "none";
-    }
-
-    // Expand the folders in the library panel until the active folder is selected and in view
-    if (this._selectedSection != null) {
-      var parentSections = this._sectionData.getParentSections(
-        this._selectedSection
-      );
-      var parentSectionIds = parentSections.map((section) => section.id);
-      var activeFolder = null;
-      for (const folder of allFolders) {
-        const section = folder.getSection();
-        if (parentSectionIds.includes(section.id)) {
-          folder.expand();
-        }
-        if (section.id == this._selectedSection.id) {
-          activeFolder = folder;
-        }
-      }
-      this.updateLibraryVisibility();
-
-      if (activeFolder != null) {
-        this.displayPanel("library");
-      } else {
-        this.displayPanel("saved searches");
-      }
-
-      function isInViewport(element) {
-        var rect = element.getBoundingClientRect();
-        return (
-          rect.top >= 0 &&
-          rect.left >= 0 &&
-          rect.bottom <=
-            (window.innerHeight || document.documentElement.clientHeight) &&
-          rect.right <=
-            (window.innerWidth || document.documentElement.clientWidth)
-        );
-      }
-      if (activeFolder != null && !isInViewport(activeFolder)) {
-        activeFolder.scrollIntoView();
-      }
-    }
-
-    // Update media section center page
-    this.updateURL();
-    this._mediaSection.init(
-      this._project.id,
-      this._selectedSection,
-      page,
-      pageSize,
-      this._sections
-    );
-    store.setState({ selectedSection: this._selectedSection });
-  }
-
-  /**
-   * Updates the URL with the current page's state
-   */
-  updateURL() {
-    let url = new URL(window.location.href);
+		if (this._selectedSection == null) {
+			this._allMediaButton.setActive();
+			this._sectionSearchDisplay.style.display = "none";
+		}
+
+		// Expand the folders in the library panel until the active folder is selected and in view
+		if (this._selectedSection != null) {
+			var parentSections = this._sectionData.getParentSections(
+				this._selectedSection
+			);
+			var parentSectionIds = parentSections.map((section) => section.id);
+			var activeFolder = null;
+			for (const folder of allFolders) {
+				const section = folder.getSection();
+				if (parentSectionIds.includes(section.id)) {
+					folder.expand();
+				}
+				if (section.id == this._selectedSection.id) {
+					activeFolder = folder;
+				}
+			}
+			this.updateLibraryVisibility();
+
+			if (activeFolder != null) {
+				this.displayPanel("library");
+			} else {
+				this.displayPanel("saved searches");
+			}
+
+			function isInViewport(element) {
+				var rect = element.getBoundingClientRect();
+				return (
+					rect.top >= 0 &&
+					rect.left >= 0 &&
+					rect.bottom <=
+						(window.innerHeight || document.documentElement.clientHeight) &&
+					rect.right <=
+						(window.innerWidth || document.documentElement.clientWidth)
+				);
+			}
+			if (activeFolder != null && !isInViewport(activeFolder)) {
+				activeFolder.scrollIntoView();
+			}
+		}
+
+		// Update media section center page
+		this.updateURL();
+		this._mediaSection.init(
+			this._project.id,
+			this._selectedSection,
+			page,
+			pageSize,
+			this._sections
+		);
+		store.setState({ selectedSection: this._selectedSection });
+	}
+
+	/**
+	 * Updates the URL with the current page's state
+	 */
+	updateURL() {
+		let url = new URL(window.location.href);
 
     if (this._selectedSection !== null) {
       url.searchParams.set("section", this._selectedSection.id);
@@ -3768,212 +1915,140 @@
     window.history.replaceState({}, "", url.toString());
   }
 
-  //
-  // Bookmark management
-  //
-
-  /**
-   * @precondition this._bookmarks is filled with the bookmark objects to display
-   */
-  makeBookmarks() {
-    // Clear out the existing bookmarks
-    while (this._bookmarkListItems.firstChild) {
-      this._bookmarkListItems.removeChild(this._bookmarkListItems.firstChild);
-    }
-
-    // Build bookmark list, and sort by name.
-    // Put the standard Last visited at the top.
-    const first = "Last visited";
-    this._bookmarks.sort((a, b) => {
-      return a.name == first ? -1 : b.name == first ? 1 : 0;
-    });
-
-    for (const bookmark of this._bookmarks) {
-      const listItem = document.createElement("bookmark-list-item");
-      listItem.init(bookmark);
-      this._bookmarkListItems.appendChild(listItem);
-
-      listItem.addEventListener("showMoreMenu", () => {
-        for (const bookmark of that._bookmarks.children) {
-          if (bookmark != listItem) {
-            bookmark.hideMoreMenu();
-          }
-        }
-      });
-
-      listItem.addEventListener("renameBookmark", () => {
-        this._bookmarkEditDialog.init(bookmark);
-        this._bookmarkEditDialog.setAttribute("is-open", "");
-        this.setAttribute("has-open-modal", "");
-      });
-
-      listItem.addEventListener("deleteBookmark", () => {
-        this._bookmarkDeleteDialog.init(bookmark);
-        this._bookmarkDeleteDialog.setAttribute("is-open", "");
-        this.setAttribute("has-open-modal", "");
-      });
-    }
-  }
-
-  //
-  // Side Left Panel
-  //
-
-  leftPanelHidden() {
-    return this._leftPanel.style.display == "none";
-  }
-
-  expandLeftPanel() {
-    this._leftPanel.style.display = "flex";
-  }
-
-  hideLeftPanel() {
-    this._leftPanel.style.display = "none";
-    this._sidebarLibraryButton.setAttribute("tooltip", "Open Library Panel");
-    this._sidebarSavedSearchesButton.setAttribute(
-      "tooltip",
-      "Open Saved Searches Panel"
-    );
-    this._sidebarBookmarksButton.setAttribute(
-      "tooltip",
-      "Open Bookmarks Panel"
-    );
-  }
-
-  /**
-   * @param {string} panel
-   *   "library" | "saved searches" | "bookmarks"
-   */
-  displayPanel(panel) {
-    if (panel == "library") {
-      this._currentPanel = panel;
-
-      if (this._viewAdvancedFolderDetails) {
-        this.setLeftPanelWidth("500px");
-      } else {
-        this.setLeftPanelWidth(this._leftPanelDefaultWidth);
-      }
-
-      this._sidebarLibraryButton.setAttribute("tooltip", "Hide Library Panel");
-      this._sidebarSavedSearchesButton.setAttribute(
-        "tooltip",
-        "Open Saved Searches Panel"
-      );
-      this._sidebarBookmarksButton.setAttribute(
-        "tooltip",
-        "Open Bookmarks Panel"
-      );
-
-      this._sidebarLibraryButton.classList.add("btn-purple50");
-      this._sidebarSavedSearchesButton.classList.remove("btn-purple50");
-      this._sidebarBookmarksButton.classList.remove("btn-purple50");
-
-      this._sidebarLibraryText.classList.add("text-white");
-      this._sidebarSavedSearchesText.classList.remove("text-white");
-      this._sidebarBookmarksText.classList.remove("text-white");
-
-      this._sidebarLibraryText.classList.remove("text-gray");
-      this._sidebarSavedSearchesText.classList.add("text-gray");
-      this._sidebarBookmarksText.classList.add("text-gray");
-
-      this._panelLibrary.style.display = "block";
-      this._panelSavedSearches.style.display = "none";
-      this._panelBookmarks.style.display = "none";
-    } else if (panel == "saved searches") {
-      this._currentPanel = panel;
-
-      if (this._viewAdvancedSearchDetails) {
-        this.setLeftPanelWidth("500px");
-      } else {
-        this.setLeftPanelWidth(this._leftPanelDefaultWidth);
-      }
-
-      this._sidebarSavedSearchesButton.setAttribute(
-        "tooltip",
-        "Hide Saved Searches Panel"
-      );
-      this._sidebarLibraryButton.setAttribute("tooltip", "Open Library Panel");
-      this._sidebarBookmarksButton.setAttribute(
-        "tooltip",
-        "Open Bookmarks Panel"
-      );
-
-      this._sidebarLibraryButton.classList.remove("btn-purple50");
-      this._sidebarSavedSearchesButton.classList.add("btn-purple50");
-      this._sidebarBookmarksButton.classList.remove("btn-purple50");
-
-      this._sidebarLibraryText.classList.remove("text-white");
-      this._sidebarSavedSearchesText.classList.add("text-white");
-      this._sidebarBookmarksText.classList.remove("text-white");
-
-      this._sidebarLibraryText.classList.add("text-gray");
-      this._sidebarSavedSearchesText.classList.remove("text-gray");
-      this._sidebarBookmarksText.classList.add("text-gray");
-
-      this._panelLibrary.style.display = "none";
-      this._panelSavedSearches.style.display = "block";
-      this._panelBookmarks.style.display = "none";
-    } else if (panel == "bookmarks") {
-      this._currentPanel = panel;
-
-      this.setLeftPanelWidth(this._leftPanelDefaultWidth);
-
-      this._sidebarBookmarksButton.setAttribute(
-        "tooltip",
-        "Hide Bookmarks Panel"
-      );
-      this._sidebarLibraryButton.setAttribute("tooltip", "Open Library Panel");
-      this._sidebarSavedSearchesButton.setAttribute(
-        "tooltip",
-        "Open Saved Searches Panel"
-      );
-
-      this._sidebarLibraryButton.classList.remove("btn-purple50");
-      this._sidebarSavedSearchesButton.classList.remove("btn-purple50");
-      this._sidebarBookmarksButton.classList.add("btn-purple50");
-
-      this._sidebarLibraryText.classList.remove("text-white");
-      this._sidebarSavedSearchesText.classList.remove("text-white");
-      this._sidebarBookmarksText.classList.add("text-white");
-
-      this._sidebarLibraryText.classList.add("text-gray");
-      this._sidebarSavedSearchesText.classList.add("text-gray");
-      this._sidebarBookmarksText.classList.remove("text-gray");
-
-      this._panelLibrary.style.display = "none";
-      this._panelSavedSearches.style.display = "none";
-      this._panelBookmarks.style.display = "block";
-    }
-  }
-
-  /**
-   * @param {string} width
-   *  e.g. "400px";
-   */
-  setLeftPanelWidth(width) {
-    this._leftPanel.style.minWidth = width;
-    this._leftPanel.style.maxWidth = width;
-  }
-
-  /**
-   * Setup the left side navigation bar
-   * Execute only at initialization.
-   */
-  createSidebarNav() {
-    var sidebarDiv = document.createElement("div");
-    sidebarDiv.setAttribute(
-      "class",
-      "project-sidebar d-flex flex-items-center flex-column"
-    );
-    this.mainWrapper.appendChild(sidebarDiv);
-
-    this._sidebarLibraryButton = document.createElement("button");
-    this._sidebarLibraryButton.setAttribute(
-      "class",
-      "mt-2 btn-clear d-flex flex-items-center flex-column flex-justify-center px-2 py-2 rounded-2 f2 text-gray entity__button project-sidebar-button tooltip-right"
-    );
-    this._sidebarLibraryButton.innerHTML = `
->>>>>>> 7baaefd8
+	//
+	// Bookmark management
+	//
+
+	/**
+	 * @precondition this._bookmarks is filled with the bookmark objects to display
+	 */
+	makeBookmarks() {
+		// Clear out the existing bookmarks
+		while (this._bookmarkListItems.firstChild) {
+			this._bookmarkListItems.removeChild(this._bookmarkListItems.firstChild);
+		}
+
+		// Build bookmark list, and sort by name.
+		// Put the standard Last visited at the top.
+		const first = "Last visited";
+		this._bookmarks.sort((a, b) => {
+			return a.name == first ? -1 : b.name == first ? 1 : 0;
+		});
+
+		for (const bookmark of this._bookmarks) {
+			const listItem = document.createElement("bookmark-list-item");
+			listItem.init(bookmark);
+			this._bookmarkListItems.appendChild(listItem);
+
+			listItem.addEventListener("showMoreMenu", () => {
+				for (const bookmark of that._bookmarks.children) {
+					if (bookmark != listItem) {
+						bookmark.hideMoreMenu();
+					}
+				}
+			});
+
+			listItem.addEventListener("renameBookmark", () => {
+				this._bookmarkEditDialog.init(bookmark);
+				this._bookmarkEditDialog.setAttribute("is-open", "");
+				this.setAttribute("has-open-modal", "");
+			});
+
+			listItem.addEventListener("deleteBookmark", () => {
+				this._bookmarkDeleteDialog.init(bookmark);
+				this._bookmarkDeleteDialog.setAttribute("is-open", "");
+				this.setAttribute("has-open-modal", "");
+			});
+		}
+	}
+
+	//
+	// Side Left Panel
+	//
+
+	leftPanelHidden() {
+		return this._leftPanel.style.display == "none";
+	}
+
+	expandLeftPanel() {
+		this._leftPanel.style.display = "flex";
+	}
+
+	hideLeftPanel() {
+		this._leftPanel.style.display = "none";
+		for (let [panelName, parts] of this._panelPartMap) {
+			parts[0].setAttribute("tooltip", `Open ${panelName} panel`);
+		}
+	}
+
+	/**
+	 * @param {string} panel
+	 *   "library" | "saved searches" | "bookmarks" |  "activity" #TODO
+	 */
+	displayPanel(panel) {
+		this._currentPanel = panel;
+
+		if (panel == "library") {
+			if (this._viewAdvancedFolderDetails) {
+				this.setLeftPanelWidth("500px");
+			} else {
+				this.setLeftPanelWidth(this._leftPanelDefaultWidth);
+			}
+		} else if (panel == "saved searches") {
+			if (this._viewAdvancedSearchDetails) {
+				this.setLeftPanelWidth("500px");
+			} else {
+				this.setLeftPanelWidth(this._leftPanelDefaultWidth);
+			}
+		} else if (panel == "bookmarks" || panel == "activity") {
+			this.setLeftPanelWidth(this._leftPanelDefaultWidth);
+		}
+
+		for (let [panelName, parts] of this._panelPartMap) {
+			if (panel === panelName) {
+				parts[0].classList.add("btn-purple50");
+				parts[1].classList.add("text-white");
+				parts[1].classList.remove("text-gray");
+				parts[2].style.display = "block";
+
+				parts[0].setAttribute("tooltip", `Hide ${panel} panel`);
+			} else {
+				parts[0].classList.remove("btn-purple50");
+				parts[1].classList.remove("text-white");
+				parts[1].classList.add("text-gray");
+				parts[2].style.display = "none";
+				parts[0].setAttribute("tooltip", `Open ${panel} panel`);
+			}
+		}
+	}
+
+	/**
+	 * @param {string} width
+	 *  e.g. "400px";
+	 */
+	setLeftPanelWidth(width) {
+		this._leftPanel.style.minWidth = width;
+		this._leftPanel.style.maxWidth = width;
+	}
+
+	/**
+	 * Setup the left side navigation bar
+	 * Execute only at initialization.
+	 */
+	createSidebarNav() {
+		var sidebarDiv = document.createElement("div");
+		sidebarDiv.setAttribute(
+			"class",
+			"project-sidebar d-flex flex-items-center flex-column"
+		);
+		this.mainWrapper.appendChild(sidebarDiv);
+
+		this._sidebarLibraryButton = document.createElement("button");
+		this._sidebarLibraryButton.setAttribute(
+			"class",
+			"mt-2 btn-clear d-flex flex-items-center flex-column flex-justify-center px-2 py-2 rounded-2 f2 text-gray entity__button project-sidebar-button tooltip-right"
+		);
+		this._sidebarLibraryButton.innerHTML = `
       <svg width="24" height="24" viewBox="0 0 24 24" fill="none" stroke="currentColor" stroke-width="1.5" stroke-linecap="round" stroke-linejoin="round" class="no-fill">
         <path stroke="none" d="M0 0h24v24H0z" fill="none"/><path d="M9 4h3l2 2h5a2 2 0 0 1 2 2v7a2 2 0 0 1 -2 2h-10a2 2 0 0 1 -2 -2v-9a2 2 0 0 1 2 -2" /><path d="M17 17v2a2 2 0 0 1 -2 2h-10a2 2 0 0 1 -2 -2v-9a2 2 0 0 1 2 -2h2" />
       </svg>
@@ -4018,7 +2093,6 @@
         <path stroke="none" d="M0 0h24v24H0z" fill="none"/><path d="M15 10v11l-5 -3l-5 3v-11a3 3 0 0 1 3 -3h4a3 3 0 0 1 3 3z" /><path d="M11 3h5a3 3 0 0 1 3 3v11" />
       </svg>
     `;
-<<<<<<< HEAD
 		sidebarDiv.appendChild(this._sidebarBookmarksButton);
 
 		this._sidebarBookmarksText = document.createElement("div");
@@ -4085,8 +2159,12 @@
 		libraryText.textContent = "Library";
 		libraryHeader.appendChild(libraryText);
 
-		this._allMediaButton = document.createElement("all-media-item");
-		this._panelLibrary.appendChild(this._allMediaButton);
+    this._libraryButtons = document.createElement("div");
+    this._allMediaButton = document.createElement("all-media-item");
+    this._pageAppletButtons = [];
+
+    this._libraryButtons.appendChild(this._allMediaButton);
+    this._panelLibrary.appendChild(this._libraryButtons);
 
 		this._allMediaButton.addEventListener("selected", (evt) => {
 			this.selectSection(evt.detail.id);
@@ -4120,133 +2198,6 @@
 		advancedDetails.style.minHeight = "28px";
 		folderButtons.appendChild(advancedDetails);
 		advancedDetails.innerHTML = `
-=======
-    sidebarDiv.appendChild(this._sidebarBookmarksButton);
-
-    this._sidebarBookmarksText = document.createElement("div");
-    this._sidebarBookmarksText.setAttribute(
-      "class",
-      "f3 text-gray pb-2 pt-1 text-center mb-2 clickable"
-    );
-    this._sidebarBookmarksText.textContent = "Bookmarks";
-    sidebarDiv.appendChild(this._sidebarBookmarksText);
-
-    this._sidebarLibraryButton.addEventListener("click", () => {
-      this._sidebarLibraryButton.blur();
-      if (!this.leftPanelHidden() && this._currentPanel == "library") {
-        this.hideLeftPanel();
-      } else {
-        this.expandLeftPanel();
-        this.displayPanel("library");
-      }
-    });
-    this._sidebarLibraryText.addEventListener("click", () => {
-      this._sidebarLibraryText.blur();
-      if (!this.leftPanelHidden() && this._currentPanel == "library") {
-        this.hideLeftPanel();
-      } else {
-        this.expandLeftPanel();
-        this.displayPanel("library");
-      }
-    });
-    this._sidebarSavedSearchesButton.addEventListener("click", () => {
-      this._sidebarSavedSearchesButton.blur();
-      if (!this.leftPanelHidden() && this._currentPanel == "saved searches") {
-        this.hideLeftPanel();
-      } else {
-        this.expandLeftPanel();
-        this.displayPanel("saved searches");
-      }
-    });
-    this._sidebarSavedSearchesText.addEventListener("click", () => {
-      this._sidebarSavedSearchesText.blur();
-      if (!this.leftPanelHidden() && this._currentPanel == "saved searches") {
-        this.hideLeftPanel();
-      } else {
-        this.expandLeftPanel();
-        this.displayPanel("saved searches");
-      }
-    });
-    this._sidebarBookmarksButton.addEventListener("click", () => {
-      this._sidebarBookmarksButton.blur();
-      if (!this.leftPanelHidden() && this._currentPanel == "bookmarks") {
-        this.hideLeftPanel();
-      } else {
-        this.expandLeftPanel();
-        this.displayPanel("bookmarks");
-      }
-    });
-    this._sidebarBookmarksText.addEventListener("click", () => {
-      this._sidebarBookmarksText.blur();
-      if (!this.leftPanelHidden() && this._currentPanel == "bookmarks") {
-        this.hideLeftPanel();
-      } else {
-        this.expandLeftPanel();
-        this.displayPanel("bookmarks");
-      }
-    });
-  }
-
-  /**
-   * Setup the left side panel for the library components
-   * Execute only at initialization.
-   */
-  setupLibraryPanel() {
-    this._viewAllHiddenFolders = false;
-    this._viewAdvancedFolderDetails = false;
-
-    const libraryHeader = document.createElement("div");
-    libraryHeader.setAttribute(
-      "class",
-      "d-flex flex-justify-between flex-items-center pt-2 pb-3 ml-2"
-    );
-    this._panelLibrary.appendChild(libraryHeader);
-
-    const libraryText = document.createElement("div");
-    libraryText.setAttribute("class", "h2 mb-2");
-    libraryText.textContent = "Library";
-    libraryHeader.appendChild(libraryText);
-
-    this._libraryButtons = document.createElement("div");
-    this._allMediaButton = document.createElement("all-media-item");
-    this._pageAppletButtons = [];
-
-    this._libraryButtons.appendChild(this._allMediaButton);
-    this._panelLibrary.appendChild(this._libraryButtons);
-
-    this._allMediaButton.addEventListener("selected", (evt) => {
-      this.selectSection(evt.detail.id);
-    });
-
-    const folderHeader = document.createElement("div");
-    folderHeader.setAttribute(
-      "class",
-      "d-flex flex-justify-between flex-items-center py-2 mt-3"
-    );
-    this._panelLibrary.appendChild(folderHeader);
-
-    const folderText = document.createElement("h2");
-    folderText.setAttribute("class", "h3 ml-2");
-    folderText.textContent = "Folders";
-    folderHeader.appendChild(folderText);
-
-    const folderButtons = document.createElement("div");
-    folderButtons.setAttribute(
-      "class",
-      "rounded-2 px-1 d-flex flex-items-center"
-    );
-    folderHeader.appendChild(folderButtons);
-
-    const advancedDetails = document.createElement("div");
-    advancedDetails.setAttribute(
-      "class",
-      "d-flex mr-2 d-flex flex-items-center clickable rounded-2 px-1 btn btn-fit-content btn-small-height btn-clear btn-charcoal-medium text-gray"
-    );
-    advancedDetails.setAttribute("tooltip", "View Advanced Details");
-    advancedDetails.style.minHeight = "28px";
-    folderButtons.appendChild(advancedDetails);
-    advancedDetails.innerHTML = `
->>>>>>> 7baaefd8
     <svg width="18" height="18" viewBox="0 0 100 100" stroke-width="1.5" stroke="currentColor" fill="none" stroke-linecap="round" stroke-linejoin="round">
       <path d="M81.41,56.24l-11.47-6.86c-1.88-1.12-1.92-3.83-0.07-5.01c5.71-3.64,5.33-11.31,0.19-14.6
       L33.17,6.23c-5.71-3.65-13.21,0.46-13.21,7.24v15.38c0,1.83-2.02,2.94-3.56,1.95C10.69,27.15,3.2,31.24,3.2,38.03v47.11
