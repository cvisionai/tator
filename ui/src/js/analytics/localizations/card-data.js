--- conflicted
+++ resolved
@@ -44,14 +44,10 @@
     this.filterConditions = filterConditions;
     this.cardList = {};
     this.cardList.cards = [];
-<<<<<<< HEAD
-    this.cardList.total = await this._modelData.getFilteredLocalizations("count", filterConditions);
-=======
     this.cardList.total = await this._modelData.getFilteredLocalizations(
       "count",
       filterConditions
     );
->>>>>>> cb7e2908
 
     return true;
   }
@@ -168,12 +164,8 @@
       "objects",
       filterConditions,
       paginationState.start,
-<<<<<<< HEAD
-      paginationState.stop);
-=======
       paginationState.stop
     );
->>>>>>> cb7e2908
 
     // Query the media data associated with each localization
     var mediaPromises = [];
@@ -239,16 +231,11 @@
       this._bulkCache == null
     ) {
       this.filterConditions = filterConditions;
-<<<<<<< HEAD
-      this.cardList = { cards : [], total : null };
-      this.cardList.total = await this._modelData.getFilteredLocalizations("count", filterConditions);
-=======
       this.cardList = { cards: [], total: null };
       this.cardList.total = await this._modelData.getFilteredLocalizations(
         "count",
         filterConditions
       );
->>>>>>> cb7e2908
 
       let stop =
         this.cardList.total > this._stopChunk
@@ -259,14 +246,9 @@
         "objects",
         filterConditions,
         0,
-<<<<<<< HEAD
-        stop);
-      
-=======
         stop
       );
 
->>>>>>> cb7e2908
       console.log("This is the prefetch results:");
       console.log(this._bulkCache);
 
