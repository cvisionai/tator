--- conflicted
+++ resolved
@@ -84,15 +84,12 @@
     // Use in panel navigation
     this._panelContainer._panelTop._navigation.init();
 
-<<<<<<< HEAD
-=======
     // Create store subscriptions
     store.subscribe(state => state.user, this._setUser.bind(this));
     store.subscribe(state => state.announcements, this._setAnnouncements.bind(this));
     store.subscribe(state => state.project, this._init.bind(this));
 
     //
->>>>>>> b9720859
     /* Other */
     // Class to hide and showing loading spinner
     this.loading = new LoadingSpinner();
