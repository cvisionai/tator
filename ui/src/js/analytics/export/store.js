<<<<<<< HEAD
import { createStore } from "zustand/vanilla";
import { subscribeWithSelector } from "zustand/middleware";
import { getApi } from "../../../../../scripts/packages/tator-js/pkg/src/index.js";

const api = getApi();
=======
import { createStore } from "../../../../node_modules/zustand/esm/vanilla.mjs";
import { subscribeWithSelector } from "../../../../node_modules/zustand/esm/middleware.js";
import { fetchCredentials } from "../../../../../scripts/packages/tator-js/src/utils/fetch-credentials.js";

>>>>>>> 91903713
const projectId = window.location.pathname.split("/")[1];

const store = createStore(
  subscribeWithSelector((set, get) => ({
    user: null,
    announcements: [],
    project: null,
    init: async () => {
      Promise.all([
<<<<<<< HEAD
        api.whoami(),
        api.getAnnouncementList(),
        api.getProject(projectId),
=======
        fetchCredentials(`/rest/User/GetCurrent`, {}, true).then((response) =>
          response.json()
        ),
        fetchCredentials("/rest/Announcements", {}, true).then((response) =>
          response.json()
        ),
        fetchCredentials("/rest/Project/" + projectId, {}, true).then(
          (response) => response.json()
        ),
>>>>>>> 91903713
      ]).then((values) => {
        set({
          user: values[0],
          announcements: values[1],
          project: values[2],
        });
      });
    },
  }))
);

export { store };<|MERGE_RESOLUTION|>--- conflicted
+++ resolved
@@ -1,15 +1,7 @@
-<<<<<<< HEAD
-import { createStore } from "zustand/vanilla";
-import { subscribeWithSelector } from "zustand/middleware";
-import { getApi } from "../../../../../scripts/packages/tator-js/pkg/src/index.js";
-
-const api = getApi();
-=======
 import { createStore } from "../../../../node_modules/zustand/esm/vanilla.mjs";
 import { subscribeWithSelector } from "../../../../node_modules/zustand/esm/middleware.js";
 import { fetchCredentials } from "../../../../../scripts/packages/tator-js/src/utils/fetch-credentials.js";
 
->>>>>>> 91903713
 const projectId = window.location.pathname.split("/")[1];
 
 const store = createStore(
@@ -19,11 +11,6 @@
     project: null,
     init: async () => {
       Promise.all([
-<<<<<<< HEAD
-        api.whoami(),
-        api.getAnnouncementList(),
-        api.getProject(projectId),
-=======
         fetchCredentials(`/rest/User/GetCurrent`, {}, true).then((response) =>
           response.json()
         ),
@@ -33,7 +20,6 @@
         fetchCredentials("/rest/Project/" + projectId, {}, true).then(
           (response) => response.json()
         ),
->>>>>>> 91903713
       ]).then((values) => {
         set({
           user: values[0],
