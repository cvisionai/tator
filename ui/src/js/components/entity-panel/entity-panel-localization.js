import { TatorElement } from "../tator-element.js";

export class GalleryPanelLocalization extends TatorElement {
  constructor() {
    super();

    this._panelImage = document.createElement("entity-panel-image");
    this._shadow.appendChild(this._panelImage);

    this.savedMediaData = new Map();
    this.savedImageSource = new Map();

    this._supportsAvif=false;

    // There is no browser API call for 'is format supported' for images like for video content
    /// This attempts to load a small AVIF file as a test
    this._avifCheckDone=false; //Sequence variable to allow for out of order execution.
    var avif_test = new Image();
    avif_test.src = "data:image/avif;base64,AAAAIGZ0eXBhdmlmAAAAAGF2aWZtaWYxbWlhZk1BMUIAAADybWV0YQAAAAAAAAAoaGRscgAAAAAAAAAAcGljdAAAAAAAAAAAAAAAAGxpYmF2aWYAAAAADnBpdG0AAAAAAAEAAAAeaWxvYwAAAABEAAABAAEAAAABAAABGgAAAB0AAAAoaWluZgAAAAAAAQAAABppbmZlAgAAAAABAABhdjAxQ29sb3IAAAAAamlwcnAAAABLaXBjbwAAABRpc3BlAAAAAAAAAAIAAAACAAAAEHBpeGkAAAAAAwgICAAAAAxhdjFDgQ0MAAAAABNjb2xybmNseAACAAIAAYAAAAAXaXBtYQAAAAAAAAABAAEEAQKDBAAAACVtZGF0EgAKCBgANogQEAwgMg8f8D///8WfhwB8+ErK42A=";
    try
    {
      avif_test.decode().then(() =>
      {
        this._supportsAvif = true;
        this._avifCheckDone = true;
        if (this._mediaFiles)
        {
          this._loadFromMediaFiles();
        }
      }).catch(()=>
      {
        this._supportsAvif = false;
        this._avifCheckDone = true;
        if (this._mediaFiles)
        {
          this._loadFromMediaFiles();
        }
      }
      );
    }
    catch(e)
    {
      // Console doesn't supporot AVIF
    }
  }

  init({ pageModal, modelData, panelContainer }) {
    this.pageModal = pageModal;
    this.modelData = modelData;
    this.panelContainer = panelContainer;
  }

  async initAndShowData({ cardObj }) {
    // Identitifier used to get the canvas' media data
    const mediaId = cardObj.mediaId;
    let mediaData = null;
    let localizationData = null;

    // Make a copy since we will be modifying this for annotator object
    if (cardObj.localization != null) {
      localizationData = Object.assign({}, cardObj.localization);
    }
    
    if (this.savedMediaData.has(mediaId)) {
      //  --> init the canvas from saved data
      mediaData = this.savedMediaData.get(mediaId)
    } else {
      // --> Get mediaData and save it to this card object
      const resp = await fetch(`/rest/Media/${mediaId}?presigned=28800`);
      mediaData = await resp.json();

      // save this data in local memory until we need it again
      this.savedMediaData.set(mediaId, mediaData);
    }

    this._setupImage(mediaData, localizationData);
  }

  _clearImage() {
    this._panelImage.data = null;
  }

  async _setupImage(mediaData, localizationData) {
    this._clearImage();
    let imageSource = null;
    let drawColor = "rgb(64, 224, 208)";

    // Get mediaTypes
    let mediaType = null;
    for (let m of this.modelData._mediaTypes) {
      if (m.id == mediaData.meta) {
        mediaType = m.dtype
      }
    }

    // Get localizationTypes
    let localizationType = null;
    for (let l of this.modelData._localizationTypes) {
      if (l.id == localizationData.meta) {
        localizationType = l.dtype
        if (l.colorMap && l.colorMap.default) {
          drawColor = Array.isArray(l.colorMap.default) ? `rgb(${l.colorMap.default.join(", ")})` : l.colorMap.default
        }
      }
    }
<<<<<<< HEAD

    // Annotation data acquires the localization slightly differently.
    // Retrieve the localization from this buffer because the annotator assumes
    // the localization is in that format.
    this._locDataType = null;
    for (let dataType of dataTypes) {
      if (this._localization != null && dataType.id.split("_")[1] == this._localization.type) {
        this._localization.type = dataType.id;
        this._locDataType = dataType;
        break;
      }
=======
    
    mediaData.typeName = mediaType;
    localizationData.typeName = localizationType;

    if (mediaData.typeName === "video" && !this.savedImageSource.has(localizationData.id)) {
      // get the frame
      const resp = await fetch(`/rest/GetFrame/${mediaData.id}?frames=${localizationData.frame}`);
      const sourceBlob = await resp.blob();
      imageSource = URL.createObjectURL(sourceBlob);
      this.savedImageSource.set(localizationData.id, imageSource);
    } else if (this.savedImageSource.has(localizationData.id)) {
      imageSource = this.savedImageSource.get(localizationData.id, imageSource); 
    } else {
      imageSource = this.getImageUrl(mediaData);
      this.savedImageSource.set(localizationData.id, imageSource);
>>>>>>> dfcfa0be
    }

    const data = {
      mediaData,
      localizationData,
      imageSource,
      drawColor
    }

    this._panelImage.data = data;
  }

  getImageUrl(mediaData){
    // Discover all image files that we support
    let best_idx = 0;
    for (let idx = 0; idx < mediaData.media_files.image.length; idx++){
      if (mediaData.media_files.image[idx].mime == "image/avif" && this._supportsAvif == true){
        best_idx = idx;
        break;
      } else if (mediaData.media_files.image[idx].mime != "image/avif") {
        best_idx = idx;
      }
    }
    
    return mediaData.media_files.image[best_idx].path;
  }
}
customElements.define("entity-panel-localization", GalleryPanelLocalization);<|MERGE_RESOLUTION|>--- conflicted
+++ resolved
@@ -103,19 +103,6 @@
         }
       }
     }
-<<<<<<< HEAD
-
-    // Annotation data acquires the localization slightly differently.
-    // Retrieve the localization from this buffer because the annotator assumes
-    // the localization is in that format.
-    this._locDataType = null;
-    for (let dataType of dataTypes) {
-      if (this._localization != null && dataType.id.split("_")[1] == this._localization.type) {
-        this._localization.type = dataType.id;
-        this._locDataType = dataType;
-        break;
-      }
-=======
     
     mediaData.typeName = mediaType;
     localizationData.typeName = localizationType;
@@ -131,7 +118,6 @@
     } else {
       imageSource = this.getImageUrl(mediaData);
       this.savedImageSource.set(localizationData.id, imageSource);
->>>>>>> dfcfa0be
     }
 
     const data = {
