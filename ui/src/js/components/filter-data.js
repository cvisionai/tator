import { TatorElement } from "./tator-element.js";
import { TatorData } from "../util/tator-data.js";

/**
 * This works in conjunction with FilterInterface. It is the backend portion
 * that connects with the database.
 *
 * #TODO Convert this to a TatorElement so that events can be dispatched
 */
export class FilterData {
  /**
   * @param {TatorData} modelData
   *    Class that will be initialized as the interface to the Tator compliant interface
   * @param {array} algorithmCategories
   *    List of categories to display in run algorithm option
   * @param {array} excludeTypesList
   *    List of types to exclude from creating filter options for
   *    Available options: Medias|Localizations|MediaStates|LocalizationStates|FrameStates
   *    @TODO: This is generally a bad practice, lists should be inclusive vs. exclusionary as adding new elements causes people to seek out
   *           where code is and change it in N places. We should opt to change this interface to inclusive.
   * @param {array} skipTypeIds
   *    List of type ids to skip when creating filter options for
   *    Available options: Any Int ID
   * @param {boolean} squashMetadata
   *    If true, will collapse Localizations, MediaStates, LocalizationStates, and FrameStates (whichever aren't excluded) into a single 'Metadata' Category
   */
  constructor(
    modelData,
    algorithmCategories,
    excludeTypesList,
    skipTypeIds,
    squashMetadata
  ) {
    this._modelData = modelData;

    if (algorithmCategories != null) {
      this.algorithmCategories = algorithmCategories;
    }

    this.excludeTypesList = [];
    if (excludeTypesList != null) {
      this.excludeTypesList = excludeTypesList;
    }

    this.skipTypeIds = [];
    if (skipTypeIds != null) {
      this.skipTypeIds = skipTypeIds;
    }

    this._squashMetadata = squashMetadata == true;
  }
  /**
   * @precondition The provided modelData must have been initialized
   */
  init() {
    this.frameStateTypes = this._modelData.getStoredFrameStateTypes();
    this.mediaStateTypes = this._modelData.getStoredMediaStateTypes();
    this.localizationStateTypes =
      this._modelData.getStoredLocalizationStateTypes();
    this.localizationTypes = this._modelData.getStoredLocalizationTypes();
    this.mediaTypes = this._modelData.getStoredMediaTypes();
    this.versions = this._modelData.getStoredVersions();
    this.sections = this._modelData.getStoredSections();
    this.users = this._modelData.getStoredMemberships();
    this.algorithms = [];
    var algorithms = this._modelData.getStoredAlgorithms();

    if (typeof this.algorithmCategories != "undefined") {
      for (const algo of algorithms) {
        if (typeof algo.categories != "undefined") {
          for (const algoCategory of algo.categories) {
            if (this.algorithmCategories.indexOf(algoCategory) >= 0) {
              this.algorithms.push(algo);
              break;
            }
          }
        }
      }
    } else {
      this.algorithms = algorithms;
    }

    // Allow filtering by dtype for the media, state, and localization types
    var stateTypeOptions = [];
    for (let idx = 0; idx < this.mediaStateTypes.length; idx++) {
      let stateType = this.mediaStateTypes[idx];
<<<<<<< HEAD
      stateTypeOptions.push({label: `${stateType.name} (ID:${stateType.id})`, value: `${stateType.name} (ID:${stateType.id})`});
    }
    for (let idx = 0; idx < this.localizationStateTypes.length; idx++) {
      let stateType = this.localizationStateTypes[idx];
      stateTypeOptions.push({label: `${stateType.name} (ID:${stateType.id})`, value: `${stateType.name} (ID:${stateType.id})`});
=======
      stateTypeOptions.push({
        label: `${stateType.name} (ID:${stateType.id})`,
        value: `${stateType.name} (ID:${stateType.id})`,
      });
    }
    for (let idx = 0; idx < this.localizationStateTypes.length; idx++) {
      let stateType = this.localizationStateTypes[idx];
      stateTypeOptions.push({
        label: `${stateType.name} (ID:${stateType.id})`,
        value: `${stateType.name} (ID:${stateType.id})`,
      });
>>>>>>> cb7e2908
    }

    var localizationTypeOptions = [];
    for (let idx = 0; idx < this.localizationTypes.length; idx++) {
      let locType = this.localizationTypes[idx];
<<<<<<< HEAD
      localizationTypeOptions.push({label: `${locType.dtype}/${locType.name} (ID:${locType.id})`, value: `${locType.dtype}/${locType.name} (ID:${locType.id})`});
=======
      localizationTypeOptions.push({
        label: `${locType.dtype}/${locType.name} (ID:${locType.id})`,
        value: `${locType.dtype}/${locType.name} (ID:${locType.id})`,
      });
>>>>>>> cb7e2908
    }

    var mediaTypeOptions = [];
    for (let idx = 0; idx < this.mediaTypes.length; idx++) {
      let mediaType = this.mediaTypes[idx];
<<<<<<< HEAD
      mediaTypeOptions.push({label: `${mediaType.dtype}/${mediaType.name} (ID:${mediaType.id})`, value: `${mediaType.dtype}/${mediaType.name} (ID:${mediaType.id})`});
=======
      mediaTypeOptions.push({
        label: `${mediaType.dtype}/${mediaType.name} (ID:${mediaType.id})`,
        value: `${mediaType.dtype}/${mediaType.name} (ID:${mediaType.id})`,
      });
>>>>>>> cb7e2908
    }

    // Allow options to filter by users
    var userNames = [];
    var userFirstLastNames = [];
    for (let idx = 0; idx < this.users.length; idx++) {
      let user = this.users[idx];
      userNames.push(`${user.username} (ID:${user.user})`);
      userFirstLastNames.push({
        label: `${user.username} (ID: ${user.user})`,
<<<<<<< HEAD
        value: `${user.username} (ID: ${user.user})`
=======
        value: `${user.username} (ID: ${user.user})`,
>>>>>>> cb7e2908
      });
    }
    userNames.sort();
    userFirstLastNames.sort();

    // Versions aren't typically part of the localization type's user attribute list.
    // Pretend that it's an attribute with the name _version and apply it to each
    // localization type so that it can be part of the filter parameters.
    var versionNames = [];
    for (let idx = 0; idx < this.versions.length; idx++) {
      let version = this.versions[idx];
<<<<<<< HEAD
      versionNames.push({label: `${version.name} (ID:${version.id})`, value: `${version.name} (ID:${version.id})`});
=======
      versionNames.push({
        label: `${version.name} (ID:${version.id})`,
        value: `${version.name} (ID:${version.id})`,
      });
>>>>>>> cb7e2908
    }

    // Media sections aren't typically part of the media type's user attribute list.
    // Pretend that it's an attribute with the name _section and apply it to each
    // media type so that it can be part of the filter parameters.
    var sectionNames = [];
    for (let idx = 0; idx < this.sections.length; idx++) {
      let section = this.sections[idx];
<<<<<<< HEAD
      sectionNames.push({label: `${section.name} (ID:${section.id})`, value: `${section.name} (ID:${section.id})`});
=======
      sectionNames.push({
        label: `${section.name} (ID:${section.id})`,
        value: `${section.name} (ID:${section.id})`,
      });
>>>>>>> cb7e2908
    }

    // Create the filter options
    this._allTypes = [];

    let category_lookup = {};
    if (this._squashMetadata) {
      category_lookup = {
        Localizations: "Metadata",
        MediaStates: "Metadata",
        FrameStates: "Metadata",
        LocalizationStates: "Metadata",
      };
    }

    if (this.excludeTypesList.indexOf("Medias") < 0) {
      for (let idx = 0; idx < this.mediaTypes.length; idx++) {
        let entityType = JSON.parse(JSON.stringify(this.mediaTypes[idx]));
        entityType.typeGroupName = "Media";

        if (this.skipTypeIds.indexOf(this.mediaTypes[idx].id) < 0) {
          var nameAttribute = {
            name: "$name",
            label: "Filename",
            dtype: "string",
          };
          entityType.attribute_types.push(nameAttribute);

          var mediaIdAttribute = {
            name: "$id",
            label: "ID",
            dtype: "int",
          };
          entityType.attribute_types.push(mediaIdAttribute);

          var sectionAttribute = {
            choices: sectionNames,
            name: "$section",
            label: "Section",
            dtype: "enum",
          };
          entityType.attribute_types.push(sectionAttribute);

          var createdDatetimeAttribute = {
            name: "$created_datetime",
            label: "Created Datetime",
            dtype: "datetime",
          };
          entityType.attribute_types.push(createdDatetimeAttribute);

          var createdByAttribute = {
            choices: userFirstLastNames,
            name: "$created_by",
            label: "Created By",
            dtype: "enum",
          };
          entityType.attribute_types.push(createdByAttribute);

          var modifiedByAttribute = {
            choices: userFirstLastNames,
            name: "$modified_by",
            label: "Modified By",
            dtype: "enum",
          };
          entityType.attribute_types.push(modifiedByAttribute);

          var modifiedDatetimeAttribute = {
            name: "$modified_datetime",
            label: "Modified Datetime",
            dtype: "datetime",
          };
          entityType.attribute_types.push(modifiedDatetimeAttribute);

          var dtypeAttribute = {
            choices: mediaTypeOptions,
            name: "$type",
            label: "Data type",
            dtype: "enum",
          };
          entityType.attribute_types.push(dtypeAttribute);

          var archiveStateAttribute = {
            choices: ["live", "to_archive", "archived", "to_live"],
            name: "$archive_state",
            label: "Archive State",
            dtype: "enum",
          };
          entityType.attribute_types.push(archiveStateAttribute);

          this._allTypes.push(entityType);
        }
      }
    }

    if (this.excludeTypesList.indexOf("Localizations") < 0) {
      for (let idx = 0; idx < this.localizationTypes.length; idx++) {
        let entityType = JSON.parse(
          JSON.stringify(this.localizationTypes[idx])
        );
        entityType.typeGroupName = category_lookup.Localizations
          ? category_lookup.Localizations
          : "Localization";

        if (this.skipTypeIds.indexOf(this.localizationTypes[idx].id) < 0) {
          if (
            ["box", "line", "dot"].indexOf(this.localizationTypes[idx].dtype) >=
            0
          ) {
            var geo_x = {
              name: "$x",
              label: "X coordinate",
              dtype: "float",
            };
            entityType.attribute_types.push(geo_x);
            var geo_y = {
              name: "$y",
              label: "Y coordinate",
              dtype: "float",
            };
            entityType.attribute_types.push(geo_y);
          }
          if (["box"].indexOf(this.localizationTypes[idx].dtype) >= 0) {
            var geo_width = {
              name: "$width",
              label: "Box Width",
              dtype: "float",
            };
            entityType.attribute_types.push(geo_width);
            var geo_height = {
              name: "$height",
              label: "Box Height",
              dtype: "float",
            };
            entityType.attribute_types.push(geo_height);
          }

          var frameAttribute = {
            name: "$frame",
            label: "Frame",
<<<<<<< HEAD
            dtype: "int"
=======
            dtype: "int",
>>>>>>> cb7e2908
          };
          entityType.attribute_types.push(frameAttribute);

          var versionAttribute = {
            choices: versionNames,
            name: "$version",
            label: "Version",
            dtype: "enum",
          };
          entityType.attribute_types.push(versionAttribute);

          var dtypeAttribute = {
            choices: localizationTypeOptions,
            name: "$type",
            label: "Data type",
            dtype: "enum",
          };
          entityType.attribute_types.push(dtypeAttribute);

          var userAttribute = {
            choices: userNames,
            name: "$user",
            label: "User",
            dtype: "enum",
          };
          entityType.attribute_types.push(userAttribute);

          var createdDatetimeAttribute = {
            name: "$created_datetime",
            label: "Created datetime",
            dtype: "datetime",
          };
          entityType.attribute_types.push(createdDatetimeAttribute);

          var modifiedByAttribute = {
            choices: userFirstLastNames,
            name: "$modified_by",
            label: "Modified By",
            dtype: "enum",
          };
          entityType.attribute_types.push(modifiedByAttribute);

          var modifiedDatetimeAttribute = {
            name: "$modified_datetime",
            label: "Modified Datetime",
            dtype: "datetime",
          };
          entityType.attribute_types.push(modifiedDatetimeAttribute);

          this._allTypes.push(entityType);
        }
      }
    }

    if (this.excludeTypesList.indexOf("MediaStates") < 0) {
      for (let idx = 0; idx < this.mediaStateTypes.length; idx++) {
        let entityType = JSON.parse(JSON.stringify(this.mediaStateTypes[idx]));
        entityType.typeGroupName = category_lookup.MediaStates
          ? category_lookup.MediaStates
          : "State";

        if (this.skipTypeIds.indexOf(this.mediaStateTypes[idx].id) < 0) {
          var versionAttribute = {
            choices: versionNames,
            name: "$version",
            label: "Version",
            dtype: "enum",
          };
          entityType.attribute_types.push(versionAttribute);

          var typeAttribute = {
            choices: stateTypeOptions,
            name: "$type",
            label: "Data type",
            dtype: "enum",
          };
          entityType.attribute_types.push(typeAttribute);

          this._allTypes.push(entityType);
        }
      }
    }

    if (this.excludeTypesList.indexOf("LocalizationStates") < 0) {
      for (let idx = 0; idx < this.localizationStateTypes.length; idx++) {
        let entityType = JSON.parse(
          JSON.stringify(this.localizationStateTypes[idx])
        );
        entityType.typeGroupName = category_lookup.LocalizationStates
          ? category_lookup.LocalizationStates
          : "State";

        if (this.skipTypeIds.indexOf(this.localizationStateTypes[idx].id) < 0) {
          var versionAttribute = {
            choices: versionNames,
            name: "$version",
            label: "Version",
            dtype: "enum",
          };
          entityType.attribute_types.push(versionAttribute);

          var typeAttribute = {
            choices: stateTypeOptions,
            name: "$type",
            label: "Data Type",
            dtype: "enum",
          };
          entityType.attribute_types.push(typeAttribute);

          var modifiedByAttribute = {
            choices: userFirstLastNames,
            name: "$modified_by",
            label: "Modified By",
            dtype: "enum",
          };
          entityType.attribute_types.push(modifiedByAttribute);

          this._allTypes.push(entityType);
        }
      }
    }

    if (this.excludeTypesList.indexOf("FrameStates") < 0) {
      for (let idx = 0; idx < this.frameStateTypes.length; idx++) {
        let entityType = JSON.parse(JSON.stringify(this.frameStateTypes[idx]));
        entityType.typeGroupName = category_lookup.FrameStates
          ? category_lookup.FrameStates
          : "State";

        if (this.skipTypeIds.indexOf(this.frameStateTypes[idx].id) < 0) {
<<<<<<< HEAD

          var frameAttribute = {
            name: "$frame",
            label: "Frame",
            dtype: "int"
=======
          var frameAttribute = {
            name: "$frame",
            label: "Frame",
            dtype: "int",
>>>>>>> cb7e2908
          };
          entityType.attribute_types.push(frameAttribute);

          var versionAttribute = {
            choices: versionNames,
            name: "$version",
            label: "Version",
            dtype: "enum",
          };
          entityType.attribute_types.push(versionAttribute);

          var typeAttribute = {
            choices: stateTypeOptions,
            name: "$type",
            label: "Data Type",
            dtype: "enum",
          };
          entityType.attribute_types.push(typeAttribute);

          var modifiedByAttribute = {
            choices: userFirstLastNames,
            name: "$modified_by",
            label: "Modified By",
            dtype: "enum",
          };
          entityType.attribute_types.push(modifiedByAttribute);

          this._allTypes.push(entityType);
        }
      }
    }
  }

  /**
   * Returns an array of all the types
   * init() must have been called prior to executing this
   *
   * @returns {array} - Array of all types (localizationType)
   *
   * #TODO Add more types
   * #TODO Add built in attributes (created by, versions, name, section)
   */
  getAllTypes() {
    return this._allTypes;
  }

  /**
   * Retrieve a list of the algorithms that are valid for this filter data view.
   * These will be filtered based on category.
   */
  getAlgorithms() {
    return this.algorithms;
  }

  /**
   * #TODO
   */
  getProjectId() {
    return this._modelData.getProjectId();
  }

  /**
   * #TODO
   */
  async launchAlgorithm(algorithm, parameters) {
    return this._modelData.launchAlgorithm(algorithm, parameters);
  }
}<|MERGE_RESOLUTION|>--- conflicted
+++ resolved
@@ -84,13 +84,6 @@
     var stateTypeOptions = [];
     for (let idx = 0; idx < this.mediaStateTypes.length; idx++) {
       let stateType = this.mediaStateTypes[idx];
-<<<<<<< HEAD
-      stateTypeOptions.push({label: `${stateType.name} (ID:${stateType.id})`, value: `${stateType.name} (ID:${stateType.id})`});
-    }
-    for (let idx = 0; idx < this.localizationStateTypes.length; idx++) {
-      let stateType = this.localizationStateTypes[idx];
-      stateTypeOptions.push({label: `${stateType.name} (ID:${stateType.id})`, value: `${stateType.name} (ID:${stateType.id})`});
-=======
       stateTypeOptions.push({
         label: `${stateType.name} (ID:${stateType.id})`,
         value: `${stateType.name} (ID:${stateType.id})`,
@@ -102,33 +95,24 @@
         label: `${stateType.name} (ID:${stateType.id})`,
         value: `${stateType.name} (ID:${stateType.id})`,
       });
->>>>>>> cb7e2908
     }
 
     var localizationTypeOptions = [];
     for (let idx = 0; idx < this.localizationTypes.length; idx++) {
       let locType = this.localizationTypes[idx];
-<<<<<<< HEAD
-      localizationTypeOptions.push({label: `${locType.dtype}/${locType.name} (ID:${locType.id})`, value: `${locType.dtype}/${locType.name} (ID:${locType.id})`});
-=======
       localizationTypeOptions.push({
         label: `${locType.dtype}/${locType.name} (ID:${locType.id})`,
         value: `${locType.dtype}/${locType.name} (ID:${locType.id})`,
       });
->>>>>>> cb7e2908
     }
 
     var mediaTypeOptions = [];
     for (let idx = 0; idx < this.mediaTypes.length; idx++) {
       let mediaType = this.mediaTypes[idx];
-<<<<<<< HEAD
-      mediaTypeOptions.push({label: `${mediaType.dtype}/${mediaType.name} (ID:${mediaType.id})`, value: `${mediaType.dtype}/${mediaType.name} (ID:${mediaType.id})`});
-=======
       mediaTypeOptions.push({
         label: `${mediaType.dtype}/${mediaType.name} (ID:${mediaType.id})`,
         value: `${mediaType.dtype}/${mediaType.name} (ID:${mediaType.id})`,
       });
->>>>>>> cb7e2908
     }
 
     // Allow options to filter by users
@@ -139,11 +123,7 @@
       userNames.push(`${user.username} (ID:${user.user})`);
       userFirstLastNames.push({
         label: `${user.username} (ID: ${user.user})`,
-<<<<<<< HEAD
-        value: `${user.username} (ID: ${user.user})`
-=======
         value: `${user.username} (ID: ${user.user})`,
->>>>>>> cb7e2908
       });
     }
     userNames.sort();
@@ -155,14 +135,10 @@
     var versionNames = [];
     for (let idx = 0; idx < this.versions.length; idx++) {
       let version = this.versions[idx];
-<<<<<<< HEAD
-      versionNames.push({label: `${version.name} (ID:${version.id})`, value: `${version.name} (ID:${version.id})`});
-=======
       versionNames.push({
         label: `${version.name} (ID:${version.id})`,
         value: `${version.name} (ID:${version.id})`,
       });
->>>>>>> cb7e2908
     }
 
     // Media sections aren't typically part of the media type's user attribute list.
@@ -171,14 +147,10 @@
     var sectionNames = [];
     for (let idx = 0; idx < this.sections.length; idx++) {
       let section = this.sections[idx];
-<<<<<<< HEAD
-      sectionNames.push({label: `${section.name} (ID:${section.id})`, value: `${section.name} (ID:${section.id})`});
-=======
       sectionNames.push({
         label: `${section.name} (ID:${section.id})`,
         value: `${section.name} (ID:${section.id})`,
       });
->>>>>>> cb7e2908
     }
 
     // Create the filter options
@@ -318,11 +290,7 @@
           var frameAttribute = {
             name: "$frame",
             label: "Frame",
-<<<<<<< HEAD
-            dtype: "int"
-=======
             dtype: "int",
->>>>>>> cb7e2908
           };
           entityType.attribute_types.push(frameAttribute);
 
@@ -453,18 +421,10 @@
           : "State";
 
         if (this.skipTypeIds.indexOf(this.frameStateTypes[idx].id) < 0) {
-<<<<<<< HEAD
-
-          var frameAttribute = {
-            name: "$frame",
-            label: "Frame",
-            dtype: "int"
-=======
           var frameAttribute = {
             name: "$frame",
             label: "Frame",
             dtype: "int",
->>>>>>> cb7e2908
           };
           entityType.attribute_types.push(frameAttribute);
 
