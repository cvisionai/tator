--- conflicted
+++ resolved
@@ -5,19 +5,11 @@
     super();
     this.typeName = "Bucket";
     this.readableTypeName = "Bucket";
-<<<<<<< HEAD
-    this.icon = '<svg class="SideNav-icon" xmlns="http://www.w3.org/2000/svg" width="1em" height="1em" viewBox="0 0 20 20" ><path d="M11 1c-4.908 0-7.998 1.592-7.79 2.95 0.060 0.389 0.225 1.945 0.434 3.273-2.405 0.934-3.202 2.449-3.095 3.684 0.127 1.461 1.441 3.025 4.328 3.295 1.648 0.154 3.631-0.75 4.916-2.295-0.122-0.207-0.193-0.45-0.193-0.707 0-0.774 0.627-1.4 1.4-1.4s1.4 0.627 1.4 1.4c0 0.762-0.61 1.381-1.369 1.398-1.529 1.973-3.858 3.164-6.064 3.025 0.051 0.324 0.070 0.947 0.096 1.113 0.090 0.579 2.347 2.26 5.937 2.264 3.59-0.004 5.847-1.685 5.938-2.263 0.088-0.577 1.641-11.409 1.852-12.787 0.208-1.358-2.883-2.95-7.79-2.95zM1.943 10.785c-0.055-0.643 0.455-1.498 1.924-2.139 0.211 1.34 0.441 2.797 0.643 4.074-1.604-0.313-2.498-1.149-2.567-1.935zM11 6.024c-3.59-0.002-6.137-1.334-6.137-1.832-0.002-0.494 2.547-1.79 6.137-1.788 3.59-0.002 6.139 1.294 6.137 1.788 0 0.498-2.547 1.83-6.137 1.832z"></path></svg>';
-  }
-=======
     this._hideAttributes = true;
   
     // used to set up form
     this._currentBucketType = null;
     this.bucketInputs = new Map(); // setup later
-    this._bucketFieldsByType = new Map();
-    this._bucketFieldsByType.set("aws", ["access_key", "secret_key", "endpoint_url", "region", "archive_sc", "live_sc"]);
-    this._bucketFieldsByType.set("gcs", ["archive_sc", "live_sc", "gcs_key_info"]);
-    this._allFields = ["access_key", "secret_key", "endpoint_url", "region", "archive_sc", "live_sc", "gcs_key_info"];   
 
     // 
     var templateInner = document.getElementById("bucket-edit");
@@ -26,69 +18,38 @@
 
     this._form = this._shadow.getElementById("bucket-edit--form");
     this._editName = this._shadow.getElementById("bucket-edit--name");
-    this._editBucketType = this._shadow.getElementById("bucket-edit--bucket-type");
-    this._editAccessKey = this._shadow.getElementById("bucket-edit--access-key");
-    this._editSecretKey = this._shadow.getElementById("bucket-edit--secret-key");
-    this._editEndpointUrl = this._shadow.getElementById("bucket-edit--endpoint-url");
-    this._editRegion = this._shadow.getElementById("bucket-edit--region");
+    this._editStoreType = this._shadow.getElementById("bucket-edit--bucket-type");
+    this._editExternalHost = this._shadow.getElementById("bucket-edit--external-host");
     this._editArchiveSc = this._shadow.getElementById("bucket-edit--archive-storage-class");
     this._editLiveSc = this._shadow.getElementById("bucket-edit--live-storage-class");
-    this._editGcsKeyInfo = this._shadow.getElementById("bucket-edit--gcs-key-info");
->>>>>>> dfcfa0be
+    this._editConfig = this._shadow.getElementById("bucket-edit--config");
 
     //
-    this.bucketInputs.set("secret_key", this._editSecretKey);
-    this.bucketInputs.set("region", this._editRegion);
+    this.bucketInputs.set("store_type", this._editStoreType);
     this.bucketInputs.set("archive_sc", this._editArchiveSc);
     this.bucketInputs.set("live_sc", this._editLiveSc);
-    this.bucketInputs.set("gcs_key_info", this._editGcsKeyInfo);
-    this.bucketInputs.set("access_key", this._editAccessKey);
-    this.bucketInputs.set("endpoint_url", this._editEndpointUrl);
+    this.bucketInputs.set("config", this._editConfig);
+    this.bucketInputs.set("external_host", this._editExternalHost);
 
-<<<<<<< HEAD
-  _getEmptyData() {
-    return {
-      "id": `New`,
-      "organization": this.organizationId,
-      "name": "",
-      "store_type": null,
-      "external_host": null,
-      "archive_sc": "STANDARD",
-      "live_sc": "STANDARD",
-      "config": null,
-      "form": "empty"
-    };
-  }
-=======
->>>>>>> dfcfa0be
 
-    this._editBucketType.choices = [
+    this._editStoreType.choices = [
       { name: "AWS", value: "aws", checked: false },
       { name: "GCS", value: "gcs", checked: false },
+      { name: "MINIO", id: "MINIO", checked: false },
+      { name: "OCI", id: "OCI", checked: false }
     ];
 
-<<<<<<< HEAD
-  _getSectionForm(data = null) {
-    this.data = data;
-    console.log(this.data);
+    this._editArchiveSc.choices = [
+      { name: "STANDARD", id: "STANDARD", checked: this._data.archive_sc == "STANDARD" },
+      { name: "DEEP_ARCHIVE", id: "DEEP_ARCHIVE", checked: this._data.archive_sc == "DEEP_ARCHIVE" },
+      { name: "COLDLINE", id: "COLDLINE", checked: this._data.archive_sc == "COLDLINE" }
+    ];
 
-    let current = document.createElement("div");
-    current.setAttribute("class", `py-3 rounded-2 edit-project__config`);
+    this._editLiveSc.choices = [
+      { name: "STANDARD", id: "STANDARD", checked: true }
+    ];
 
-    //
-    this._setForm();
-=======
   }
-  
-  _ignoreConfigField() {
-    return !(
-      this._data.config
-      && Object.keys(this._data.config).length === 0
-      && this._data.config.constructor === Object
-    )
-  }
-
->>>>>>> dfcfa0be
 
   async _setupFormUnique() {
     // name
@@ -101,127 +62,20 @@
     }
 
     // type
-<<<<<<< HEAD
-    if (this.data.id == "New") {
-      let bucketTypes = [
-        { name: "AWS", id: "AWS", checked: false },
-        { name: "GCP", id: "GCP", checked: false },
-        { name: "MINIO", id: "MINIO", checked: false },
-        { name: "OCI", id: "OCI", checked: false },
-      ];
-
-      this._editBucketType = document.createElement("radio-set");
-      this._editBucketType.setAttribute("name", "Bucket Type");
-      this._editBucketType.setValue(bucketTypes);
-      this._editBucketType.default = bucketTypes;
-      this._form.appendChild(this._editBucketType);
-    } 
+    if (this._data.id == "New") {
+      this._editStoreType.setValue("");
+      this._editStoreType.default ="";
+    } else {
+      this._editStoreType.setValue(this._data.store_type);
+      this._editStoreType.default = this._data.store_type;
+      this._editStoreType.hidden = true;
+    }
 
     // external host
-    this._editExternalHost = document.createElement("text-input");
-    this._editExternalHost.setAttribute("name", "External Host");
-    this._editExternalHost.setAttribute("type", "string");
-    this._editExternalHost.setValue(this.data.external_host);
-    this._editExternalHost.default = this.data.external_host;
-    this._editExternalHost.hidden = false;
-    this._editExternalHost.addEventListener("change", this._formChanged.bind(this));
-    this._form.appendChild(this._editExternalHost);
-
-    // archive storage class
-    let archiveScTypes = [
-      { name: "STANDARD", id: "STANDARD", checked: this.data.archive_sc == "STANDARD" },
-      { name: "DEEP_ARCHIVE", id: "DEEP_ARCHIVE", checked: this.data.archive_sc == "DEEP_ARCHIVE" },
-      { name: "COLDLINE", id: "COLDLINE", checked: this.data.archive_sc == "COLDLINE" }
-    ];
-
-    this._editArchiveSc = document.createElement("radio-set");
-    this._editArchiveSc.setAttribute("name", "Archive Storage Class");
-    this._editArchiveSc.setValue(archiveScTypes);
-    this._editArchiveSc.default = archiveScTypes;
-    this._editArchiveSc.addEventListener("change", this._formChanged.bind(this));
-    this._form.appendChild(this._editArchiveSc);
-
-    // live storage class
-    let liveScTypes = [
-      { name: "STANDARD", id: "STANDARD", checked: true }
-    ];
-
-    this._editLiveSc = document.createElement("radio-set");
-    this._editLiveSc.setAttribute("name", "Live Storage Class");
-    this._editLiveSc.setValue(liveScTypes);
-    this._editLiveSc.default = liveScTypes;
-    this._editLiveSc.addEventListener("change", this._formChanged.bind(this));
-    this._form.appendChild(this._editLiveSc);
-
-    // config
-    this._editConfig = document.createElement("text-area");
-    this._editConfig.setAttribute("name", "Config");
-    this._editConfig.setAttribute("type", "json");
-    this._editConfig.setValue("");
-    this._editConfig.default = "";
-    this._editConfig.hidden = false;
-    this._editConfig.addEventListener("change", this._formChanged.bind(this));
-    this._form.appendChild(this._editConfig);
-
-    current.appendChild(this._form);
-    return current;
-  }
-
-  _getFormData(id) {
-    let formData = {};
-    const isNew = this.data.id == "New";
-=======
-    if (this._data.id == "New") {
-      this._editBucketType.setValue("");
-      this._editBucketType.default ="";
-      this._editBucketType.addEventListener("change", this._setBucketType.bind(this));
-    }
-
-
-    // access key
-    if (this._ignoreConfigField()) {
-      this._editAccessKey.setValue(this._data.access_key);
-      this._editAccessKey.default = this._data.access_key;
-    } else {
-      this._editAccessKey.setValue(this._data.config.aws_access_key_id);
-      this._editAccessKey.default = this._data.config.aws_access_key_id;
-    }
-    this._editAccessKey.hidden = true;
-   
-
-    // secret key
-    if (this._ignoreConfigField()) {
-      this._editSecretKey.setValue(this._data.secret_key);
-      this._editSecretKey.default = this._data.secret_key;
-    } else {
-      this._editSecretKey.setValue(this._data.config.aws_secret_access_key);
-      this._editSecretKey.default = this._data.config.aws_secret_access_key;
-    }
-    this._editSecretKey.hidden = true;
+    this._editExternalHost.setValue(this._data.external_host);
+    this._editExternalHost.default = this._data.external_host;
+    this._editExternalHost.hidden = true;
     
-
-    // endpoint url
-    if (this._ignoreConfigField()) {
-      this._editEndpointUrl.setValue(this._data.endpoint_url);
-      this._editEndpointUrl.default = this._data.endpoint_url;
-    } else {
-      this._editEndpointUrl.setValue(this._data.config.endpoint_url);
-      this._editEndpointUrl.default = this._data.config.endpoint_url;
-    }
-    this._editEndpointUrl.hidden = true;
-    
-
-    // region
-    if (this._ignoreConfigField()) {
-      this._editRegion.setValue(this._data.region);
-      this._editRegion.default = this._data.region;
-    } else {
-      this._editRegion.setValue(this._data.config.region_name);
-      this._editRegion.default = this._data.config.region_name;
-    }
-    this._editRegion.hidden = true;
-    
-
     // archive storage class
     this._editArchiveSc.setValue(this._data.archive_sc);
     this._editArchiveSc.default = this._data.archive_sc;
@@ -232,61 +86,16 @@
     this._editLiveSc.setValue(this._data.live_sc);
     this._editLiveSc.default = this._data.live_sc;
     this._editLiveSc.hidden = true;
-    
-
-    // GCS key info
-    this._editGcsKeyInfo.setValue(this._data.gcs_key_info);
-    this._editGcsKeyInfo.default = this._data.gcs_key_info;
-    this._editGcsKeyInfo.hidden = true;
-
-    if (this._data.id !== "New") this._showBestGuess();
-  }
-
-  _showBestGuess() {
-    let hasGcsInfo = (this._data.gcs_key_info && this._data.gcs_key_info !== null);
-    let hasAwsInfo = (this._data.store_type == "AWS");
-
-    if (hasGcsInfo) {
-      this._showBucketFields("gcs");
-    } else if (hasAwsInfo) {
-      this._showBucketFields("aws");
-    } else  { //if (hasGcsInfo && hasAwsInfo), or for some other reason
-      this._currentBucketType = "none";
-      for (let field of this._allFields) {
-        this.bucketInputs.get(field).hidden = false;
-      }
-    }
-  }
-
-  _setBucketType() {
-    let type = this._editBucketType.getValue();
-    this._showBucketFields(type);
-  }
-
-  _showBucketFields(type) {
-    this._currentBucketType = type;
-    let hideType = type == "aws" ? "gcs" : "aws";
-    this._editBucketType.setValue(type);
-    
-    // hide non-relevent fields
-    // #todo expand to loops list of hideTypes if we have > 2 (ie. Wasabi)
-    const hideThese = this._bucketFieldsByType.get(hideType);
-    for (let field of hideThese) {
-      this.bucketInputs.get(field).hidden = true;
-    }
-    
-    // show relevent fields
-    const showThese = this._bucketFieldsByType.get(type);
-    for (let field of showThese) {
-      this.bucketInputs.get(field).hidden = false;
-    }
+   
+    // config
+    this._editConfig.setValue(this._data.config);
+    this._editConfig.default = this._data.config;
+    this._editConfig.hidden = true;
   }
 
   _getFormData() {
     let formData = {};
-    let bucketType = this._currentBucketType !== null ? this._currentBucketType : "none";
-    const isNew = true; // schema doesn't accept nulls
->>>>>>> dfcfa0be
+    const isNew = this._data.id == "New";
 
     // Cannot edit bucket type after creation, so only consider isNew
     if (isNew) {
