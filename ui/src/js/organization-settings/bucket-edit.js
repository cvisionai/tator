import { OrgTypeFormTemplate } from "./components/org-type-form-template.js";

export class BucketEdit extends OrgTypeFormTemplate {
  constructor() {
    super();
    this.typeName = "Bucket";
    this.readableTypeName = "Bucket";
    this._hideAttributes = true;
  
    // used to set up form
    this._currentBucketType = null;
    this.bucketInputs = new Map(); // setup later
    this._bucketFieldsByType = new Map();
    this._bucketFieldsByType.set("aws", ["access_key", "secret_key", "endpoint_url", "region", "archive_sc", "live_sc"]);
    this._bucketFieldsByType.set("gcs", ["archive_sc", "live_sc", "gcs_key_info"]);
    this._allFields = ["access_key", "secret_key", "endpoint_url", "region", "archive_sc", "live_sc", "gcs_key_info"];   

    // 
    var templateInner = document.getElementById("bucket-edit");
    var innerClone = document.importNode(templateInner.content, true);
    this._shadow.appendChild(innerClone);

    this._form = this._shadow.getElementById("bucket-edit--form");
    this._editName = this._shadow.getElementById("bucket-edit--name");
    this._editBucketType = this._shadow.getElementById("bucket-edit--bucket-type");
    this._editAccessKey = this._shadow.getElementById("bucket-edit--access-key");
    this._editSecretKey = this._shadow.getElementById("bucket-edit--secret-key");
    this._editEndpointUrl = this._shadow.getElementById("bucket-edit--endpoint-url");
    this._editRegion = this._shadow.getElementById("bucket-edit--region");
    this._editArchiveSc = this._shadow.getElementById("bucket-edit--archive-storage-class");
    this._editLiveSc = this._shadow.getElementById("bucket-edit--live-storage-class");
    this._editGcsKeyInfo = this._shadow.getElementById("bucket-edit--gcs-key-info");

    //
    this.bucketInputs.set("secret_key", this._editSecretKey);
    this.bucketInputs.set("region", this._editRegion);
    this.bucketInputs.set("archive_sc", this._editArchiveSc);
    this.bucketInputs.set("live_sc", this._editLiveSc);
    this.bucketInputs.set("gcs_key_info", this._editGcsKeyInfo);
    this.bucketInputs.set("access_key", this._editAccessKey);
    this.bucketInputs.set("endpoint_url", this._editEndpointUrl);


<<<<<<< HEAD
    this._editBucketType.choices = [
      { name: "AWS", value: "aws", checked: false },
      { name: "GCS", value: "gcs", checked: false },
    ]
    // this._editBucketType.default = bucketTypes;
=======
  _ignoreConfigField() {
    return !(
      this.data.config
      && Object.keys(this.data.config).length === 0
      && this.data.config.constructor === Object
    )
  }

  _getSectionForm(data = null) {
    this.data = data;
    console.log(this.data);
>>>>>>> db7a4cf2

  }


  async _setupFormUnique() {
    // name
    if (this._data.id === "New") {
      this._editName.setValue("");
      this._editName.default = ""; 
    } else {
      this._editName.setValue(this._data.name);
      this._editName.default = this._data.name; 
    }

    // type
    if (this._data.id == "New") {
      this._editBucketType.setValue("");
      this._editBucketType.default ="";
      this._editBucketType.addEventListener("change", this._setBucketType.bind(this));
    }


    // access key
<<<<<<< HEAD
    this._editAccessKey.setValue(this._data.access_key);
    this._editAccessKey.default = this._data.access_key;
=======
    this._editAccessKey = document.createElement("text-input");
    this._editAccessKey.setAttribute("name", "AWS Access Key ID");
    this._editAccessKey.setAttribute("type", "string");
    if (this._ignoreConfigField()) {
      this._editAccessKey.setValue(this.data.access_key);
      this._editAccessKey.default = this.data.access_key;
    } else {
      this._editAccessKey.setValue(this.data.config.aws_access_key_id);
      this._editAccessKey.default = this.data.config.aws_access_key_id;
    }
>>>>>>> db7a4cf2
    this._editAccessKey.hidden = true;
   

    // secret key
<<<<<<< HEAD
    this._editSecretKey.setValue(this._data.secret_key);
    this._editSecretKey.default = this._data.secret_key;
=======
    this._editSecretKey = document.createElement("text-input");
    this._editSecretKey.setAttribute("name", "AWS Secret Access Key");
    this._editSecretKey.setAttribute("type", "password");
    if (this._ignoreConfigField()) {
      this._editSecretKey.setValue(this.data.secret_key);
      this._editSecretKey.default = this.data.secret_key;
    } else {
      this._editSecretKey.setValue(this.data.config.aws_secret_access_key);
      this._editSecretKey.default = this.data.config.aws_secret_access_key;
    }
>>>>>>> db7a4cf2
    this._editSecretKey.hidden = true;
    

    // endpoint url
<<<<<<< HEAD
    this._editEndpointUrl.setValue(this._data.endpoint_url);
    this._editEndpointUrl.default = this._data.endpoint_url;
=======
    this._editEndpointUrl = document.createElement("text-input");
    this._editEndpointUrl.setAttribute("name", "Endpoint URL");
    this._editEndpointUrl.setAttribute("type", "string");
    if (this._ignoreConfigField()) {
      this._editEndpointUrl.setValue(this.data.endpoint_url);
      this._editEndpointUrl.default = this.data.endpoint_url;
    } else {
      this._editEndpointUrl.setValue(this.data.config.endpoint_url);
      this._editEndpointUrl.default = this.data.config.endpoint_url;
    }
>>>>>>> db7a4cf2
    this._editEndpointUrl.hidden = true;
    

    // region
<<<<<<< HEAD
    this._editRegion.setValue(this._data.region);
    this._editRegion.default = this._data.region;
=======
    this._editRegion = document.createElement("text-input");
    this._editRegion.setAttribute("name", "Region Name");
    this._editRegion.setAttribute("type", "string");
    if (this._ignoreConfigField()) {
      this._editRegion.setValue(this.data.region);
      this._editRegion.default = this.data.region;
    } else {
      this._editRegion.setValue(this.data.config.region_name);
      this._editRegion.default = this.data.config.region_name;
    }
>>>>>>> db7a4cf2
    this._editRegion.hidden = true;
    

    // archive storage class
    this._editArchiveSc.setValue(this._data.archive_sc);
    this._editArchiveSc.default = this._data.archive_sc;
    this._editArchiveSc.hidden = true;
    

    // live storage class
    this._editLiveSc.setValue(this._data.live_sc);
    this._editLiveSc.default = this._data.live_sc;
    this._editLiveSc.hidden = true;
    

    // GCS key info
    this._editGcsKeyInfo.setValue(this._data.gcs_key_info);
    this._editGcsKeyInfo.default = this._data.gcs_key_info;
    this._editGcsKeyInfo.hidden = true;

    if (this._data.id !== "New") this._showBestGuess();
  }

  _showBestGuess() {
<<<<<<< HEAD
    let hasGcsInfo = (this._data.gcs_key_info !== null);
    let hasAwsInfo = (this._data.region !== null || this._data.secret_key !== null || this._data.access_key !== null);
=======
    let hasGcsInfo = (this.data.gcs_key_info !== null);
    let hasAwsInfo = (this.data.region !== null || this.data.aws_secret_access_key !== null || this.data.aws_access_key_id !== null);
>>>>>>> db7a4cf2

    if (hasGcsInfo && !hasAwsInfo) {
      this._showBucketFields("gcs");
    } else if (hasAwsInfo && !hasGcsInfo) {
      this._showBucketFields("aws");
    } else  { //if (hasGcsInfo && hasAwsInfo), or for some other reason
      for (let field of this._allFields) {
        this._currentBucketType = "none";
        this.bucketInputs.get(field).hidden = false;
      }
    }
  }

  _setBucketType() {
    let type = this._editBucketType.getValue();
    this._showBucketFields(type);
  }

  _showBucketFields(type) {
    this._currentBucketType = type;
    let hideType = type == "aws" ? "gcs" : "aws";
    this._editBucketType.setValue(type);
    
    // hide non-relevent fields
    // #todo expand to loops list of hideTypes if we have > 2 (ie. Wasabi)
    const hideThese = this._bucketFieldsByType.get(hideType);
    for (let field of hideThese) {
      this.bucketInputs.get(field).hidden = true;
    }
    
    // show relevent fields
    const showThese = this._bucketFieldsByType.get(type);
    for (let field of showThese) {
      this.bucketInputs.get(field).hidden = false;
    }
  }

  _getFormData() {
    let formData = {};
    let bucketType = this._currentBucketType !== null ? this._currentBucketType : "none";
<<<<<<< HEAD
    const isNew = true; // schema doesn't accept nulls
=======
    const isNew = this.data.id == "New";
>>>>>>> db7a4cf2

    if (this._editName.changed() || isNew) {
      formData.name = this._editName.getValue();
    }

    if (this._editArchiveSc.changed() || isNew)  {
      formData.archive_sc = this._editArchiveSc.getValue();
    }

    if (this._editLiveSc.changed() || isNew) {
      formData.live_sc = this._editLiveSc.getValue();
    }

    if (["aws", "none"].includes(bucketType)) {
      formData.store_type = "AWS"
      formData.config = {
        "aws_access_key_id": this._editAccessKey.getValue(),
        "aws_secret_access_key": this._editSecretKey.getValue(),
        "endpoint_url": this._editEndpointUrl.getValue(),
        "region_name": this._editRegion.getValue(),
      }
    } else if (bucketType === "gcs") {
      formData.store_type = "GCP"
      formData.config = this._editGcsKeyInfo.getValue();
    }

    return formData;
  }
}

customElements.define("bucket-edit", BucketEdit);<|MERGE_RESOLUTION|>--- conflicted
+++ resolved
@@ -41,13 +41,13 @@
     this.bucketInputs.set("endpoint_url", this._editEndpointUrl);
 
 
-<<<<<<< HEAD
     this._editBucketType.choices = [
       { name: "AWS", value: "aws", checked: false },
       { name: "GCS", value: "gcs", checked: false },
-    ]
-    // this._editBucketType.default = bucketTypes;
-=======
+    ];
+
+  }
+  
   _ignoreConfigField() {
     return !(
       this.data.config
@@ -56,13 +56,6 @@
     )
   }
 
-  _getSectionForm(data = null) {
-    this.data = data;
-    console.log(this.data);
->>>>>>> db7a4cf2
-
-  }
-
 
   async _setupFormUnique() {
     // name
@@ -83,13 +76,6 @@
 
 
     // access key
-<<<<<<< HEAD
-    this._editAccessKey.setValue(this._data.access_key);
-    this._editAccessKey.default = this._data.access_key;
-=======
-    this._editAccessKey = document.createElement("text-input");
-    this._editAccessKey.setAttribute("name", "AWS Access Key ID");
-    this._editAccessKey.setAttribute("type", "string");
     if (this._ignoreConfigField()) {
       this._editAccessKey.setValue(this.data.access_key);
       this._editAccessKey.default = this.data.access_key;
@@ -97,18 +83,10 @@
       this._editAccessKey.setValue(this.data.config.aws_access_key_id);
       this._editAccessKey.default = this.data.config.aws_access_key_id;
     }
->>>>>>> db7a4cf2
     this._editAccessKey.hidden = true;
    
 
     // secret key
-<<<<<<< HEAD
-    this._editSecretKey.setValue(this._data.secret_key);
-    this._editSecretKey.default = this._data.secret_key;
-=======
-    this._editSecretKey = document.createElement("text-input");
-    this._editSecretKey.setAttribute("name", "AWS Secret Access Key");
-    this._editSecretKey.setAttribute("type", "password");
     if (this._ignoreConfigField()) {
       this._editSecretKey.setValue(this.data.secret_key);
       this._editSecretKey.default = this.data.secret_key;
@@ -116,45 +94,28 @@
       this._editSecretKey.setValue(this.data.config.aws_secret_access_key);
       this._editSecretKey.default = this.data.config.aws_secret_access_key;
     }
->>>>>>> db7a4cf2
     this._editSecretKey.hidden = true;
     
 
     // endpoint url
-<<<<<<< HEAD
-    this._editEndpointUrl.setValue(this._data.endpoint_url);
-    this._editEndpointUrl.default = this._data.endpoint_url;
-=======
-    this._editEndpointUrl = document.createElement("text-input");
-    this._editEndpointUrl.setAttribute("name", "Endpoint URL");
-    this._editEndpointUrl.setAttribute("type", "string");
-    if (this._ignoreConfigField()) {
-      this._editEndpointUrl.setValue(this.data.endpoint_url);
-      this._editEndpointUrl.default = this.data.endpoint_url;
+    if (this._ignoreConfigField()) {
+      this._editEndpointUrl.setValue(this._data.endpoint_url);
+      this._editEndpointUrl.default = this._data.endpoint_url;
     } else {
       this._editEndpointUrl.setValue(this.data.config.endpoint_url);
       this._editEndpointUrl.default = this.data.config.endpoint_url;
     }
->>>>>>> db7a4cf2
     this._editEndpointUrl.hidden = true;
     
 
     // region
-<<<<<<< HEAD
-    this._editRegion.setValue(this._data.region);
-    this._editRegion.default = this._data.region;
-=======
-    this._editRegion = document.createElement("text-input");
-    this._editRegion.setAttribute("name", "Region Name");
-    this._editRegion.setAttribute("type", "string");
-    if (this._ignoreConfigField()) {
-      this._editRegion.setValue(this.data.region);
-      this._editRegion.default = this.data.region;
+    if (this._ignoreConfigField()) {
+      this._editRegion.setValue(this._data.region);
+      this._editRegion.default = this._data.region;
     } else {
       this._editRegion.setValue(this.data.config.region_name);
       this._editRegion.default = this.data.config.region_name;
     }
->>>>>>> db7a4cf2
     this._editRegion.hidden = true;
     
 
@@ -179,13 +140,8 @@
   }
 
   _showBestGuess() {
-<<<<<<< HEAD
-    let hasGcsInfo = (this._data.gcs_key_info !== null);
-    let hasAwsInfo = (this._data.region !== null || this._data.secret_key !== null || this._data.access_key !== null);
-=======
     let hasGcsInfo = (this.data.gcs_key_info !== null);
     let hasAwsInfo = (this.data.region !== null || this.data.aws_secret_access_key !== null || this.data.aws_access_key_id !== null);
->>>>>>> db7a4cf2
 
     if (hasGcsInfo && !hasAwsInfo) {
       this._showBucketFields("gcs");
@@ -226,11 +182,7 @@
   _getFormData() {
     let formData = {};
     let bucketType = this._currentBucketType !== null ? this._currentBucketType : "none";
-<<<<<<< HEAD
     const isNew = true; // schema doesn't accept nulls
-=======
-    const isNew = this.data.id == "New";
->>>>>>> db7a4cf2
 
     if (this._editName.changed() || isNew) {
       formData.name = this._editName.getValue();
