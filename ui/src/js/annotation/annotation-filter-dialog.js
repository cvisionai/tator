--- conflicted
+++ resolved
@@ -117,18 +117,6 @@
   set data(data) {
     this._td = new ModelDataConverter(data.project, data);
     let excludeList = [];
-<<<<<<< HEAD
-    let excludeCategories = ['Medias'];
-    if (this._dataType)
-    {
-      if (data.isLocalization)
-      {
-        excludeCategories.push(...['MediaStates', 'LocalizationStates','FrameStates']);
-        for (let t of this._td.getStoredLocalizationTypes())
-        {
-          if (t.id != this._dataType.id)
-          {
-=======
     let excludeCategories = ["Medias"];
     if (this._dataType) {
       if (data.isLocalization) {
@@ -137,7 +125,6 @@
         );
         for (let t of this._td.getStoredLocalizationTypes()) {
           if (t.id != this._dataType.id) {
->>>>>>> cb7e2908
             excludeList.push(t.id);
           }
         }
