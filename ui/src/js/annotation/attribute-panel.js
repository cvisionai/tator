--- conflicted
+++ resolved
@@ -274,13 +274,6 @@
     for (const widget of this._builtInAttrsDiv.children) {
       const name = widget.getAttribute("name");
 
-<<<<<<< HEAD
-      if (name == "Frame") {
-        widget.setValue(values.frame);
-      }
-      else if (name == "Type") {
-        widget.setValue(values.type);
-=======
       if (name == "Created By") {
 
         let userKey = "created_by";
@@ -305,7 +298,6 @@
           widget.setValue(username);
         }
 
->>>>>>> f4b63b15
       }
       else if (name == "Created Datetime") {
         widget.setValue(values.created_datetime);
