--- conflicted
+++ resolved
@@ -1131,8 +1131,6 @@
   }
 
   /**
-<<<<<<< HEAD
-=======
    * Callback used when a user hovers over the seek bar
    */
   async handleFramePreview(evt) {
@@ -1198,7 +1196,6 @@
     }
   }
   /**
->>>>>>> 91903713
    * Callback used when user clicks one of the seek bars
    */
   handleSliderChange(evt) {
@@ -1954,16 +1951,6 @@
       allowSafeMode: this._allowSafeMode,
     };
   }
-
-  overrideCanvas(frame, bitmap) {
-    this._video._overrideFrame = { frame: frame, bitmap: bitmap };
-    this._video.refresh();
-  }
-
-  clearOverrideCanvas() {
-    this._video._overrideFrame = {};
-    this._video.refresh();
-  }
 }
 
 customElements.define("annotation-player", AnnotationPlayer);