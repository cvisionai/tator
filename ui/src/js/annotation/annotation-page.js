import { TatorPage } from "../components/tator-page.js";
import { fetchCredentials } from "../../../../scripts/packages/tator-js/src/utils/fetch-credentials.js";
import { Utilities } from "../util/utilities.js";
import TatorLoading from "../../images/tator_loading.gif";
import { store } from "./store.js";
import { AnnotationBrowserSettings } from "./annotation-browser-settings.js";
import { TimelineSettings } from "./timeline-settings.js";
import { playerControlManagement } from "./annotation-common.js";

export class AnnotationPage extends TatorPage {
  constructor() {
    super();
    this._loading = document.createElement("img");
    this._loading.setAttribute("class", "loading");
    this._loading.setAttribute("src", TatorLoading);
    this._shadow.appendChild(this._loading);
    this._versionLookup = {};

    document.body.setAttribute("class", "no-padding-bottom");

    const header = document.createElement("div");
    this._headerDiv = this._header._shadow.querySelector("header");
    header.setAttribute(
      "class",
      "annotation__header d-flex flex-items-center flex-justify-between px-2 f3"
    );
    const user = this._header._shadow.querySelector("header-user");
    user.parentNode.insertBefore(header, user);
    this._headerDiv.style.zIndex = 3;

    const div = document.createElement("div");
    div.setAttribute("class", "d-flex flex-items-center");
    header.appendChild(div);

    this._prev = document.createElement("media-prev-button");
    div.appendChild(this._prev);

    this._next = document.createElement("media-next-button");
    div.appendChild(this._next);

    this._hidePrevPreview = true;
    this._hideNextPreview = true;
    this._prevPreviewTimeout = null;
    this._nextPreviewTimeout = null;

    this._breadcrumbs = document.createElement("annotation-breadcrumbs");
    div.appendChild(this._breadcrumbs);

    const settingsDiv = document.createElement("div");
    settingsDiv.setAttribute("class", "d-flex");
    header.appendChild(settingsDiv);

    this._lightSpacer = document.createElement("span");
    this._lightSpacer.style.width = "32px";
    settingsDiv.appendChild(this._lightSpacer);

    this._success = document.createElement("success-light");
    this._lightSpacer.appendChild(this._success);
    this._success.style.zIndex = 3;

    this._warning = document.createElement("warning-light");
    this._lightSpacer.appendChild(this._warning);
    this._warning.style.zIndex = 3;

    this._versionButton = document.createElement("version-button");
    settingsDiv.appendChild(this._versionButton);

    this._settings = document.createElement("annotation-settings");
    settingsDiv.appendChild(this._settings);

    this._appletShortcutBar = document.createElement("applet-shortcut-bar");
    this._appletShortcutBar.style.display = "none";
    settingsDiv.appendChild(this._appletShortcutBar);

    this._appletShortcutBar.addEventListener("showApplet", (evt) => {
      this.showCanvasApplet(evt.detail.appletId);
    });

    this._canvasAppletHeader = document.createElement("annotation-header");
    this._canvasAppletHeader.setAttribute(
      "class",
      "d-flex flex-items-center flex-justify-between f3"
    );
    this._canvasAppletHeader.style.display = "none";
    this._shadow.appendChild(this._canvasAppletHeader);

    this._canvasAppletPageWrapper = document.createElement("div");
    this._shadow.appendChild(this._canvasAppletPageWrapper);

    this._outerMain = document.createElement("main");
    this._outerMain.setAttribute("class", "d-flex");
    this._shadow.appendChild(this._outerMain);

    this._main = document.createElement("main");
    this._main.setAttribute("class", "d-flex");
    this._outerMain.appendChild(this._main);

    this._canvasAppletHeader.addEventListener("close", () => {
      this.exitCanvasApplet();
    });

    this._canvasAppletMenu = document.createElement("div");
    this._canvasAppletMenu.setAttribute(
      "class",
      "annotation-canvas-overlay-menu d-flex flex-row flex-items-center flex-justify-between rounded-2 box-border"
    );
    this._canvasAppletMenu.style.display = "none";
    this._main.appendChild(this._canvasAppletMenu);

    var menuDiv = document.createElement("div");
    menuDiv.setAttribute("class", "h3 px-2 py-3 mb-2");
    menuDiv.textContent = "Applets";
    this._canvasAppletMenu.appendChild(menuDiv);

    this._canvasAppletMenuLoading = document.createElement("div");
    this._canvasAppletMenuLoading.setAttribute(
      "class",
      "text-gray f3 pb-3 pl-2 pr-6"
    );
    this._canvasAppletMenuLoading.textContent = "Initializing applets...";
    this._canvasAppletMenu.appendChild(this._canvasAppletMenuLoading);

    this._versionDialog = document.createElement("version-dialog");
    this._main.appendChild(this._versionDialog);

    this._bookmarkDialog = document.createElement("name-dialog");
    this._main.appendChild(this._bookmarkDialog);

    this._sidebar = document.createElement("annotation-sidebar");
    this._main.appendChild(this._sidebar);

    this._undo = document.createElement("undo-buffer");

    this._data = document.createElement("annotation-data");

    this._browser = document.createElement("annotation-browser");
    this._browser.undoBuffer = this._undo;
    this._browser.annotationData = this._data;
    this._main.appendChild(this._browser);

    this._progressDialog = document.createElement("progress-dialog");
    this._main.appendChild(this._progressDialog);

    this._progressDialog.addEventListener("close", (evt) => {
      this.removeAttribute("has-open-modal", "");
      this._progressDialog.removeAttribute("is-open", "");
    });

    // Create store subscriptions
    store.subscribe((state) => state.user, this._setUser.bind(this));
    store.subscribe(
      (state) => state.announcements,
      this._setAnnouncements.bind(this)
    );
    store.subscribe((state) => state.project, this._updateProject.bind(this));
    store.subscribe((state) => state.mediaId, this._updateMedia.bind(this));

    window.addEventListener("error", (evt) => {
      this._loading.style.display = "none";
      //window.alert(evt.message);
      Utilities.warningAlert("System error detected", "#ff3e1d", true);
    });

    this._settings._bookmark.addEventListener("click", () => {
      this._bookmarkDialog.setAttribute("is-open", "");
      this.setAttribute("has-open-modal", "");
      document.body.classList.add("shortcuts-disabled");
    });

    this._videoSettingsDialog = document.createElement("video-settings-dialog");
    this._main.appendChild(this._videoSettingsDialog);

    this._browserSettingsDialog = document.createElement(
      "annotation-browser-settings-dialog"
    );
    this._main.appendChild(this._browserSettingsDialog);

    this._timelineSettingsDialog = document.createElement(
      "timeline-settings-dialog"
    );
    this._main.appendChild(this._timelineSettingsDialog);

    this._progressDialog.addEventListener("jobsDone", (evt) => {
      evt.detail.job.callback(evt.detail.status);
    });
  }

  /**
   * Returned promise resolves when job monitoring is done
   */
  showAlgoRunningDialog(uid, msg, callback) {
    this._progressDialog.monitorJob(uid, msg, callback);
    this._progressDialog.setAttribute("is-open", "");
    this.setAttribute("has-open-modal", "");
    //return promise;
  }

  static get observedAttributes() {
    return ["project-name", "project-id", "media-id"].concat(
      TatorPage.observedAttributes
    );
  }

  connectedCallback() {
    this.setAttribute("has-open-modal", "");
    TatorPage.prototype.connectedCallback.call(this);
    store.getState().init();
  }

  _updateProject(project) {
    this.setAttribute("project-name", project.name);
    this.setAttribute("project-id", project.id);
  }

  _updateMedia(mediaId) {
    this.setAttribute("media-id", mediaId);
  }

  attributeChangedCallback(name, oldValue, newValue) {
    TatorPage.prototype.attributeChangedCallback.call(
      this,
      name,
      oldValue,
      newValue
    );
    switch (name) {
      case "project-name":
        this._breadcrumbs.setAttribute("project-name", newValue);
        break;
      case "project-id":
        this._undo.setAttribute("project-id", newValue);
        this._updateLastVisitedBookmark();
        break;
      case "media-id":
        const searchParams = new URLSearchParams(window.location.search);
        fetchCredentials(`/rest/Media/${newValue}?presigned=28800`, {}, true)
          .then((response) => response.json())
          .then((data) => {
            this._archive_state = data.archive_state;
            if (this._archive_state == "archived") {
              this._loading.style.display = "none";
              window.alert(
                "Media has been archived and cannot be viewed in the annotator."
              );
              Utilities.warningAlert(
                "Media has been archived.",
                "#ff3e1d",
                true
              );
              return;
            } else if (this._archive_state == "to_live") {
              this._loading.style.display = "none";
              window.alert(
                "Archived media is not live yet and cannot be viewed in the annotator."
              );
              Utilities.warningAlert(
                "Media has been archived.",
                "#ff3e1d",
                true
              );
              return;
            } else if (
              data.media_files == null ||
              (data.media_files &&
                !("streaming" in data.media_files) &&
                !("layout" in data.media_files) &&
                !("image" in data.media_files) &&
                !("concat" in data.media_files) &&
                !("live" in data.media_files))
            ) {
              this._loading.style.display = "none";
              Utilities.sendNotification(`Unplayable file ${data.id}`);
              window.alert(
                "Video can not be played. Please contact the system administrator."
              );
              return;
            } else if (data.media_files && "streaming" in data.media_files) {
              data.media_files.streaming.sort((a, b) => {
                return b.resolution[0] - a.resolution[0];
              });
            }

            // Update Title Bar to show media information
            // Usability guidance from mozilla specifies order should go fine -> coarser
            // e.g. filename | tool name | org name
            // We have tator before tool name, but having file name first is probably helpful enough.
            document.title = `${data.name} | ${document.title}`;
            this._breadcrumbs.setAttribute("media-name", data.name);
            this._browser.mediaInfo = data;
            this._undo.mediaInfo = data;
            this._currentFrame = 0;

            fetchCredentials("/rest/MediaType/" + data.type, {}, true)
              .then((response) => response.json())
              .then((type_data) => {
                this._mediaType = type_data;
                this._browser.mediaType = type_data;
                this._undo.mediaType = type_data;
                let player;
                this._mediaIds = [];
                this._numberOfMedia = 1;
                this._mediaDataCount = 0;
                if (type_data.dtype == "video") {
                  player = document.createElement("annotation-player");
                  this._player = player;
                  this._player.parent = this;
                  this._player.mediaType = type_data;
                  this._videoSettingsDialog.mode("single", data);
                  player.mediaInfo = data;
                  this._main.insertBefore(player, this._browser);
                  this._setupInitHandlers(player);
                  this._getMetadataTypes(player, player._video._canvas);
                  this._browser.canvas = player._video;
                  this._settings._capture.addEventListener(
                    "captureFrame",
                    (e) => {
                      player._video.captureFrame(e.detail.localizations);
                    }
                  );
                  this._videoSettingsDialog.addEventListener("apply", (evt) => {
                    player.apply;
                  });
                } else if (type_data.dtype == "image") {
                  player = document.createElement("annotation-image");
                  this._player = player;
                  this._player.parent = this;
                  this._player.mediaType = type_data;
                  player.mediaInfo = data;
                  this._main.insertBefore(player, this._browser);
                  this._setupInitHandlers(player);
                  this._getMetadataTypes(player, player._image._canvas);
                  this._browser.canvas = player._image;
                  this._settings._capture.addEventListener(
                    "captureFrame",
                    (e) => {
                      player._image.captureFrame(e.detail.localizations);
                    }
                  );
                } else if (type_data.dtype == "multi") {
                  player = document.createElement("annotation-multi");
                  this._player = player;
                  this._player.parent = this;
                  this._player.mediaType = type_data;
                  player.addDomParent({
                    object: this._headerDiv,
                    alignTo: this._browser,
                  });

                  // Note: The player itself will set the metadatatypes and canvas info with this
                  player.mediaInfo = data;
                  var mediaIdCount = 0;
                  for (const index of data.media_files.ids.keys()) {
                    this._mediaIds.push(data.media_files.ids[index]);
                    mediaIdCount += 1;
                  }
                  this._numberOfMedia = mediaIdCount;
                  this._main.insertBefore(player, this._browser);
                  this._setupInitHandlers(player);
                  this._player.addEventListener("primaryVideoLoaded", (evt) => {
                    /* #TODO Figure out a capture frame capability for multiview
                  this._settings._capture.addEventListener(
                    'captureFrame',
                    (e) =>
                      {
                        player._video.captureFrame(e.detail.localizations);
                      });
                  */
                    this._settings._capture.setAttribute("disabled", "");

                    var primeMediaData = evt.detail.media;
                    this._videoSettingsDialog.mode("multi", data);
                    this._settings.mediaInfo = primeMediaData;
                    var playbackQuality = data.media_files.quality;
                    if (playbackQuality == undefined) {
                      playbackQuality = 360; // Default to something sensible
                    }
                    if (searchParams.has("playQuality")) {
                      playbackQuality = Number(searchParams.get("playQuality"));
                    }
                    this._settings.quality = playbackQuality;
                    this._player.setAvailableQualities(primeMediaData);
                  });
                } else if (type_data.dtype == "live") {
                  player = document.createElement("annotation-live");
                  this._player = player;
                  this._player.mediaType = type_data;
                  player.addDomParent({
                    object: this._headerDiv,
                    alignTo: this._browser,
                  });
                  this._setupInitHandlers(player);
                  player.mediaInfo = data;
                  this._main.insertBefore(player, this._browser);

                  for (let live of player._videos) {
                    this._getMetadataTypes(player, live._canvas);
                  }
                  //this._browser.canvas = player._video;
                  this._videoSettingsDialog.mode("live", data);
                  this._settings._capture.addEventListener(
                    "captureFrame",
                    (e) => {
                      player._video.captureFrame(e.detail.localizations);
                    }
                  );
                  this._videoSettingsDialog.addEventListener("apply", (evt) => {
                    player.apply;
                  });
                } else {
                  window.alert(`Unknown media type ${type_data.dtype}`);
                }
                player.addEventListener("playing", () => {
                  this._sidebar.videoIsPlaying = true;
                  playerControlManagement(player, true);
                });
                player.addEventListener("paused", () => {
                  this._sidebar.videoIsPlaying = false;
                  playerControlManagement(player, false);
                });
              });
            const nextPromise = fetchCredentials(
              `/rest/MediaNext/${newValue}${window.location.search}`,
              {},
              true
            );
            const prevPromise = fetchCredentials(
              `/rest/MediaPrev/${newValue}${window.location.search}`,
              {},
              true
            );
            Promise.all([nextPromise, prevPromise])
              .then((responses) =>
                Promise.all(responses.map((resp) => resp.json()))
              )
              .then(([nextData, prevData]) => {
                const baseUrl = `/${data.project}/annotation/`;
                const searchParams = this._settings._queryParams();
                const media_id = parseInt(newValue);

                this.nextData = nextData;
                this.prevData = prevData;

                // Turn disable selected_type.
                searchParams.delete("selected_type");

                // Only enable next/prev if there is a next/prev
                if (prevData.prev == -1) {
                  this._prev.disabled = true;
                } else {
                  this._prev.addEventListener("click", (evt) => {
                    let url = baseUrl + prevData.prev;
                    var searchParams = this._settings._queryParams();
                    searchParams.delete("selected_type");
                    searchParams.delete("selected_entity");
                    searchParams.delete("frame");
                    const typeParams = this._settings._typeParams();
                    if (typeParams) {
                      searchParams.append("selected_type", typeParams);
                    }
                    searchParams =
                      this._videoSettingsDialog.queryParams(searchParams);
                    url += "?" + searchParams.toString();
                    // If the control key is pressed jump to a new tab.
                    if (evt.ctrlKey) {
                      let a = document.createElement("a");
                      a.target = "_blank";
                      a.href = url;
                      a.click();
                    } else {
                      window.location.href = url;
                    }
                  });
                  this._prev.addEventListener(
                    "mouseenter",
                    this.showPrevPreview.bind(this)
                  );
                  this._prev.addEventListener(
                    "mouseout",
                    this.removeNextPrevPreview.bind(this)
                  );
                }

                if (nextData.next == -1) {
                  this._next.disabled = true;
                } else {
                  this._next.addEventListener("click", (evt) => {
                    let url = baseUrl + nextData.next;
                    var searchParams = this._settings._queryParams();
                    searchParams.delete("selected_type");
                    searchParams.delete("selected_entity");
                    searchParams.delete("frame");
                    const typeParams = this._settings._typeParams();
                    if (typeParams) {
                      searchParams.append("selected_type", typeParams);
                    }
                    searchParams =
                      this._videoSettingsDialog.queryParams(searchParams);
                    url += "?" + searchParams.toString();
                    // If the control key is pressed jump to a new tab.
                    if (evt.ctrlKey) {
                      let a = document.createElement("a");
                      a.target = "_blank";
                      a.href = url;
                      a.click();
                    } else {
                      window.location.href = url;
                    }
                  });
                  this._next.addEventListener(
                    "mouseenter",
                    this.showNextPreview.bind(this)
                  );
                  this._next.addEventListener(
                    "mouseout",
                    this.removeNextPrevPreview.bind(this)
                  );
                }
              })
              .catch((err) =>
                console.log("Failed to fetch adjacent media! " + err)
              );
            fetchCredentials("/rest/Project/" + data.project, {}, true)
              .then((response) => response.json())
              .then((data) => {
                this._permission = data.permission;
                if (this._permission === "View Only")
                  this._settings._lock.viewOnly();
                this.enableEditing(true);
              });
            const countUrl = `/rest/MediaCount/${
              data.project
            }?${searchParams.toString()}`;
            searchParams.set("after_name", data.name);
            const afterUrl = `/rest/MediaCount/${
              data.project
            }?${searchParams.toString()}`;
            const countPromise = fetchCredentials(countUrl, {}, true);
            const afterPromise = fetchCredentials(afterUrl, {}, true);
            Promise.all([countPromise, afterPromise]).then(
              ([countResponse, afterResponse]) => {
                const countData = countResponse.json();
                const afterData = afterResponse.json();
                Promise.all([countData, afterData]).then(([count, after]) => {
                  this._breadcrumbs.setPosition(count - after, count);
                });
              }
            );
          });
        break;
    }
  }

  showPrevPreview(e) {
    if (this.prevData.prev == -1) return;

    if (this._prevPreviewTimeout != null) return;

    this._hidePrevPreview = false;

    this._prevPreviewTimeout = setTimeout(() => {
      this._prevPreviewTimeout = null;
      if (!this._hidePrevPreview) {
        this._next.preview.hide();
        this._prev.preview.info = this.prevData.prev;
      }
    }, 500);
  }

  showNextPreview(e) {
    if (this.nextData.next == -1) return;

    if (this._nextPreviewTimeout != null) return;

    this._hideNextPreview = false;

    this._nextPreviewTimeout = setTimeout(() => {
      this._nextPreviewTimeout = null;
      if (!this._hideNextPreview) {
        this._prev.preview.hide();
        this._next.preview.info = this.nextData.next;
      }
    }, 500);
  }

  removeNextPrevPreview(e) {
    this._hidePrevPreview = true;
    this._hideNextPreview = true;
    this._next.preview.hide();
    this._prev.preview.hide();
  }

  _setupInitHandlers(canvas) {
    this._canvas = canvas;

    this._canvas.addEventListener("styleChange", (evt) => {
      if ("cursor" in evt.detail) {
        this._canvas.style.cursor = evt.detail.cursor;
      }
    });

    const _handleQueryParams = () => {
      if (this._dataInitialized && this._canvasInitialized) {
        const searchParams = new URLSearchParams(window.location.search);
        const haveEntity = searchParams.has("selected_entity");
        const haveType = searchParams.has("selected_type");
        const haveFrame = searchParams.has("frame");
        const haveVersion = searchParams.has("version");
        const haveLock = searchParams.has("lock");
        const haveFillBoxes = searchParams.has("fill_boxes");
        const haveToggleText = searchParams.has("toggle_text");
        const haveTimelineDisplayMode = searchParams.has("timeline-display");
        if (haveEntity && haveType) {
          const typeId = searchParams.get("selected_type");
          const entityId = searchParams.get("selected_entity");
          this._settings.setAttribute("type-id", typeId);
          this._settings.setAttribute("entity-id", entityId);
          this._browser.selectEntityOnUpdate(entityId, typeId);
        } else if (haveType) {
          const typeId = Number(searchParams.get("selected_type"));
          this._settings.setAttribute("type-id", typeId);
          for (const dtype of ["state", "box", "line", "dot"]) {
            let modifiedTypeId = dtype + "_" + typeId;
            if (this._data._dataByType.has(modifiedTypeId)) {
              this._browser._openForTypeId(modifiedTypeId);
            }
          }
        }
        if (haveVersion) {
          let version_id = searchParams.get("version");
          let evt = { detail: { version: this._versionLookup[version_id] } };
          this._versionDialog._handleSelect(evt);
        }
        if (haveLock) {
          const lock = Number(searchParams.get("lock"));
          if (lock) {
            this._settings._lock.lock();
          }
        }
        if (haveFillBoxes) {
          const fill_boxes = Number(searchParams.get("fill_boxes"));
          if (fill_boxes) {
            this._settings._fill_boxes.fill();
          } else {
            this._settings._fill_boxes.unfill();
          }
          canvas.toggleBoxFills(
            this._settings._fill_boxes.get_fill_boxes_status()
          );
        }
        if (haveToggleText) {
          const toggle_text = Number(searchParams.get("toggle_text"));
          if (toggle_text) {
            this._settings._toggle_text.toggle = true;
          } else {
            this._settings._toggle_text.toggle = false;
          }
          canvas.toggleTextOverlays(
            this._settings._toggle_text.get_toggle_status()
          );
        }
        if (haveTimelineDisplayMode) {
          this._player.setTimelineDisplayMode(
            searchParams.get("timeline-display")
          );
        }
      }
    };

    const _removeLoading = (force) => {
      if ((this._dataInitialized && this._canvasInitialized) || force) {
        try {
          this._loading.style.display = "none";
          this.removeAttribute("has-open-modal");
          window.dispatchEvent(new Event("resize"));

          if (this._archive_state == "to_archive") {
            Utilities.warningAlert(
              "Warning: This media has been marked for archival!",
              "#ff3e1d",
              false
            );
          }
        } catch (exception) {
          //pass
        }
      }
    };

    this._data.addEventListener("initialized", () => {
      this._dataInitialized = true;
      _handleQueryParams();
      _removeLoading();
    });

    let maskEdits = (evt) => {
      this.enableEditing(!evt.detail.enabled);
      //console.info("Setting edit mask to " + evt.detail.enabled);
    };
    // Disable edits via the player + annotation browser
    // only during a network operation
    canvas.addEventListener("temporarilyMaskEdits", maskEdits);
    this._undo.addEventListener("temporarilyMaskEdits", maskEdits);

    canvas.addEventListener("displayLoading", () => {
      // #TODO Revisit. has-open-modal is too aggressive
      //this.setAttribute("has-open-modal", "");
    });
    canvas.addEventListener("hideLoading", () => {
      // #TODO Revisit. has-open-modal is too aggressive
      //this.removeAttribute("has-open-modal");
    });

    canvas.addEventListener("playing", () => {
      this._player.disableQualityChange();
    });
    canvas.addEventListener("paused", () => {
      this._player.enableQualityChange();
    });

    canvas.addEventListener("canvasReady", () => {
      this._canvasInitialized = true;
      _handleQueryParams();
      _removeLoading();
    });

    canvas.addEventListener("videoInitError", () => {
      _removeLoading(true);
    });

    canvas.addEventListener("defaultVideoSettings", (evt) => {
      this._videoSettingsDialog.defaultSources = evt.detail;
    });

    this._settings._lock.addEventListener("click", (evt) => {
      evt.preventDefault();
      // Do nothing if user has insufficient permission
      if (!this._settings._lock._viewOnly) this.enableEditing(true);
    });

    this._settings._fill_boxes.addEventListener("click", (evt) => {
      canvas.toggleBoxFills(this._settings._fill_boxes.get_fill_boxes_status());
      canvas.refresh();
    });

    this._settings._toggle_text.addEventListener("click", (evt) => {
      canvas.toggleTextOverlays(
        this._settings._toggle_text.get_toggle_status()
      );
      canvas.refresh();
    });

    canvas.addEventListener("toggleTextOverlay", (evt) => {
      this._settings._toggle_text.toggle =
        !this._settings._toggle_text.get_toggle_status();
      canvas.toggleTextOverlays(
        this._settings._toggle_text.get_toggle_status()
      );
      canvas.refresh();
    });

    if (this._player._rateControl) {
      this._player._rateControl.addEventListener("rateChange", (evt) => {
        if ("setRate" in canvas) {
          canvas.setRate(evt.detail.rate);
        }
      });
    }

    if (this._player._qualityControl) {
      this._player._qualityControl.addEventListener("qualityChange", (evt) => {
        if ("setQuality" in canvas) {
          canvas.setQuality(evt.detail.quality);
        }

        var videoSettings = canvas.getVideoSettings();
        this._videoSettingsDialog.applySettings(videoSettings);
      });
    }

    canvas.addEventListener("zoomChange", (evt) => {
      this._settings.setAttribute("zoom", evt.detail.zoom);
    });

    this._settings.addEventListener("zoomPlus", () => {
      if ("zoomPlus" in canvas) {
        canvas.zoomPlus();
      }
    });

    this._settings.addEventListener("zoomMinus", () => {
      if ("zoomMinus" in canvas) {
        canvas.zoomMinus();
      }
    });

    this._versionDialog.addEventListener("close", (evt) => {
      this.removeAttribute("has-open-modal", "");
      document.body.classList.remove("shortcuts-disabled");
    });

    this._versionDialog.addEventListener("versionSelect", (evt) => {
      this._data
        .setVersion(evt.detail.version, evt.detail.viewables)
        .then(() => {
          this._settings.setAttribute("version", evt.detail.version.id);
          this._canvas.refresh();
        });
      this._browser.version = evt.detail.version;
      this._versionButton.text = evt.detail.version.name;
      this._version = evt.detail.version;
      for (const key in this._saves) {
        this._saves[key].version = this._version;
      }
      this.enableEditing();
    });

    this._versionButton.addEventListener("click", () => {
      this._versionDialog.setAttribute("is-open", "");
      this.setAttribute("has-open-modal", "");
      document.body.classList.add("shortcuts-disabled");
    });

    this._bookmarkDialog.addEventListener("close", (evt) => {
      if (this._bookmarkDialog._confirm) {
        const searchParams = new URLSearchParams(window.location.search);
        let uri = window.location.pathname;
        uri += "?" + this._settings._queryParams(searchParams).toString();
        const name = this._bookmarkDialog._input.value;
        fetchCredentials("/rest/Bookmarks/" + this.getAttribute("project-id"), {
          method: "POST",
          body: JSON.stringify({
            name: name,
            uri: uri,
          }),
        });
      }
      this.removeAttribute("has-open-modal", "");
      document.body.classList.remove("shortcuts-disabled");
    });

    this._videoSettingsDialog.addEventListener("close", () => {
      this.removeAttribute("has-open-modal", "");
      document.body.classList.remove("shortcuts-disabled");
    });

    this._videoSettingsDialog.addEventListener("applyVideoSources", (evt) => {
      for (let sourceName in evt.detail) {
        let source = evt.detail[sourceName];
        if (source) {
          canvas.setQuality(source.quality, source.name);

          if (source.name == "play") {
            this._player.quality = source.quality;
          }
        }
      }
    });

    this._videoSettingsDialog.addEventListener("displayOverlays", (evt) => {
      canvas.displayVideoDiagnosticOverlay(evt.detail.displayDiagnostic);
    });

    this._videoSettingsDialog.addEventListener("stretchVideo", (evt) => {
      canvas.stretch = evt.detail.stretch;
    });

    this._videoSettingsDialog.addEventListener("allowSafeMode", (evt) => {
      canvas.allowSafeMode(evt.detail.allowSafeMode);
    });

    this._browserSettingsDialog.addEventListener("close", () => {
      this.removeAttribute("has-open-modal", "");
      document.body.classList.remove("shortcuts-disabled");
    });

    this._timelineSettingsDialog.addEventListener("close", () => {
      this.removeAttribute("has-open-modal", "");
      document.body.classList.remove("shortcuts-disabled");
    });

    this._timelineSettingsDialog.addEventListener("settingsChanged", () => {
      canvas.updateTimeline();
    });

    this._player.addEventListener("setTimelineDisplayMode", (evt) => {
      this._settings.setAttribute("timeline-display", evt.detail.mode);
      this._updateURL();
    });

    this._player.addEventListener("setPlayQuality", (evt) => {
      this._videoSettingsDialog.setPlayQuality(evt.detail.quality);
    });

    this._player.addEventListener("openVideoSettings", () => {
      var videoSettings = canvas.getVideoSettings();
      this._videoSettingsDialog.applySettings(videoSettings);
      this._videoSettingsDialog.setAttribute("is-open", "");
      this.setAttribute("has-open-modal", "");
      document.body.classList.add("shortcuts-disabled");
    });

    this._player.addEventListener("openTimelineSettings", () => {
      this._timelineSettingsDialog.setAttribute("is-open", "");
      this.setAttribute("has-open-modal", "");
      document.body.classList.add("shortcuts-disabled");
    });

    this._browser.addEventListener("openBrowserSettings", () => {
      this._browserSettingsDialog.setAttribute("is-open", "");
      this.setAttribute("has-open-modal", "");
      document.body.classList.add("shortcuts-disabled");
    });
  }

  _getMetadataTypes(
    canvas,
    canvasElement,
    block_signals,
    subelement_id,
    update
  ) {
    const projectId = Number(this.getAttribute("project-id"));
    let mediaId = Number(this.getAttribute("media-id"));
    if (subelement_id) {
      mediaId = subelement_id;
    }
    const query = "?media_id=" + mediaId;
    const favoritePromise = fetchCredentials(
      "/rest/Favorites/" + projectId,
      {},
      true
    );
    const versionPromise = fetchCredentials(
      "/rest/Versions/" + projectId + "?media_id=" + mediaId,
      {},
      true
    );
    const membershipPromise = fetchCredentials(
      `/rest/Memberships/${projectId}`,
      {},
      true
    );
    const userPromise = fetchCredentials(`/rest/User/GetCurrent`, {}, true);
    const getMetadataType = (endpoint) => {
      const url = "/rest/" + endpoint + "/" + projectId + query;
      return fetchCredentials(url, {}, true);
    };
    Promise.all([
      getMetadataType("LocalizationTypes"),
      getMetadataType("StateTypes"),
      versionPromise,
      favoritePromise,
      membershipPromise,
      userPromise,
    ]).then(
      ([
        localizationResponse,
        stateResponse,
        versionResponse,
        favoriteResponse,
        membershipResponse,
        userResponse,
      ]) => {
        const localizationData = localizationResponse.json();
        const stateData = stateResponse.json();
        const versionData = versionResponse.json();
        const favoriteData = favoriteResponse.json();
        const membershipData = membershipResponse.json();
        const userData = userResponse.json();
        Promise.all([
          localizationData,
          stateData,
          versionData,
          favoriteData,
          membershipData,
          userData,
        ]).then(
          ([
            localizationTypes,
            stateTypes,
            versions,
            favorites,
            memberships,
            user,
          ]) => {
            // Only display positive version numbers.
            versions = versions.filter((version) => version.number >= 0);

            for (const version of versions) {
              this._versionLookup[version.id] = version;
            }

            // If there is a default version pick that one, otherwise use the first one.
            this._version == null;
            this.setAttribute("user-id", user.id);
            let default_version = versions[0].id;
            for (const membership of memberships) {
              if (membership.user == this.getAttribute("user-id")) {
                if (membership.default_version) {
                  default_version = membership.default_version;
                }
              }
            }

            // Finde the index of the default version.
            let selected_version_idx = 0;
            for (const [idx, version] of versions.entries()) {
              if (version.id == default_version) {
                this._version = this._versionLookup[default_version];
                selected_version_idx = idx;
              }
            }

            // Initialize version dialog.
            this._versionDialog.init(versions, selected_version_idx);
            if (versions.length == 0) {
              this._versionButton.style.display = "none";
            } else {
              this._versionButton.text = this._version.name;
            }

            var dataTypes = localizationTypes.concat(stateTypes);

            // Replace the data type IDs so they are guaranteed to be unique.
            for (let [idx, dataType] of dataTypes.entries()) {
              dataType.id = dataType.dtype + "_" + dataType.id;
            }
            for (let [idx, dataType] of dataTypes.entries()) {
              let isLocalization = false;
              let isTrack = false;
              let isTLState = false;
              if ("dtype" in dataType) {
                isLocalization = ["box", "line", "dot", "poly"].includes(
                  dataType.dtype
                );
              }
              if ("association" in dataType) {
                isTrack = dataType.association == "Localization";
              }
              if ("interpolation" in dataType) {
                isTLState = dataType.interpolation == "latest";
              }
              dataType.isLocalization = isLocalization;
              dataType.isTrack = isTrack;
              dataType.isTLState = isTLState;

              if (dataType.isTrack) {
                // Determine the localization type that should be drawn.
                let localizationTypeId = null;
                if (dataType.default_localization) {
                  localizationTypeId = dataType.default_localization;
                } else {
                  // If default localization type is not set, go by priority box > line > dot.
                  const byType = dataTypes.reduce((sec, obj) => {
                    if (obj.visible && obj.drawable) {
                      (sec[obj.dtype] = sec[obj.dtype] || []).push(obj);
                    }
                    return sec;
                  }, {});
                  if (typeof byType.box !== "undefined") {
                    localizationTypeId = byType.box[0].id;
                  } else if (typeof byType.line !== "undefined") {
                    localizationTypeId = byType.line[0].id;
                  } else if (typeof byType.dot !== "undefined") {
                    localizationTypeId = byType.dot[0].id;
                  }
                }
                if (localizationTypeId === null) {
                  throw "Could not find a localization type to use for track creation!";
                }
                dataType.localizationType = dataTypes.filter(
                  (type) =>
                    type.id == localizationTypeId ||
                    Number(type.id.split("_")[1]) == localizationTypeId
                )[0];
              }
            }
            this._data.init(
              dataTypes,
              this._version,
              projectId,
              mediaId,
              update,
              !block_signals,
              versions,
              memberships
            );
            this._data.addEventListener("mediaUpdate", (evt) => {
              this._browser.mediaInfo = evt.detail.media;
              this._browser.mediaType = this._mediaType; // Required to update the browser UI
            });
            this._data.addEventListener("freshData", (evt) => {
              this._browser.updateData(evt);

              if (this._newEntityId) {
                for (const elem of evt.detail.data) {
                  if (elem.id == this._newEntityId) {
                    this._newEntity = elem;
                    this._browser.selectEntity(elem);

                    if (this._player.selectTimelineData) {
                      this._player.selectTimelineData(elem);
                    }

                    // If the page is in canvas applet mode, let the applet know
                    // there is a fresh batch of data, it might've invoked it.
                    if (this._currentCanvasApplet != null) {
                      this._currentCanvasApplet.newData(
                        this._newEntity,
                        evt.detail.typeObj
                      );
                    }

                    this._newEntityId = null;
                    this._newEntity = null;
                    break;
                  }
                }
              }
            });
            this._mediaDataCount += 1;

            // Pull the data / iniitliaze the app if we are using the multi-view player and
            // if all of the media has already registered their data types
            if (
              this._mediaDataCount == this._numberOfMedia &&
              this._player.mediaType.dtype == "multi"
            ) {
              this._data.initialUpdate();
            }

            canvas.undoBuffer = this._undo;
            canvas.annotationData = this._data;
            const byType = localizationTypes.reduce((sec, obj) => {
              if (obj.visible && obj.drawable) {
                (sec[obj.dtype] = sec[obj.dtype] || []).push(obj);
              }
              return sec;
            }, {});
            const trackTypes = stateTypes.filter(
              (type) => type.association == "Localization" && type.visible
            );

            if (block_signals == true) {
              return;
            }

            // For states specifically, if we are using the multi-view, we will
            // create the state across all media
            var stateMediaIds;
            if (this._player.mediaType.dtype == "multi") {
              stateMediaIds = this._mediaIds;
            }

            this._timelineSettings = new TimelineSettings(projectId, dataTypes);
            canvas.timelineSettings = this._timelineSettings;
            this._timelineSettingsDialog.init(this._timelineSettings);

            this._browserSettings = new AnnotationBrowserSettings(
              projectId,
              dataTypes,
              this._mediaType
            );
            this._browserSettingsDialog.init(
              this._browserSettings,
              dataTypes,
              this._mediaType
            );
            this._browser.init(
              dataTypes,
              this._version,
              stateMediaIds,
              this._player.mediaType.dtype != "image",
              this._browserSettings
            );

            this._sidebar.localizationTypes = byType;
            this._sidebar.trackTypes = trackTypes;

            this._sidebar.addEventListener("canvasApplet", (evt) => {
              if (this._canvasAppletMenu.style.display == "none") {
                this.showCanvasAppletMenu();
              } else {
                this.hideCanvasAppletMenu();
              }
            });
            this._sidebar.addEventListener("default", (evt) => {
              this.clearMetaCaches();
              canvas.defaultMode();
            });
            this._sidebar.addEventListener("newMeta", (evt) => {
              this.clearMetaCaches();
              canvas.newMetadataItem(evt.detail.typeId, evt.detail.metaMode);
            });
            this._sidebar.addEventListener("zoomIn", (evt) => {
              canvas.zoomIn();
            });
            this._sidebar.addEventListener("zoomOut", (evt) => {
              canvas.zoomOut();
            });
            this._sidebar.addEventListener("pan", (evt) => {
              canvas.pan();
            });
            canvas.addEventListener("drawComplete", (evt) => {
              if (evt.detail.metaMode == false) {
                this._sidebar.selectDefault();
              }
              this._browser.blur();
            });
            canvas.addEventListener("frameChange", (evt) => {
              this._browser.frameChange(evt.detail.frame);
              this._settings.setAttribute("frame", evt.detail.frame);
              this._currentFrame = evt.detail.frame;

              // TODO: tempting to call '_updateURL' here but may be a performance bottleneck
            });
            canvas.addEventListener("select", (evt) => {
              const newSelection = `${evt.detail.type}_${evt.detail.id}`;
              if (this._selectedEntity == newSelection) {
                // Canvas event is only informational, no need to update this page!
                return;
              }
              this._selectedEntity = newSelection;
              this._browser.selectEntity(evt.detail);
              canvas.selectTimelineData(evt.detail);
              this._settings.setAttribute("entity-id", evt.detail.elemental_id);
              this._settings.setAttribute("entity-type", evt.detail.type);
              this._settings.setAttribute("type-id", evt.detail.type);

              //Update the URL
              this._updateURL();
            });

            canvas.addEventListener("unselect", () => {
              this._selectedEntity = null;
              this._settings.removeAttribute("entity-id");
              this._settings.removeAttribute("entity-type");
              this._settings.removeAttribute("type-id");

              //Update the URL
              this._updateURL();
            });

            canvas.addEventListener("delete", () => {
              this._browser.deleteSelectedEntity();
            });

            this._undo.addEventListener("update", (evt) => {
              // Force selecting this new entity in the browser if a new object was created
              // when the data is retrieved (ie freshData event)
              if (evt.detail.method == "POST" || evt.detail.method == "PATCH") {
                this._newEntityId = evt.detail.id;
                this._newEntity = null; // Updates in "freshData"
              } else {
                this._newEntityId = null;
                this._newEntity = null;
              }

              if (evt.detail.method == "DELETE") {
                this._browser.closeAll(); // close all open entity browsers in the annotation browser
              }

              this._data.updateTypeLocal(
                evt.detail.method,
                evt.detail.id,
                evt.detail.body,
                evt.detail.dataType
              );
            });
            this._browser.addEventListener("select", (evt) => {
              const newSelection = `${evt.detail.data.type}_${evt.detail.data.id}`;
              if (
                this._selectedEntity == newSelection &&
                evt.detail.data.frame == this._currentFrame
              ) {
                // The entity is already selected and we're at the entity's frame.
                // Don't need to do proceed.
                return;
              }
              this._selectedEntity = newSelection; // TODO: Move this to annotation-controller someday
              if (evt.detail.byUser) {
                // Remove attribute here, will be reset by canvas, if appropriate.
                this._settings.removeAttribute("entity-id");
                this._settings.removeAttribute("entity-type");
                this._settings.removeAttribute("type-id");

                if (evt.detail.dataType.isLocalization) {
                  canvas.selectLocalization(
                    evt.detail.data,
                    true, // skip animation as the user already is aware of the selection
                    false,
                    !evt.detail.goToEntityFrame
                  );
                } else if (evt.detail.dataType.isTrack) {
                  // select track takes care of frame jump
                  canvas.selectTrack(
                    evt.detail.data,
                    undefined,
                    !evt.detail.goToEntityFrame
                  );
                } else if ("frame" in evt.detail.data) {
                  if (evt.detail.goToEntityFrame) {
                    canvas.goToFrame(parseInt(evt.detail.data.frame));
                    this._browser.selectEntity(evt.detail.data);
                  }
                }

                if (this._player.selectTimelineData) {
                  this._player.selectTimelineData(evt.detail.data);
                }

                if (this._player.mediaType.dtype == "multi") {
                  if (evt.detail.goToEntityFrame) {
                    this._player.goToFrame(evt.detail.data.frame);
                  }
                }
              }
              this._settings.setAttribute(
                "entity-id",
                evt.detail.data.elemental_id
              );
              this._settings.setAttribute("entity-type", evt.detail.data.type);
              this._settings.setAttribute("type-id", evt.detail.data.type);
              this._updateURL();
            });
            this._browser.addEventListener("capture", (evt) => {
              if ("_video" in canvas) {
                canvas._video.makeDownloadableLocalization(evt.detail.data);
              } else {
                canvas._image.makeDownloadableLocalization(evt.detail.data);
              }
            });
            this._browser.addEventListener("open", (evt) => {
              this._settings.setAttribute("type-id", evt.detail.typeId);
            });
            this._browser.addEventListener("close", (evt) => {
              this._settings.removeAttribute("type-id");
              this._selectedEntity = null;

              // The canvas can either be the annotation player or image. The player is the only
              // annotation that has the concepts of tracks, so the following check is performed.
              if (typeof canvas.deselectTrack === "function") {
                canvas.deselectTrack();
              }
              canvas.selectNone();
            });
            this._browser.addEventListener("trackSliderInput", (evt) => {
              evt.target.value = evt.detail.frame;
              canvas.handleSliderInput(evt);
            });
            this._browser.addEventListener("trackSliderChange", (evt) => {
              canvas.handleSliderChange(evt);
            });
            this._browser.addEventListener("frameChange", (evt) => {
              this._currentFrame = evt.detail.frame;
              if ("track" in evt.detail) {
                canvas.selectTrack(evt.detail.track, evt.detail.frame);
              } else {
                canvas.goToFrame(evt.detail.frame);
              }
            });
            this._browser.addEventListener("patchMeta", (evt) => {
              this.clearMetaCaches();
              canvas.newMetadataItem(evt.detail.typeId, false, evt.detail.obj);
            });
            this._saves = {};

            for (const dataType of ["poly", "box", "line", "dot"]) {
              const save = document.createElement("save-dialog");
              const dataTypes = localizationTypes.filter(
                (type) =>
                  type.dtype == dataType && type.visible && type.drawable
              );
              if (dataTypes.length > 0) {
                let defaultType = null;
                switch (dataType) {
                  case "box":
                    if (this._player.mediaType.default_box) {
                      const filtered = dataTypes.filter(
                        (type) => type.id == this._player.mediaType.default_box
                      );
                      if (filtered.length > 0) {
                        defaultType = filtered[0];
                      }
                    }
                    break;
                  case "line":
                    if (this._player.mediaType.default_line) {
                      const filtered = dataTypes.filter(
                        (type) => type.id == this._player.mediaType.default_line
                      );
                      if (filtered.length > 0) {
                        defaultType = filtered[0];
                      }
                    }
                    break;
                  case "dot":
                    if (this._player.mediaType.default_dot) {
                      const filtered = dataTypes.filter(
                        (type) => type.id == this._player.mediaType.default_dot
                      );
                      if (filtered.length > 0) {
                        defaultType = filtered[0];
                      }
                    }
                    break;
                }
                if (defaultType === null) {
                  defaultType = dataTypes[0];
                }
                save.init(
                  projectId,
                  mediaId,
                  dataTypes,
                  defaultType,
                  this._undo,
                  this._version,
                  favorites
                );
                this._settings.setAttribute("version", this._version.id);
                this._outerMain.appendChild(save);
                this._saves[dataType] = save;

                save.addEventListener("cancel", () => {
                  this._closeModal(save);
                  canvas.refresh();
                });

                save.addEventListener("save", () => {
                  this._closeModal(save);
                });
              }
            }

            for (const dataType of stateTypes) {
              const save = document.createElement("save-dialog");
              save.init(
                projectId,
                mediaId,
                [dataType],
                dataType,
                this._undo,
                this._version,
                favorites
              );
              this._settings.setAttribute("version", this._version.id);
              this._outerMain.appendChild(save);
              this._saves[dataType.id] = save;

              // For states specifically, if we are using the multi-view, we will
              // create the state across all media
              if (this._player.mediaType.dtype == "multi") {
                save.stateMediaIds = this._mediaIds;
              }

              save.addEventListener("cancel", () => {
                this._closeModal(save);
                canvas.refresh();
              });

              save.addEventListener("save", () => {
                this._closeModal(save);
              });
            }

            canvas.addEventListener("create", (evt) => {
              const metaMode = evt.detail.metaMode;
              const objDescription = evt.detail.objDescription;
              const dragInfo = evt.detail.dragInfo;
              const requestObj = evt.detail.requestObj;
              const canvasPosition =
                evt.detail.canvasElement.getBoundingClientRect();

              // Get the save dialog for this type. It gets created
              // with a metamode flag that changes based on mode. If
              // it has been created once in a given meta mode, reuse
              // the attributes from previous runs.
              // (Fixes Pulse #324572460)
              var save = this._getSave(objDescription);
              // Because we can be annotating multiple media_ids, set the dialog save
              // to the id the draw event came from
              save._mediaId = evt.detail.mediaId;
              if (metaMode && save.metaMode) {
                save.saveObject(requestObj, save.metaCache);
              } else {
                this._openModal(
                  objDescription,
                  dragInfo,
                  canvasPosition,
                  requestObj,
                  metaMode
                );
              }
            });

            // Mode change from annotation controller
            canvas.addEventListener("modeChange", (evt) => {
              this._sidebar.modeChange(evt.detail.newMode, evt.detail.metaMode);
            });

            this._setupContextMenuDialogs(
              canvas,
              canvasElement,
              stateTypes,
              favorites
            );

            canvas.addEventListener("maximize", () => {
              this._videoSettingsDialog.stretchVideo = true;
              canvas.stretch = true;
              document.documentElement.requestFullscreen();
            });

            canvas.addEventListener("minimize", () => {
              this._videoSettingsDialog.stretchVideo = false;
              canvas.stretch = false;
              document.exitFullscreen();
            });
          }
        );
      }
    );
  }

  /**
   *
   * @param {AnnotationCanvas} canvas
   *    Annotation canvas object class to add the context menu and toolbar applets to
   * @param {HTMLElement} canvasElement
   *    <canvas> element containing the frame image(s)
   *    Used for size information
   * @param {array} favorites
   *    List of Tator.Favorites associated with the user
   */
  _setupAnnotatorApplets(canvas, canvasElement, favorites) {
    this._appletMap = {};
    this._canvasAppletWrappers = {};
    this._canvasApplets = [];

    // Setup the menu applet dialog that will be loaded whenever the user right click menu selects
    // a registered applet
    this._menuAppletDialog = document.createElement("menu-applet-dialog");
    this._menuAppletDialog.setDataInterface(this._data);
    this._main.appendChild(this._menuAppletDialog);

    this._menuAppletDialog.addEventListener("close", () => {
      this.removeAttribute("has-open-modal", "");
      document.body.classList.remove("shortcuts-disabled");
      document.activeElement.blur();
    });

    this._menuAppletDialog.addEventListener("displayLoadingScreen", () => {
      this._loading.style.display = "block";
      this.setAttribute("has-open-modal", "");
      document.body.classList.add("shortcuts-disabled");
    });

    this._menuAppletDialog.addEventListener("hideLoadingScreen", () => {
      this._loading.style.display = "none";
      this.removeAttribute("has-open-modal");
      document.body.classList.remove("shortcuts-disabled");
    });

    const projectId = Number(this.getAttribute("project-id"));
    fetchCredentials("/rest/Applets/" + projectId, {}, true)
      .then((response) => response.json())
      .then((applets) => {
        for (let applet of applets) {
          if (applet.categories == null) {
            continue;
          }

          if (
            applet.categories.includes("image-only") &&
            this._player.mediaType.dtype != "image"
          ) {
            continue;
          }

          if (
            applet.categories.includes("video-only") &&
            this._player.mediaType.dtype != "video"
          ) {
            continue;
          }

          if (
            applet.categories.includes("multi-only") &&
            this._player.mediaType.dtype != "multi"
          ) {
            continue;
          }

          // Init for annotator menu applets
          if (applet.categories.includes("annotator-menu")) {
            // Add the applet to the dialog
            this._menuAppletDialog.saveApplet(applet);
            canvas.addAppletToMenu(applet.name, applet.categories);
          } else if (applet.categories.includes("annotator-canvas")) {
            // #TODO Future work. Enable canvas applets for multiview.
            if (this._player.mediaType.dtype == "multi") {
              continue;
            }

            // Add canvas applet
            this._canvasApplets.push(applet);
          }
          // Init for annotator tools applets
          if (applet.categories.includes("annotator-tools")) {
            // This puts the tools html into a panel next to the sidebar
            const toolAppletPanel =
              document.createElement("tools-applet-panel");
            toolAppletPanel.saveApplet(applet, this, canvas, canvasElement);
          }

          if (
            applet.categories.includes("annotator-save-tools") &&
            this._saves &&
            Object.entries(this._saves).length > 0
          ) {
            for (let [type, saveDialog] of Object.entries(this._saves)) {
              if (type !== "modifyTrack") {
                const toolAppletSavePanel = document.createElement(
                  "tools-applet-save-panel"
                );
                toolAppletSavePanel.saveApplet(
                  applet,
                  this,
                  canvas,
                  saveDialog,
                  type
                );
              }
            }
          }

          this._appletMap[applet.name] = applet;
        }

        //
        // Setup the canvas applets
        //
        if (this._canvasApplets.length == 0) {
          this._sidebar.disableCanvasApplet();
        }

        this._mediaCanvas = null;
        if ("_video" in this._canvas) {
          this._mediaCanvas = this._canvas._video;
        }
        if ("_image" in this._canvas) {
          this._mediaCanvas = this._canvas._image;
        }
        if (this._mediaCanvas == null) {
          this._sidebar.disableCanvasApplet();
          return;
        }
        this._annotationCanvas = canvas;
        this._canvasElement = canvasElement;

        var canvasAppletInitPromises = [];
        for (const applet of this._canvasApplets) {
          // Create the canvas applet
          const appletInterface = document.createElement(
            "canvas-applet-wrapper"
          );
          appletInterface.style.display = "none";
          appletInterface.style.height = "100vh";
          canvasAppletInitPromises.push(
            appletInterface.init(applet, this._data, favorites, this._undo)
          );
          this._canvasAppletPageWrapper.appendChild(appletInterface);
          this._canvasAppletWrappers[applet.id] = appletInterface;
        }
        Promise.all(canvasAppletInitPromises).then(() => {
          this._canvasAppletMenuLoading.style.display = "none";

          // Sort the applets by their title now that the elements have been loaded
          this._canvasApplets.sort((a, b) => {
            var aTitle = this._canvasAppletWrappers[a.id].getTitle();
            var bTitle = this._canvasAppletWrappers[b.id].getTitle();
            return aTitle.localeCompare(bTitle);
          });

          // Initialize the header bar
          var sortedWrappers = [];
          for (const applet of this._canvasApplets) {
            sortedWrappers.push(this._canvasAppletWrappers[applet.id]);
          }
          this._appletShortcutBar.init(sortedWrappers);

<<<<<<< HEAD
=======
          // Initialize the menu
          for (const applet of this._canvasApplets) {
            const appletId = applet.id;
            const appletInterface = this._canvasAppletWrappers[appletId];

>>>>>>> 6ee01bb5
            // Add the applet to the toolbar menu option
            const div = document.createElement("div");
            div.style.width = "400px";
            div.setAttribute(
              "class",
              "annotation-canvas-overlay-menu-option text-gray d-flex flex-grow px-2 py-2 flex-items-center text-left"
            );
            div.innerHTML = `
              <div class="d-flex py-3 px-3 box-border rounded-2">
                ${appletInterface.getIcon()}
              </div>
              <div class="d-flex flex-column ml-3 col-9">
              <div class="text-semibold text-uppercase f2">${appletInterface.getTitle()}</div>
              <div class="text-dark-gray f3 py-2">${appletInterface.getDescription()}</div>
              </div>
            `;
            this._canvasAppletMenu.appendChild(div);

            div.addEventListener("click", () => {
              this.showCanvasApplet(appletId);
            });
          }
        });
      });
  }

  _setupContextMenuDialogs(canvas, canvasElement, stateTypes, favorites) {
    this._setupAnnotatorApplets(canvas, canvasElement, favorites);

    // This is a bit of a hack, but the modals will share the same
    // methods used by the save localization dialogs since the
    // appearance to the user is the same.
    const menu = document.createElement("modify-track-dialog");
    this._main.appendChild(menu);
    this._saves["modifyTrack"] = menu;

    // Look at the registered algorithms for this project. Set the modify track dialog
    // options appropriately.
    this._extend_track_algo_name = "tator_extend_track";
    this._fill_track_gaps_algo_name = "tator_fill_track_gaps";
    const projectId = Number(this.getAttribute("project-id"));
    const algUrl = "/rest/Algorithms/" + projectId;
    const algorithmPromise = fetchCredentials(algUrl, {}, true)
      .then((response) => {
        return response.json();
      })
      .then((result) => {
        var registeredAnnotatorAlgos = [];
        for (const alg of result) {
          if (
            alg.categories.includes("annotator-view") &&
            !alg.categories.includes("hidden")
          ) {
            registeredAnnotatorAlgos.push(alg.name);
            if (alg.name == this._extend_track_algo_name) {
              menu.enableExtendAutoMethod();
            } else if (alg.name == this._fill_track_gaps_algo_name) {
              if (typeof canvas.enableFillTrackGapsOption !== "undefined") {
                canvas.enableFillTrackGapsOption();
              }
            } else {
              // Use the generic right click menu option
              canvas.addAlgoLaunchOption(alg.name);
            }
          }
        }
        console.log(
          "Registered annotator algorithms: " + registeredAnnotatorAlgos
        );
      });

    menu.addEventListener("fillTrackGaps", (evt) => {
      let body = {
        algorithm_name: this._fill_track_gaps_algo_name,
        extra_params: [{ name: "track", value: evt.detail.trackId }],
      };

      if ("media" in evt.detail.localization) {
        body["media_ids"] = [evt.detail.localization.media];
      } else {
        body["media_ids"] = [evt.detail.localization.media_id];
      }

      fetchCredentials("/rest/Jobs/" + evt.detail.project, {
        method: "POST",
        body: JSON.stringify(body),
      })
        .then((response) => {
          if (response.status != 201) {
            window.alert(
              "Error launching automatic track gaps fill algorithm!"
            );
          }
          return response.json();
        })
        .then((data) => {
          console.log(data);
          this.showAlgoRunningDialog(
            data.id,
            `Filling gaps in track ${evt.detail.trackId} with visual tracker. Status will be provided in the annotator when complete.`,
            (jobSuccessful) => {
              if (jobSuccessful) {
                this._data.updateType(
                  this._data._dataTypes[evt.detail.localization.type]
                );
                this._data.updateType(
                  this._data._dataTypes[evt.detail.trackType]
                );
                Utilities.showSuccessIcon(
                  `Filled gaps in track ${evt.detail.trackId}`
                );
              } else {
                Utilities.warningAlert(
                  `Error filling gaps in track ${evt.detail.trackId}`,
                  "#ff3e1d",
                  false
                );
              }
            }
          );
        });
    });

    menu.addEventListener("extendTrack", (evt) => {
      if (evt.detail.algorithm == "Duplicate") {
        // Create the new localization objets
        var localizationList = [];
        const baseLocalization = evt.detail.localization;
        for (let offset = 1; offset <= evt.detail.numFrames; offset++) {
          var newLocalization = {
            media_id: baseLocalization.media,
            type: Number(baseLocalization.type.split("_")[1]),
            x: baseLocalization.x,
            y: baseLocalization.y,
            u: baseLocalization.u,
            v: baseLocalization.v,
            width: baseLocalization.width,
            height: baseLocalization.height,
            version: baseLocalization.version,
          };

          if (typeof baseLocalization.media === "undefined") {
            newLocalization.media_id = baseLocalization.media_id;
          }

          (newLocalization = { ...newLocalization }),
            (newLocalization.attributes = { ...baseLocalization.attributes });

          if (evt.detail.direction == "Forward") {
            newLocalization.frame = evt.detail.localization.frame + offset;
          } else {
            newLocalization.frame = evt.detail.localization.frame - offset;
          }
          localizationList.push(newLocalization);
        }

        // Make the request
        const promise = fetchCredentials(
          "/rest/Localizations/" + evt.detail.project,
          {
            method: "POST",
            body: JSON.stringify(localizationList),
          },
          true
        )
          .then((response) => {
            return response.json();
          })
          .then((newLocIds) => {
            try {
              if (newLocIds.id.length < 1) {
                throw "Problem creating localizations";
              }

              const trackPromise = fetchCredentials(
                "/rest/State/" + evt.detail.trackId,
                {
                  method: "PATCH",
                  body: JSON.stringify({
                    localization_ids_add: newLocIds.id,
                  }),
                },
                true
              ).then((response) => response.json());

              return trackPromise;
            } catch (error) {
              window.alert(
                "Error with track extension during localization creation process."
              );
              return;
            }
          })
          .then(() => {
            this._data.updateType(
              this._data._dataTypes[evt.detail.localization.type]
            );
            this._data.updateType(this._data._dataTypes[evt.detail.trackType]);
            Utilities.showSuccessIcon(`Extended track ${evt.detail.trackId}`);
            var track = this.getDataElement(
              evt.detail.trackId,
              evt.detail.trackType
            );
            this._browser.selectEntity(track);
            canvas.selectTrackUsingId(
              evt.detail.trackId,
              evt.detail.trackType,
              evt.detail.localization.frame
            );
          });
      } else if (evt.detail.algorithm == "Auto") {
        let body = {
          algorithm_name: this._extend_track_algo_name,
          extra_params: [
            { name: "track", value: evt.detail.trackId },
            { name: "extend_direction", value: evt.detail.direction },
            { name: "extend_detection_id", value: evt.detail.localization.id },
            { name: "extend_max_frames", value: evt.detail.maxFrames },
          ],
        };

        if ("media" in evt.detail.localization) {
          body["media_ids"] = [evt.detail.localization.media];
        } else {
          body["media_ids"] = [evt.detail.localization.media_id];
        }

        fetchCredentials("/rest/Jobs/" + evt.detail.project, {
          method: "POST",
          body: JSON.stringify(body),
        })
          .then((response) => {
            if (response.status != 201) {
              window.alert(
                "Error launching automatic track extension algorithm!"
              );
            }
            return response.json();
          })
          .then((data) => {
            console.log(data);
            this.showAlgoRunningDialog(
              data.id,
              `Extending track ${evt.detail.trackId} with visual tracker. Status will be provided in the annotator when complete.`,
              (jobSuccessful) => {
                if (jobSuccessful) {
                  this._data.updateType(
                    this._data._dataTypes[evt.detail.localization.type]
                  );
                  this._data.updateType(
                    this._data._dataTypes[evt.detail.trackType]
                  );
                  Utilities.showSuccessIcon(
                    `Extended track ${evt.detail.trackId}`
                  );
                } else {
                  Utilities.warningAlert(
                    `Error extending track ${evt.detail.trackId}`,
                    "#ff3e1d",
                    false
                  );
                }
              }
            );
          });
      } else {
        window.alert(
          "Unrecognized track extension algorithm. No track extension performed."
        );
      }
    });

    menu.addEventListener("trimTrack", (evt) => {
      const promise = fetchCredentials(
        "/rest/TrimStateEnd/" + evt.detail.trackId,
        {
          method: "PATCH",
          body: JSON.stringify({
            frame: evt.detail.frame,
            endpoint: evt.detail.endpoint,
          }),
        },
        true
      )
        .then((response) => response.json())
        .then(() => {
          this._data.updateType(
            this._data._dataTypes[evt.detail.localizationType]
          );
          this._data.updateType(this._data._dataTypes[evt.detail.trackType]);
          Utilities.showSuccessIcon(`Trimmed track ${evt.detail.trackId}`);
          var track = this.getDataElement(
            evt.detail.trackId,
            evt.detail.trackType
          );
          this._browser.selectEntity(track);
          canvas.selectTrackUsingId(
            evt.detail.trackId,
            evt.detail.trackType,
            evt.detail.frame
          );
        });
    });

    this._addDetectionToTrack = (evt) => {
      const promise = fetchCredentials(
        "/rest/State/" + evt.detail.mainTrackId,
        {
          method: "PATCH",
          body: JSON.stringify({
            localization_ids_add: [evt.detail.detectionId],
          }),
        },
        true
      )
        .then((response) => response.json())
        .then(() => {
          this._data.updateType(
            this._data._dataTypes[evt.detail.localizationType]
          );
          this._data.updateType(this._data._dataTypes[evt.detail.trackType]);
          Utilities.showSuccessIcon(
            `Added detection to track ${evt.detail.mainTrackId}`
          );
          var track = this.getDataElement(
            evt.detail.mainTrackId,
            evt.detail.trackType
          );
          this._browser.selectEntity(track);
          canvas.selectTrackUsingId(
            evt.detail.mainTrackId,
            evt.detail.trackType,
            evt.detail.frame
          );
        });
    };

    for (const save of Object.values(this._saves)) {
      save.addEventListener(
        "addDetectionToTrack",
        this._addDetectionToTrack.bind(this)
      );
    }

    menu.addEventListener("mergeTracks", (evt) => {
      const promise = fetchCredentials(
        "/rest/MergeStates/" + evt.detail.mainTrackId,
        {
          method: "PATCH",
          body: JSON.stringify({
            merge_state_id: evt.detail.mergeTrackId,
          }),
        },
        true
      )
        .then((response) => response.json())
        .then(() => {
          this._data.updateType(
            this._data._dataTypes[evt.detail.localizationType]
          );
          this._data.updateType(this._data._dataTypes[evt.detail.trackType]);
          Utilities.showSuccessIcon(
            `Merged track into ${evt.detail.mainTrackId}`
          );
          var track = this.getDataElement(
            evt.detail.mainTrackId,
            evt.detail.trackType
          );
          this._browser.selectEntity(track);
          canvas.selectTrackUsingId(
            evt.detail.mainTrackId,
            evt.detail.trackType,
            evt.detail.frame
          );
        });
    });

    menu.addEventListener("yes", () => {
      this._closeModal(menu);
    });

    menu.addEventListener("cancel", () => {
      this._closeModal(menu);
      canvas.refresh();
    });

    canvas.addEventListener("launchMenuApplet", (evt) => {
      var data = {
        applet: this._appletMap[evt.detail.appletName],
        frame: evt.detail.frame,
        version: evt.detail.version,
        media: evt.detail.media,
        projectId: evt.detail.projectId,
        selectedTrack: evt.detail.selectedTrack,
        selectedLocalization: evt.detail.selectedLocalization,
        data: this._data,
        undo: this._undo,
      };

      if (this._player.mediaType.dtype == "multi") {
        data.multiState = canvas._multiLayoutState;
        data.primaryMedia =
          canvas._videos[canvas._primaryVideoIndex]._mediaInfo;
        data.multiMedia = canvas._mediaInfo;
      }

      this._menuAppletDialog.setApplet(evt.detail.appletName, data);
    });

    // Handle replacing the URL when the canvas emits a signal
    canvas.addEventListener("updateURL", (evt) => {
      this._updateURL();
    });

    this._menuAppletDialog.addEventListener("appletReady", () => {
      this._menuAppletDialog.setAttribute("is-open", "");
      this.setAttribute("has-open-modal", "");
      document.body.classList.add("shortcuts-disabled");
    });

    canvas.addEventListener("launchAlgorithm", (evt) => {
      const algoName = evt.detail.algoName;
      let body = {
        algorithm_name: algoName,
        extra_params: [
          { name: "version", value: this._version.id },
          { name: "frame", value: evt.detail.frame },
        ],
      };

      body["media_ids"] = [evt.detail.mediaId];

      fetchCredentials("/rest/Jobs/" + evt.detail.projectId, {
        method: "POST",
        body: JSON.stringify(body),
      })
        .then((response) => {
          if (response.status != 201) {
            window.alert(`Error launching ${algoName}!`);
          }
          return response.json();
        })
        .then((data) => {
          console.log(data);
          this.showAlgoRunningDialog(
            data.id,
            `Launched ${algoName}. Status will be provided in the annotator when complete.`,
            (jobSuccessful) => {
              if (jobSuccessful) {
                canvas.updateAllLocalizations();
                Utilities.showSuccessIcon(
                  `Successfully ran algorithm workflow: ${algoName}`
                );
              } else {
                Utilities.warningAlert(
                  `Error with algorithm workflow: ${algoName}`,
                  "#ff3e1d",
                  false
                );
              }
            }
          );
        });
    });

    canvas.addEventListener("modifyTrack", (evt) => {
      const metaMode = evt.detail.metaMode;
      const objDescription = evt.detail.objDescription;
      const dragInfo = evt.detail.dragInfo;
      const requestObj = evt.detail.requestObj;
      const canvasPosition = canvasElement.getBoundingClientRect();

      const dialog = this._getSave(objDescription);
      dialog.setUI(objDescription);

      this._openModal(
        objDescription,
        dragInfo,
        canvasPosition,
        requestObj,
        metaMode
      );
    });

    if (typeof canvas.addCreateTrackType !== "undefined") {
      for (const dataType of stateTypes) {
        canvas.addCreateTrackType(dataType);
      }
    }
  }

  _closeModal(save) {
    if (save.classList.contains("is-open")) {
      save.classList.remove("is-open");
      this.removeAttribute("has-open-modal");
      document.body.classList.remove("shortcuts-disabled");

      if (this._mediaType.dtype == "multi") {
        for (const video of this._player._videos) {
          video.style.zIndex = "unset";
        }
      }
    }
  }

  _openModal(objDescription, dragInfo, canvasPosition, requestObj, metaMode) {
    const save = this._getSave(objDescription);
    save.canvasPosition = canvasPosition;
    save.dragInfo = dragInfo;
    save.requestObj = requestObj;
    save.metaMode = metaMode;
    save.classList.add("is-open");
    this.setAttribute("has-open-modal", "");
    document.body.classList.add("shortcuts-disabled");

    if (this._mediaType.dtype == "multi") {
      for (const video of this._player._videos) {
        video.style.zIndex = 2;
      }
    }
  }

  _updateURL() {
    if (!this._dataInitialized || !this._canvasInitialized) {
      return;
    }

    let existingSearchParams = new URLSearchParams(window.location.search);
    if (this._canvas._rate) {
      // annotation-player or annotation-image
      existingSearchParams.set("playbackRate", this._canvas._rate);
    }
    var newSearchParams = this._settings._queryParams(existingSearchParams);
    const path = document.location.pathname;
    const searchArgs = newSearchParams.toString();
    var newUrl = path + "?" + searchArgs;
    if (this._annotationPageHistoryState) {
      window.history.replaceState(this._annotationPageHistoryState, "", newUrl);
    } else {
      this._annotationPageHistoryState = { state: 1 };
      window.history.pushState(this._annotationPageHistoryState, "", newUrl);
    }
  }
  _getSave(objDescription) {
    let save;
    if (["poly", "box", "line", "dot"].includes(objDescription.dtype)) {
      save = this._saves[objDescription.dtype];
    } else {
      save = this._saves[objDescription.id];
    }
    return save;
  }

  clearMetaCaches() {
    Object.values(this._saves).forEach((save) => {
      save.metaMode = false;
    });
  }

  /// Turn on or off ability to edit annotations
  async enableEditing(mask) {
    let enable;

    // Check if user has permission before state of button
    if (this._permission == "View Only") {
      enable = false;
      this._settings._lock.viewOnly();
    } else {
      enable = this._settings._lock._pathLocked.style.display == "none";
    }

    // Check input.
    if (typeof mask !== "undefined") {
      enable &= mask;
    }

    let permission;
    if (enable) {
      // Set privileges to user's level.
      permission = this._permission;
    } else {
      // Turn off editing.
      permission = "View Only";
    }
    while (
      typeof this._player == "undefined" ||
      typeof this._browser == "undefined" ||
      typeof this._sidebar == "undefined"
    ) {
      await new Promise((resolve) => setTimeout(resolve, 100));
    }
    this._player.permission = permission;
    this._browser.permission = permission;
    this._sidebar.permission = permission;
  }

  _updateLastVisitedBookmark() {
    const uri = `${window.location.pathname}${window.location.search}`;
    const name = "Last visited";
    // Get the last visited, if it exists.
    fetchCredentials(
      `/rest/Bookmarks/${this.getAttribute("project-id")}?name=${name}`,
      {},
      true
    )
      .then((response) => response.json())
      .then((data) => {
        if (data.length == 0) {
          fetchCredentials(
            `/rest/Bookmarks/${this.getAttribute("project-id")}`,
            {
              method: "POST",
              body: JSON.stringify({ name: name, uri: uri }),
            }
          );
        } else {
          const id = data[0].id;
          fetchCredentials(
            `/rest/Bookmark/${id}`,
            {
              method: "PATCH",
              body: JSON.stringify({ name: name, uri: uri }),
            },
            true
          );
        }
      });
  }

  getDataElement(elemId, elemTypeId) {
    var elemList = this._data._dataByType.get(elemTypeId);
    for (const elem of elemList) {
      if (elem.id == elemId) {
        return elem;
      }
    }
    return;
  }

  /**
   * Display the canvas applet menu toolbar next to the toolbar button
   */
  showCanvasAppletMenu() {
    this._sidebar._canvasApplet._button.classList.add("purple-box-border");

    let pos = this._sidebar._canvasApplet.getBoundingClientRect();
    let padding = 20 + this._canvasApplets.length * 60;
    this._canvasAppletMenu.style.top = `${pos.top - padding}px`;
    this._canvasAppletMenu.style.left = `${pos.right + 18}px`;
    this._canvasAppletMenu.style.display = "block";
  }

  /**
   * Hide the canvas applet menu
   */
  hideCanvasAppletMenu() {
    this._canvasAppletMenu.style.display = "none";
    this._sidebar._canvasApplet._button.classList.remove("purple-box-border");
  }

  /**
   * Bring up the canvas applet to the forefront and hide the main annotation parts.
   * Pass along information about the current state to the applet.
   * @param {int} appletId
   *    Applet to display
   */
  showCanvasApplet(appletId) {
    this.hideCanvasAppletMenu();

    if (this._currentCanvasApplet != null) {
      if (!this._currentCanvasApplet.allowedToClose()) {
        return;
      }

      this._currentCanvasApplet.style.display = "none";
      this._currentCanvasApplet.close();
      this._canvasAppletHeader.style.display = "none";
      this._currentCanvasApplet = null;
    }

    var appletData = {
      frame: this._currentFrame,
      selectedTrack: this._canvas._activeTrack,
      selectedLocalization: this._canvas.activeLocalization,
      media: this._canvas._mediaInfo,
    };

    this._currentCanvasApplet = this._canvasAppletWrappers[appletId];

    if (this._currentCanvasApplet._lastFrameUpdate != this._currentFrame) {
      this._mediaCanvas.getPNGdata(false).then((blob) => {
        this._currentCanvasApplet.updateFrame(this._currentFrame, blob);
      });
    }

    this._currentCanvasApplet.style.display = "flex";
    this._currentCanvasApplet.show(appletData);

    this._canvasAppletHeader.style.display = "flex";
    this._canvasAppletHeader.setAttribute(
      "title",
      this._currentCanvasApplet.getTitle()
    );

    // Hide the main annotation page and the appropriate header components
    this._versionButton.style.display = "none";
    this._settings.style.display = "none";
    this._main.style.display = "none";

    // Display the shortcuts
    this._appletShortcutBar.setActive(appletId);
    this._appletShortcutBar.style.display = "block";
  }

  /**
   * Request to close up the visible canvas applet and show the main annotator
   * If the applet isn't allowed to close yet, then do nothing.
   * If it is allowed, set the applet display to none and bring the annotation page back to usual.
   */
  exitCanvasApplet() {
    if (!this._currentCanvasApplet.allowedToClose()) {
      return;
    }

    this._currentCanvasApplet.style.display = "none";
    this._currentCanvasApplet.close();
    this._canvasAppletHeader.style.display = "none";
    this._currentCanvasApplet = null;

    // Show the main page and the appropriate header components
    this._versionButton.style.display = "block";
    this._settings.style.display = "block";
    this._main.style.display = "flex";

    // Hide shortcuts
    this._appletShortcutBar.style.display = "none";

    // Required resize to reset the elements correctly
    window.dispatchEvent(new Event("resize"));
  }
}

customElements.define("annotation-page", AnnotationPage);<|MERGE_RESOLUTION|>--- conflicted
+++ resolved
@@ -1689,14 +1689,11 @@
           }
           this._appletShortcutBar.init(sortedWrappers);
 
-<<<<<<< HEAD
-=======
           // Initialize the menu
           for (const applet of this._canvasApplets) {
             const appletId = applet.id;
             const appletInterface = this._canvasAppletWrappers[appletId];
 
->>>>>>> 6ee01bb5
             // Add the applet to the toolbar menu option
             const div = document.createElement("div");
             div.style.width = "400px";
