--- conflicted
+++ resolved
@@ -475,58 +475,6 @@
                   this._settings._lock.viewOnly();
                 this.enableEditing(true);
               });
-<<<<<<< HEAD
-              this._next.addEventListener("mouseenter", this.showNextPreview.bind(this));
-              this._next.addEventListener("mouseout", this.removeNextPrevPreview.bind(this));
-            }
-          })
-          .catch(err => console.log("Failed to fetch adjacent media! " + err));
-          fetchRetry("/rest/Project/" + data.project, {
-            method: "GET",
-            credentials: "same-origin",
-            headers: {
-              "X-CSRFToken": getCookie("csrftoken"),
-              "Accept": "application/json",
-              "Content-Type": "application/json"
-            }
-          })
-          .then(response => response.json())
-          .then(data => {
-            this._permission = data.permission;
-            if(this._permission === "View Only") this._settings._lock.viewOnly();
-            this.enableEditing(true);
-
-          });
-          const countUrl = `/rest/MediaCount/${data.project}?${searchParams.toString()}`;
-          searchParams.set("after_name", data.name);
-          const afterUrl = `/rest/MediaCount/${data.project}?${searchParams.toString()}`;
-          const countPromise = fetchRetry(countUrl, {
-            method: "GET",
-            credentials: "same-origin",
-            headers: {
-              "X-CSRFToken": getCookie("csrftoken"),
-              "Accept": "application/json",
-              "Content-Type": "application/json"
-            }
-          });
-          const afterPromise = fetchRetry(afterUrl, {
-            method: "GET",
-            credentials: "same-origin",
-            headers: {
-              "X-CSRFToken": getCookie("csrftoken"),
-              "Accept": "application/json",
-              "Content-Type": "application/json"
-            }
-          });
-          Promise.all([countPromise, afterPromise])
-          .then(([countResponse, afterResponse]) => {
-            const countData = countResponse.json();
-            const afterData = afterResponse.json();
-            Promise.all([countData, afterData])
-            .then(([count, after]) => {
-              this._breadcrumbs.setPosition(count - after, count);
-            });
-=======
             const countUrl = `/rest/MediaCount/${
               data.project
             }?${searchParams.toString()}`;
@@ -545,7 +493,6 @@
                 });
               }
             );
->>>>>>> cb7e2908
           });
         break;
     }
