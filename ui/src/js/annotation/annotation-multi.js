--- conflicted
+++ resolved
@@ -1014,10 +1014,7 @@
       let multiImage = false;
       let bias = 50;
       let playingOutOfScrub = 0;
-<<<<<<< HEAD
-=======
       let playingBackwards = 0;
->>>>>>> 4d4d6547
       if (this._focusIds.length > 0) {
         video = [];
         for (let focusId of this._focusIds) {
@@ -1040,12 +1037,6 @@
         ) {
           playingOutOfScrub++;
         }
-<<<<<<< HEAD
-      }
-
-      // Disable the preview if we are playing out of scrub
-      if (this._videoStatus == "playing" && playingOutOfScrub) {
-=======
         if (
           (playingBackwards |= video[idx]._direction == Direction.BACKWARDS)
         ) {
@@ -1058,7 +1049,6 @@
         this._videoStatus == "playing" &&
         (playingOutOfScrub || playingBackwards)
       ) {
->>>>>>> 4d4d6547
         multiImage = false;
       }
 
