import { TatorElement } from "../components/tator-element.js";
import { Utilities } from "../util/utilities.js";
import { MultiRenderer } from "../../../../scripts/packages/tator-js/src/annotator/multi-renderer.js";
import { RATE_CUTOFF_FOR_ON_DEMAND } from "../../../../scripts/packages/tator-js/src/annotator/video.js";
import {
  handle_video_error,
  handle_decoder_error,
  frameToTime,
  PlayInteraction,
} from "./annotation-common.js";
import { fetchCredentials } from "../../../../scripts/packages/tator-js/src/utils/fetch-credentials.js";
import { TimeStore } from "./time-store.js";

import { VideoCanvas } from "../../../../scripts/packages/tator-js/src/annotator/video.js";

import { AnnotationMultiResizer } from "./annotation-multi-resizer.js";

if (!customElements.get("video-canvas")) {
  customElements.define("video-canvas", VideoCanvas);
}

let MAGIC_PAD = 5; // if videos are failing at the end jump back this number of frames

export class AnnotationMulti extends TatorElement {
  constructor() {
    super();

    window.tator_multi = this;

    const playerDiv = document.createElement("div");
    playerDiv.setAttribute(
      "class",
      "annotation__multi-player rounded-bottom-2"
    );
    this._shadow.appendChild(playerDiv);
    this._playerDiv = playerDiv;

    this._vidDiv = document.createElement("div");
    playerDiv.appendChild(this._vidDiv);

    const div = document.createElement("div");
    div.setAttribute(
      "class",
      "video__controls d-flex flex-items-center flex-justify-between px-4"
    );
    playerDiv.appendChild(div);
    this._controls = div;

    const playButtons = document.createElement("div");
    playButtons.setAttribute("class", "d-flex flex-items-center");
    div.appendChild(playButtons);

    const rewind = document.createElement("rewind-button");
    playButtons.appendChild(rewind);
    this._rewind = rewind;

    const play = document.createElement("play-button");
    this._play = play;
    this._play.setAttribute("is-paused", "");
    playButtons.appendChild(this._play);

    const fastForward = document.createElement("fast-forward-button");
    playButtons.appendChild(fastForward);
    this._fastForward = fastForward;

    this._playInteraction = new PlayInteraction(this);

    this._focusIds = [];

    const settingsDiv = document.createElement("div");
    settingsDiv.setAttribute("class", "d-flex flex-items-center");
    div.appendChild(settingsDiv);
    this._timelineZoomMenu = document.createElement("div");
    this._timelineZoomMenu.setAttribute(
      "class",
      "annotation-canvas-overlay-menu d-flex flex-row flex-items-center flex-justify-between rounded-1"
    );
    this._timelineZoomMenu.style.display = "none";
    this._shadow.appendChild(this._timelineZoomMenu);

    this._timelineZoomButtons = {
      panLeft: null,
      panRight: null,
      zoomIn: null,
      zoomOut: null,
      reset: null,
    };
    var btn = document.createElement("small-svg-button");
    btn.init(
      `<svg xmlns="http://www.w3.org/2000/svg" width="24" height="24" viewBox="0 0 24 24" fill="none" stroke="currentColor" stroke-width="2" stroke-linecap="round" stroke-linejoin="round" class="no-fill"><polyline points="15 18 9 12 15 6"></polyline></svg>`,
      "Pan Timeline Left",
      "pan-timeline-left-btn"
    );
    btn._button.setAttribute("title", "Pan Left");
    this._timelineZoomMenu.appendChild(btn);
    this._timelineZoomButtons.panLeft = btn;
    btn.addEventListener("click", () => {
      if (this._videoMode == "play") {
        this._videoTimeline.panLeft();
      }
    });

    var btn = document.createElement("small-svg-button");
    btn.init(
      `<svg xmlns="http://www.w3.org/2000/svg" width="24" height="24" viewBox="0 0 24 24" fill="none" stroke="currentColor" stroke-width="2" stroke-linecap="round" stroke-linejoin="round" class="no-fill"><polyline points="9 18 15 12 9 6"></polyline></svg>`,
      "Pan Timeline Right",
      "pan-timeline-right-btn"
    );
    btn._button.setAttribute("title", "Pan Right");
    this._timelineZoomMenu.appendChild(btn);
    this._timelineZoomButtons.panRight = btn;
    btn.addEventListener("click", () => {
      if (this._videoMode == "play") {
        this._videoTimeline.panRight();
      }
    });

    var btn = document.createElement("small-svg-button");
    btn.init(
      `<svg xmlns="http://www.w3.org/2000/svg" width="24" height="24" viewBox="0 0 24 24" fill="none" stroke="currentColor" stroke-width="2" stroke-linecap="round" stroke-linejoin="round" class="no-fill"><circle cx="11" cy="11" r="8"></circle><line x1="21" y1="21" x2="16.65" y2="16.65"></line><line x1="11" y1="8" x2="11" y2="14"></line><line x1="8" y1="11" x2="14" y2="11"></line></svg>`,
      "Zoom Timeline In",
      "zoom-timeline-in-btn"
    );
    btn._button.setAttribute("title", "Zoom In");
    this._timelineZoomMenu.appendChild(btn);
    this._timelineZoomButtons.zoomIn = btn;
    btn.addEventListener("click", () => {
      if (this._videoMode == "play") {
        this._videoTimeline.zoomIn();
      }
    });

    var btn = document.createElement("small-svg-button");
    btn.init(
      `<svg xmlns="http://www.w3.org/2000/svg" width="24" height="24" viewBox="0 0 24 24" fill="none" stroke="currentColor" stroke-width="2" stroke-linecap="round" stroke-linejoin="round" class="no-fill"><circle cx="11" cy="11" r="8"></circle><line x1="21" y1="21" x2="16.65" y2="16.65"></line><line x1="8" y1="11" x2="14" y2="11"></line></svg>`,
      "Zoom Timeline Out",
      "zoom-timeline-out-btn"
    );
    btn._button.setAttribute("title", "Zoom Out");
    this._timelineZoomMenu.appendChild(btn);
    this._timelineZoomButtons.zoomOut = btn;
    btn.addEventListener("click", () => {
      if (this._videoMode == "play") {
        this._videoTimeline.zoomOut();
      }
    });

    var btn = document.createElement("small-svg-button");
    btn.init(
      `
      <svg xmlns="http://www.w3.org/2000/svg" width="24" height="24" viewBox="0 0 24 24" fill="none" stroke="currentColor" stroke-width="2"  stroke-linecap="round" stroke-linejoin="round" class="no-fill">
        <path stroke="none" d="M0 0h24v24H0z" fill="none"/>
        <path d="M21 21l-6 -6" />
        <path d="M3.268 12.043a7.017 7.017 0 0 0 6.634 4.957a7.012 7.012 0 0 0 7.043 -6.131a7 7 0 0 0 -5.314 -7.672a7.021 7.021 0 0 0 -8.241 4.403" />
        <path d="M3 4v4h4" />
      </svg>`,
      "Reset Timeline",
      "reset-timeline-btn"
    );
    btn._button.setAttribute("title", "Reset Zoom");
    this._timelineZoomMenu.appendChild(btn);
    this._timelineZoomButtons.reset = btn;
    btn.addEventListener("click", () => {
      if (this._videoMode == "play") {
        this._videoTimeline.resetZoom();
      }
    });

    this._rateControl = document.createElement("rate-control");
    settingsDiv.appendChild(this._rateControl);
    var btn = document.createElement("small-svg-button");
    btn.init(
      `<svg xmlns="http://www.w3.org/2000/svg" width="24" height="24" viewBox="0 0 24 24" fill="none" stroke="currentColor" stroke-width="2" stroke-linecap="round" stroke-linejoin="round" class="no-fill"><circle cx="11" cy="11" r="8"></circle><line x1="21" y1="21" x2="16.65" y2="16.65"></line><line x1="11" y1="8" x2="11" y2="14"></line><line x1="8" y1="11" x2="14" y2="11"></line></svg>`,
      "Zoom Timeline Controls",
      "zoom-timeline-controls-btn"
    );
    btn._button.setAttribute("title", "Zoom Timeline Controls");
    btn._button.classList.remove("px-2");
    settingsDiv.appendChild(btn);
    this._videoTimelineControlsBtn = btn;
    btn.addEventListener("click", () => {
      btn.blur();
      var pos = this._videoTimelineControlsBtn.getBoundingClientRect();
      this._timelineZoomMenu.style.top = `${pos.top - 60}px`;
      this._timelineZoomMenu.style.left = `${pos.left - 115}px`;
      if (this._timelineZoomMenu.style.display == "flex") {
        this._hideCanvasMenus();
      } else {
        this._hideCanvasMenus();
        this._timelineZoomMenu.style.display = "flex";
      }
    });

    var btn = document.createElement("small-svg-button");
    btn.init(
      `
      <svg xmlns="http://www.w3.org/2000/svg" width="24" height="24" viewBox="0 0 24 24" fill="none" stroke="currentColor" stroke-width="2"  stroke-linecap="round" stroke-linejoin="round" class="no-fill">
        <path stroke="none" d="M0 0h24v24H0z" fill="none"/>
        <line x1="4" y1="19" x2="20" y2="19" />
        <polyline points="4 15 8 9 12 11 16 6 20 10" />
      </svg>`,
      "Entity Timeline Info",
      "entity-timeline-expand-btn"
    );
    btn._button.setAttribute("title", "Toggle Entity Timeline Controls");
    btn._button.classList.remove("px-2");
    settingsDiv.appendChild(btn);
    this._timelineMore = btn;

    //
    // Player settings menu:
    //   Timeline Units >
    //   Quality >
    //   Playback Settings
    //
    this._playerSettingsMenu = document.createElement("div");
    this._playerSettingsMenu.setAttribute(
      "class",
      "annotation-canvas-overlay-menu d-flex flex-column rounded-1"
    );
    this._playerSettingsMenu.style.display = "none";
    this._shadow.appendChild(this._playerSettingsMenu);

    this._timelineUnitsMenu = document.createElement("div");
    this._timelineUnitsMenu.setAttribute(
      "class",
      "annotation-canvas-overlay-menu d-flex flex-column rounded-1"
    );
    this._timelineUnitsMenu.style.display = "none";
    this._shadow.appendChild(this._timelineUnitsMenu);

    this._videoQualityMenu = document.createElement("div");
    this._videoQualityMenu.setAttribute(
      "class",
      "annotation-canvas-overlay-menu d-flex flex-column rounded-1"
    );
    this._videoQualityMenu.style.display = "none";
    this._shadow.appendChild(this._videoQualityMenu);

    // Video settings menu
    this._playerTimelineUnits = document.createElement("div");
    this._playerTimelineUnits.setAttribute(
      "class",
      "annotation-canvas-overlay-menu-option f3 text-gray text-semibold text-uppercase d-flex flex-grow px-2 py-2 flex-items-center"
    );
    this._playerTimelineUnits.textContent = "Timeline Units";
    this._playerSettingsMenu.appendChild(this._playerTimelineUnits);

    this._playerTimelineUnits.addEventListener("click", () => {
      this._displayTimelineUnitsMenu();
    });

    this._playerTimelineUnitsContent = document.createElement("div");
    this._playerTimelineUnitsContent.setAttribute(
      "class",
      "f3 text-purple text-semibold text-uppercase d-flex flex-grow px-2 flex-justify-right"
    );
    this._playerTimelineUnitsContent.textContent = "";
    this._playerTimelineUnits.appendChild(this._playerTimelineUnitsContent);

    var rightArrow = document.createElement("div");
    rightArrow.textContent = ">";
    this._playerTimelineUnits.appendChild(rightArrow);

    this._playerQuality = document.createElement("div");
    this._playerQuality.setAttribute(
      "class",
      "annotation-canvas-overlay-menu-option f3 text-gray text-semibold text-uppercase d-flex flex-grow px-2 py-2 flex-items-center"
    );
    this._playerQuality.textContent = "Quality";
    this._playerSettingsMenu.appendChild(this._playerQuality);

    this._playerQuality.addEventListener("click", () => {
      this._displayQualityMenu();
    });

    this._playerQualityContent = document.createElement("div");
    this._playerQualityContent.setAttribute(
      "class",
      "f3 text-purple text-semibold text-uppercase d-flex flex-grow px-2 flex-justify-right"
    );
    this._playerQualityContent.textContent = "";
    this._playerQuality.appendChild(this._playerQualityContent);

    var rightArrow = document.createElement("div");
    rightArrow.textContent = ">";
    this._playerQuality.appendChild(rightArrow);

    this._playerPlaybackSettings = document.createElement("div");
    this._playerPlaybackSettings.setAttribute(
      "class",
      "annotation-canvas-overlay-menu-option f3 text-gray text-semibold text-uppercase d-flex flex-grow px-2 py-2"
    );
    this._playerPlaybackSettings.textContent = "Video Settings";
    this._playerSettingsMenu.appendChild(this._playerPlaybackSettings);

    this._playerPlaybackSettings.addEventListener("click", () => {
      this._hideCanvasMenus();
      this.dispatchEvent(
        new CustomEvent("openVideoSettings", {
          composed: true,
        })
      );
    });

    this._playerTimelineSettings = document.createElement("div");
    this._playerTimelineSettings.setAttribute(
      "class",
      "annotation-canvas-overlay-menu-option f3 text-gray text-semibold text-uppercase d-flex flex-grow px-2 py-2"
    );
    this._playerTimelineSettings.textContent = "Timeline Settings";
    this._playerSettingsMenu.appendChild(this._playerTimelineSettings);

    this._playerTimelineSettings.addEventListener("click", () => {
      this._hideCanvasMenus();
      this.dispatchEvent(
        new CustomEvent("openTimelineSettings", {
          composed: true,
        })
      );
    });

    // Timeline units menu
    var backOption = document.createElement("div");
    backOption.setAttribute(
      "class",
      "annotation-canvas-overlay-menu-back annotation-canvas-overlay-menu-option f3 text-gray text-semibold text-uppercase d-flex flex-grow px-2 py-2 flex-items-center"
    );
    backOption.textContent = "< Back";
    this._timelineUnitsMenu.appendChild(backOption);
    backOption.addEventListener("click", () => {
      this._displayPlayerSettingsMenu();
    });

    this._timelineUnitsFrame = document.createElement("div");
    this._timelineUnitsFrame.setAttribute(
      "class",
      "annotation-canvas-overlay-menu-option f3 text-gray text-semibold text-uppercase d-flex flex-grow px-2 py-2 flex-items-center"
    );
    this._timelineUnitsFrame.textContent = "Frame";
    this._timelineUnitsMenu.appendChild(this._timelineUnitsFrame);

    this._timelineUnitsFrame.addEventListener("click", () => {
      this.setTimelineDisplayMode("frame");
    });

    this._timelineUnitsRelativeTime = document.createElement("div");
    this._timelineUnitsRelativeTime.setAttribute(
      "class",
      "annotation-canvas-overlay-menu-option f3 text-gray text-semibold text-uppercase d-flex flex-grow px-2 py-2 flex-items-center"
    );
    this._timelineUnitsRelativeTime.textContent = "Relative Time";
    this._timelineUnitsMenu.appendChild(this._timelineUnitsRelativeTime);

    this._timelineUnitsRelativeTime.addEventListener("click", () => {
      this.setTimelineDisplayMode("relativeTime");
    });

    this._timelineUnitsUTC = document.createElement("div");
    this._timelineUnitsUTC.setAttribute(
      "class",
      "annotation-canvas-overlay-menu-option f3 text-gray text-semibold text-uppercase d-flex flex-grow px-2 py-2 flex-items-center"
    );
    this._timelineUnitsUTC.textContent = "UTC Time";
    this._timelineUnitsMenu.appendChild(this._timelineUnitsUTC);

    this._timelineUnitsUTC.addEventListener("click", () => {
      this.setTimelineDisplayMode("utc");
    });

    // Video quality menu
    var backOption = document.createElement("div");
    backOption.setAttribute(
      "class",
      "annotation-canvas-overlay-menu-back annotation-canvas-overlay-menu-option f3 text-gray text-semibold text-uppercase d-flex flex-grow px-2 py-2 flex-items-center"
    );
    backOption.textContent = "< Back";
    this._videoQualityMenu.appendChild(backOption);
    backOption.addEventListener("click", () => {
      this._displayPlayerSettingsMenu();
    });

    var wrapper = document.createElement("div");
    wrapper.setAttribute(
      "class",
      "f3 text-gray text-semibold text-uppercase d-flex flex-grow px-2 py-2 flex-items-center"
    );
    wrapper.textContent = "Playback Quality";
    this._videoQualityMenu.appendChild(wrapper);

    this._qualityControl = document.createElement("quality-control");
    this._qualityControl._advancedSettings.style.display = "none";
    this._qualityControl.setAttribute("class", "px-2");
    wrapper.appendChild(this._qualityControl);

    // Main button
    var btn = document.createElement("small-svg-button");
    btn.init(
      `<svg xmlns="http://www.w3.org/2000/svg" width="24" height="24" viewBox="0 0 24 24" fill="none" stroke="currentColor" stroke-width="2" stroke-linecap="round" stroke-linejoin="round" class="no-fill"><circle cx="12" cy="12" r="3"></circle><path d="M19.4 15a1.65 1.65 0 0 0 .33 1.82l.06.06a2 2 0 0 1 0 2.83 2 2 0 0 1-2.83 0l-.06-.06a1.65 1.65 0 0 0-1.82-.33 1.65 1.65 0 0 0-1 1.51V21a2 2 0 0 1-2 2 2 2 0 0 1-2-2v-.09A1.65 1.65 0 0 0 9 19.4a1.65 1.65 0 0 0-1.82.33l-.06.06a2 2 0 0 1-2.83 0 2 2 0 0 1 0-2.83l.06-.06a1.65 1.65 0 0 0 .33-1.82 1.65 1.65 0 0 0-1.51-1H3a2 2 0 0 1-2-2 2 2 0 0 1 2-2h.09A1.65 1.65 0 0 0 4.6 9a1.65 1.65 0 0 0-.33-1.82l-.06-.06a2 2 0 0 1 0-2.83 2 2 0 0 1 2.83 0l.06.06a1.65 1.65 0 0 0 1.82.33H9a1.65 1.65 0 0 0 1-1.51V3a2 2 0 0 1 2-2 2 2 0 0 1 2 2v.09a1.65 1.65 0 0 0 1 1.51 1.65 1.65 0 0 0 1.82-.33l.06-.06a2 2 0 0 1 2.83 0 2 2 0 0 1 0 2.83l-.06.06a1.65 1.65 0 0 0-.33 1.82V9a1.65 1.65 0 0 0 1.51 1H21a2 2 0 0 1 2 2 2 2 0 0 1-2 2h-.09a1.65 1.65 0 0 0-1.51 1z"></path></svg>`,
      "Player Settings",
      "player-settings-btn"
    );
    btn._button.setAttribute("title", "Player Settings");
    btn._button.classList.remove("px-2");
    settingsDiv.appendChild(btn);
    this._playerSettingsBtn = btn;

    this._playerSettingsBtn.addEventListener("click", () => {
      this._playerSettingsBtn.blur();
      if (this._playerSettingsMenu.style.display == "flex") {
        this._hideCanvasMenus();
      } else {
        this._displayPlayerSettingsMenu();
      }
    });

    //
    // Timeline div
    //
    const timelineDiv = document.createElement("div");
    timelineDiv.setAttribute(
      "class",
      "scrub__bar d-flex flex-items-center flex-grow px-4"
    );
    playerDiv.appendChild(timelineDiv);
    this._timelineDiv = timelineDiv;

    const timeDiv = document.createElement("div");
    timeDiv.setAttribute(
      "class",
      "d-flex flex-items-center flex-justify-between"
    );
    playButtons.appendChild(timeDiv);

    this._currentTimeInput = document.createElement("input");
    this._currentTimeInput.setAttribute(
      "class",
      "form-control input-sm1 f2 text-center"
    );
    this._currentTimeInput.setAttribute("type", "text");
    this._currentTimeInput.style.display = "none";
    this._currentTimeInput.style.width = "100px";
    playButtons.appendChild(this._currentTimeInput);

    this._currentTimeText = document.createElement("div");
    this._currentTimeText.textContent = "0:00";
    this._currentTimeText.style.width = "35px";
    playButtons.appendChild(this._currentTimeText);

    this._totalTime = document.createElement("div");
    this._totalTime.setAttribute("class", "px-2 text-gray");
    this._totalTime.textContent = "/ 0:00";
    playButtons.appendChild(this._totalTime);

    var outerDiv = document.createElement("div");
    outerDiv.setAttribute("class", "py-2");
    outerDiv.style.width = "100%";
    var seekDiv = document.createElement("div");
    this._slider = document.createElement("seek-bar");

    this._domParents = []; //handle defered loading of video element
    seekDiv.appendChild(this._slider);
    outerDiv.appendChild(seekDiv);
    this._preview = document.createElement("media-seek-preview");
    this._slider._shadow.appendChild(this._preview);

    var innerDiv = document.createElement("div");
    this._videoTimeline = document.createElement("video-timeline");
    innerDiv.appendChild(this._videoTimeline);
    outerDiv.appendChild(innerDiv);
    this._timelineDiv.appendChild(outerDiv);

    var innerDiv = document.createElement("div");
    this._entityTimeline = document.createElement("entity-timeline");
    innerDiv.appendChild(this._entityTimeline);
    outerDiv.appendChild(innerDiv);
    this._timelineDiv.appendChild(outerDiv);

    const frameDiv = document.createElement("div");
    frameDiv.setAttribute(
      "class",
      "d-flex flex-items-center flex-justify-between"
    );
    playButtons.appendChild(frameDiv);

    const framePrev = document.createElement("frame-prev");
    frameDiv.appendChild(framePrev);
    this._framePrev = framePrev;

    const currentFrameWrapper = document.createElement("div");
    frameDiv.appendChild(currentFrameWrapper);

    this._currentFrameInput = document.createElement("input");
    this._currentFrameInput.setAttribute(
      "class",
      "form-control input-sm1 f2 text-center"
    );
    this._currentFrameInput.setAttribute("type", "text");
    this._currentFrameInput.setAttribute("id", "frame_num_ctrl");
    this._currentFrameInput.style.display = "none";
    this._currentFrameInput.style.width = "100px";
    frameDiv.appendChild(this._currentFrameInput);

    this._currentFrameText = document.createElement("div");
    this._currentFrameText.setAttribute("class", "f2 text-center");
    this._currentFrameText.setAttribute("id", "frame_num_display");
    this._currentFrameText.textContent = "0";
    this._currentFrameText.style.minWidth = "15px";
    currentFrameWrapper.appendChild(this._currentFrameText);

    const frameNext = document.createElement("frame-next");
    frameDiv.appendChild(frameNext);
    this._frameNext = frameNext;

    this._utcLabel = document.createElement("span");
    this._utcLabel.setAttribute("class", "f2 text-center text-gray px-2");
    this._utcLabel.textContent = "N/A";
    playButtons.appendChild(this._utcLabel);

    this._volume_control = document.createElement("volume-control");
    settingsDiv.appendChild(this._volume_control);
    this._volume_control.addEventListener("volumeChange", (evt) => {
      this._video.setVolume(evt.detail.volume);
    });
    const fullscreen = document.createElement("video-fullscreen");
    settingsDiv.appendChild(fullscreen);

    this._scrubInterval = 16;
    this._lastScrub = Date.now();
    this._rate = 1;
    this._playbackDisabled = false;
    this.setTimelineDisplayMode("frame");
    this._videoMode = "play"; // Future growth (e.g. play | summary)

    // Magic number matching standard header + footer
    // #TODO This should be re-thought and more flexible initially
    this._videoHeightPadObject = { height: 210 };
    this._headerFooterPad = 100; // Another magic number based on the header and padding below controls footer

    const searchParams = new URLSearchParams(window.location.search);
    this._quality = 720;
    this._seekQuality = null;
    this._scrubQuality = null;
    this._allowSafeMode = true;
    if (searchParams.has("playQuality")) {
      this._quality = Number(searchParams.get("playQuality"));
    }
    if (searchParams.has("seekQuality")) {
      this._seekQuality = Number(searchParams.get("seekQuality"));
    }
    if (searchParams.has("scrubQuality")) {
      this._scrubQuality = Number(searchParams.get("scrubQuality"));
    }

    this._timelineMore.addEventListener("click", () => {
      this._hideCanvasMenus();
      this._displayTimelineLabels = !this._displayTimelineLabels;
      this._entityTimeline.showFocus(
        this._displayTimelineLabels,
        this._videos[this._primaryVideoIndex].currentFrame()
      );
      this._videoHeightPadObject.height = Math.max(
        this._headerFooterPad +
          this._controls.offsetHeight +
          this._timelineDiv.offsetHeight,
        this._videoHeightPadObject.height
      );
      window.dispatchEvent(new Event("resize"));
    });

    this._slider.addEventListener("input", (evt) => {
      this.handleSliderInput(evt);
    });

    this._slider.addEventListener("change", (evt) => {
      this.handleSliderChange(evt);
    });

    this._pendingPreview = null;
    this._nextPreview = null;
    this._lastPreview = 0;

    this._slider.addEventListener(
      "framePreview",
      this.debouncePreview.bind(this)
    );

    this._slider.addEventListener("hidePreview", this.hidePreview.bind(this));

    play.addEventListener("click", () => {
      this._hideCanvasMenus();
      if (this.is_paused()) {
        this.play();
      } else {
        this.pause();
      }
    });

    rewind.addEventListener("click", () => {
      this._hideCanvasMenus();
      this.playBackwards();
    });

    fastForward.addEventListener("click", () => {
      this._hideCanvasMenus();
      let prime_fps = this._fps[this._longest_idx];
      for (let idx = 0; idx < this._videos.length; idx++) {
        let video = this._videos[idx];
        video.pause();
        video.rateChange(2 * this._rate * (prime_fps / video._videoObject.fps));
      }
      this.play();
    });

    framePrev.addEventListener("click", () => {
      this._hideCanvasMenus();
      for (let video of this._videos) {
        if (this.is_paused() == false) {
          this.dispatchEvent(new Event("paused", { composed: true }));
          fastForward.removeAttribute("disabled");
          rewind.removeAttribute("disabled");
          video.pause().then(() => {
            video.back();
          });
        } else {
          video.back();
        }
      }
    });

    frameNext.addEventListener("click", () => {
      this._hideCanvasMenus();
      for (let video of this._videos) {
        if (this.is_paused() == false) {
          this.dispatchEvent(new Event("paused", { composed: true }));
          fastForward.removeAttribute("disabled");
          rewind.removeAttribute("disabled");
          video.pause().then(() => {
            video.advance();
          });
        } else {
          video.advance();
        }
      }
    });

    this._videoStatus = "paused"; // Possible values: playing | paused | scrubbing

    // Start out with play button disabled.
    this._playInteraction.disable();

    fullscreen.addEventListener("click", (evt) => {
      this._hideCanvasMenus();
      if (fullscreen.hasAttribute("is-maximized")) {
        fullscreen.removeAttribute("is-maximized");
        this._playerDiv.classList.remove("is-full-screen");
        this.dispatchEvent(new Event("minimize", { composed: true }));
      } else {
        fullscreen.setAttribute("is-maximized", "");
        this._playerDiv.classList.add("is-full-screen");
        this.dispatchEvent(new Event("maximize", { composed: true }));
      }
      window.dispatchEvent(new Event("resize"));
    });

    this._currentFrameInput.addEventListener("focus", () => {
      document.body.classList.add("shortcuts-disabled");
    });

    this._currentFrameInput.addEventListener("change", () => {
      this._currentFrameInput.blur(); // Lose focus to invoke the blur event
    });

    this._currentFrameInput.addEventListener("blur", () => {
      this._hideCanvasMenus();
      document.body.classList.remove("shortcuts-disabled");
      this._currentFrameText.style.display = "block";
      this._currentFrameInput.style.display = "none";
      this.processFrameInput();
    });

    this._currentFrameText.addEventListener("click", () => {
      if (this._currentFrameText.getAttribute("disabled") != null) {
        return;
      }
      this._hideCanvasMenus();
      this._currentFrameInput.style.display = "block";
      this._currentFrameInput.focus();
      this._currentFrameText.style.display = "none";
    });

    this._currentTimeInput.addEventListener("focus", () => {
      document.body.classList.add("shortcuts-disabled");
    });

    this._currentTimeInput.addEventListener("change", () => {
      this._currentTimeInput.blur(); // Lose focus to invoke the blur event
    });

    this._currentTimeInput.addEventListener("blur", () => {
      this._hideCanvasMenus();
      document.body.classList.remove("shortcuts-disabled");
      this._currentTimeText.style.display = "block";
      this._currentTimeInput.style.display = "none";
      this.processTimeInput();
    });

    this._currentTimeText.addEventListener("click", () => {
      if (this._currentTimeText.getAttribute("disabled") != null) {
        return;
      }
      this._hideCanvasMenus();
      this._currentTimeInput.style.display = "block";
      this._currentTimeInput.focus();
      this._currentTimeText.style.display = "none";
    });

    /**
     * Seek/timeline event listeners
     */
    this._videoTimeline.addEventListener("input", (evt) => {
      this.handleSliderInput(evt);
    });

    this._videoTimeline.addEventListener("newFrameRange", (evt) => {
      this._slider.setAttribute("min", evt.detail.start);
      this._slider.setAttribute("max", evt.detail.end);
      this._entityTimeline.init(evt.detail.start, evt.detail.end);
    });

    this._entityTimeline.addEventListener("selectFrame", (evt) => {
      this._slider.value = evt.detail.frame;
      this.handleSliderChange(evt);
    });

    this._entityTimeline.addEventListener("graphData", (evt) => {
      if (
        evt.detail.numericalData.length > 0 ||
        evt.detail.stateData.length > 0
      ) {
        this._timelineMore.style.display = "block";
      } else {
        this._timelineMore.style.display = "none";
      }
      this._videoHeightPadObject.height = Math.max(
        this._headerFooterPad +
          this._controls.offsetHeight +
          this._timelineDiv.offsetHeight,
        this._videoHeightPadObject.height
      );
      if (this._lastVideoHeightPadHeight != this._videoHeightPadObject.height) {
        window.dispatchEvent(new Event("resize"));
        this._lastVideoHeightPadHeight = this._videoHeightPadObject.height;
      }
    });

    this._entityTimeline.addEventListener("mouseout", (evt) => {
      this.hidePreview(true);
    });

    fullscreen.addEventListener("click", (evt) => {
      this._hideCanvasMenus();
      if (fullscreen.hasAttribute("is-maximized")) {
        fullscreen.removeAttribute("is-maximized");
        playerDiv.classList.remove("is-full-screen");
        this.dispatchEvent(new Event("minimize", { composed: true }));
      } else {
        fullscreen.setAttribute("is-maximized", "");
        playerDiv.classList.add("is-full-screen");
        this.dispatchEvent(new Event("maximize", { composed: true }));
      }
      window.dispatchEvent(new Event("resize"));
    });

    this._qualityControl.addEventListener("setQuality", (evt) => {
      this.dispatchEvent(
        new CustomEvent("setPlayQuality", {
          composed: true,
          detail: {
            quality: evt.detail.quality,
          },
        })
      );
    });

    document.addEventListener("keydown", (evt) => {
      if (document.body.classList.contains("shortcuts-disabled")) {
        return;
      }

      if (evt.ctrlKey && evt.key == "m") {
        fullscreen.click();
      } else if (evt.key == "t") {
        this.dispatchEvent(new Event("toggleTextOverlay", { composed: true }));
      } else if (evt.code == "Space") {
        evt.preventDefault();
        if (this._playbackDisabled) {
          return;
        }
        if (this.is_paused()) {
          this.play();
        } else {
          this.pause();
        }
      } else if (evt.key == "r") {
        evt.preventDefault();
        if (this._playbackDisabled) {
          return;
        }
        if (this.is_paused()) {
          this.playBackwards();
        }
      } else if (evt.key == 1) {
        if (!this._rateControl.hasAttribute("disabled")) {
          this._rateControl.setValue(1);
        }
      } else if (evt.key == 2) {
        if (!this._rateControl.hasAttribute("disabled")) {
          this._rateControl.setValue(2);
        }
      } else if (evt.key == 4) {
        if (!this._rateControl.hasAttribute("disabled")) {
          this._rateControl.setValue(4);
        }
      } else if (evt.key == "ArrowUp" && evt.ctrlKey) {
        if (!this._rateControl.hasAttribute("disabled")) {
          const newIdx = this._rateControl.getIdx() + 1;
          const newRate = this._rateControl.rateForIdx(newIdx);
          if (
            this._ratesAvailable == null ||
            (newRate >= this._ratesAvailable.minimum &&
              newRate <= this._ratesAvailable.maximum)
          ) {
            this._rateControl.setIdx(newIdx);
          }
        }
      } else if (evt.key == "ArrowDown" && evt.ctrlKey) {
        if (!this._rateControl.hasAttribute("disabled")) {
          const newIdx = this._rateControl.getIdx() - 1;
          const newRate = this._rateControl.rateForIdx(newIdx);
          if (
            this._ratesAvailable == null ||
            (newRate >= this._ratesAvailable.minimum &&
              newRate <= this._ratesAvailable.maximum)
          ) {
            this._rateControl.setIdx(newIdx);
          }
        }
      }
    });
  }

  _setToPlayMode() {
    this._videoMode = "play";

    this._videoTimeline.style.display = "block";

    this._videoTimeline.init(0, this._timeStore.getLastGlobalFrame());
    this._entityTimeline.init(0, this._timeStore.getLastGlobalFrame());
    this._displayTimelineLabels = false;

    this._slider.setAttribute("min", 0);
    this._slider.setAttribute("max", this._timeStore.getLastGlobalFrame());

    this._qualityControl.removeAttribute("disabled");
    this._rateControl.removeAttribute("disabled");

    this._resizeWindow();
  }

  _resizeWindow(inhibit, extra) {
    if (extra == undefined) {
      extra = 0;
    }
    this._videoHeightPadObject.height =
      this._headerFooterPad +
      this._controls.offsetHeight +
      this._timelineDiv.offsetHeight +
      extra;
    if (inhibit) {
      return;
    }
    window.dispatchEvent(new Event("resize"));
  }

  _resizeHandler() {
    this._hideCanvasMenus();
  }

  static get observedAttributes() {
    return ["rate"];
  }

  attributeChangedCallback(name, oldValue, newValue) {
    switch (name) {
      case "rate":
        if (newValue >= 1) {
          this._rateControl.textContent = Math.round(newValue) + "x";
        } else {
          this._rateControl.textContent = Number(newValue).toFixed(2) + "x";
        }
        break;
    }
  }

  set quality(val) {
    this._qualityControl.quality = val;
  }

  enableQualityChange() {
    this._qualityControl.removeAttribute("disabled");
  }
  disableQualityChange() {
    this._qualityControl.setAttribute("disabled", "");
  }

  enableRateChange() {
    this._rateControl.removeAttribute("disabled");
  }
  disableRateChange() {
    this._rateControl.setAttribute("disabled", "");
  }

  async debouncePreview(evt) {
    // Frame previews can get interrupted if we aren't keeping 30fps
    // things will look janky but we don't want to make things harder
    // by blocking the UI on a billion previews as someone zips by
    if (this._pendingPreview == null) {
      this.processPreview(evt);
    } else {
      const delta = performance.now() - this._lastPreview;
      if (delta < 33) {
        // If there is an event to process, process it
        this._nextPreview = evt;
      } else {
        this._nextPreview = null;
        this.processPreview(evt);
      }
    }
  }

  async processPreview(evt) {
    this._pendingPreview = evt;
    // Keep frames moving if we get dropped/interrupted
    this._lastPreview = performance.now();
    await this.handleFramePreview(evt);
    this._pendingPreview = null;

    // If there is a new event to process, process it
    while (
      this._nextPreview &&
      this._nextPreview.detail.frame != evt.detail.frame
    ) {
      this._pendingPreview = this._nextPreview;
      this._nextPreview = null;
      await this.handleFramePreview(this._pendingPreview);
    }
    this._pendingPreview = null;
  }

  hidePreview(skipTimeline) {
    this._preview.cancelled = true; // This isn't about cancel culture
    this._pendingPreview = null;
    this._nextPreview = null;
    this._preview.hide();

    if (skipTimeline != true) {
      // Emulate a mouse out to hide the line
      this._entityTimeline.focusMouseOut();
    }
  }
  /**
<<<<<<< HEAD
=======
   * Callback used when a user hovers over the seek bar
   */
  async handleFramePreview(evt) {
    let proposed_value = evt.detail.frame;
    this._preview.cancelled = false;
    if (proposed_value >= 0) {
      if (
        this._timelineMore.style.display != "none" &&
        evt.detail.skipTimeline != true
      ) {
        // Add mouse over to the timeline detail area
        this._entityTimeline.focusMouseMove(null, null, proposed_value, true);
      }
      // Get frame preview image
      const existing = this._preview.info;
      let video = null;
      let multiImage = false;
      let bias = 50;
      if (this._focusIds.length > 0) {
        video = [];
        for (let focusId of this._focusIds) {
          video.push(this._videoDivs[focusId].children[0]);
        }
        // limit to 4
        if (video.length > 4) {
          video = video.slice(0, 4);
        }

        multiImage = true;
        bias += this._preview.img_height;
      } else if (this._videos.length <= 4) {
        multiImage = true;
        video = this._videos;
        bias += this._preview.img_height;
      }

      // If we are already on this frame save some resources and just show the preview as-is
      if (existing.frame != proposed_value) {
        if (multiImage) {
          // Here we do both images of a multi video
          let fake_info = {};
          if (video.length < 4) {
            fake_info = {
              height: video[0]._mediaInfo.height,
              width: video[0]._mediaInfo.width * video.length,
            };
          } else if (video.length == 4) {
            fake_info = {
              height: video[0]._mediaInfo.height * 2,
              width: video[0]._mediaInfo.width * 2,
            };
          }

          this._preview.mediaInfo = fake_info;
          let promises = [];
          for (let idx = 0; idx < video.length; idx++) {
            let frame_promise = video[idx].getScrubFrame(proposed_value);
            promises.push(frame_promise);
          }
          try {
            let frames = await Promise.all(promises);
            if (this._preview.cancelled) {
              // We took to long and got cancelled.
              for (let frame of frames) {
                frame.close();
              }
              return;
            }

            this._preview.image = frames;
            for (let frame of frames) {
              frame.close();
            }
          } catch (e) {
            console.error(`Failed to get frame ${proposed_value} ${e}`);
          }

          // Set the annotations for the multi
          let annotations = [];
          for (let idx = 0; idx < video.length; idx++) {
            if (video[idx]._framedData.has(proposed_value)) {
              annotations.push(video[idx]._framedData.get(proposed_value));
            } else {
              annotations.push([]);
            }
          }
          this._preview.annotations = annotations;
        }

        // Get the Y position from the seek bar to prevent the preview dancing up and down
        const rect = this._slider.getBoundingClientRect();

        if (this._timeMode == "utc") {
          let timeStr =
            this._timeStore.getAbsoluteTimeFromFrame(proposed_value);
          timeStr = timeStr.split("T")[1].split(".")[0];

          this._preview.info = {
            frame: proposed_value,
            x: evt.detail.clientX,
            y: rect.top - bias, // Add 15 due to page layout
            time: timeStr,
            image: multiImage,
          };
        } else {
          this._preview.info = {
            frame: proposed_value,
            x: evt.detail.clientX,
            y: rect.top - bias, // Add 15 due to page layout
            time: frameToTime(proposed_value, this._fps[this._longest_idx]),
            image: multiImage,
          };
        }
      }
      this._preview.show();
    } else {
      this._preview.hide();
    }
  }

  /**
>>>>>>> 91903713
   * Callback used when user slides on one of the seek bar sliders
   */
  handleSliderInput(evt) {
    // Along allow a scrub display as the user is going
    // slow
    const now = Date.now();
    const frame = Number(evt.target.value);
    const waitOk = now - this._lastScrub > this._scrubInterval;
    this._playInteraction.disable(); // disable play on scrub
    if (waitOk) {
      this._lastScrub = Date.now();
      this._videoStatus = "paused";
      this._play.setAttribute("is-paused", "");
      let prime_fps = this._fps[this._longest_idx];
      let prime_frame = this._videos[this._longest_idx].currentFrame();
      let promises = [];
      console.info(`${performance.now()}: Requesting seek to ${frame}`);
      for (let idx = 0; idx < this._videos.length; idx++) {
        let video = this._videos[idx];
        video.scrubbing = true;
        if (video.keyframeOnly == false && Math.abs(frame - prime_frame) > 10) {
          video.keyframeOnly = true;
        } else {
          video.keyframeOnly = false;
        }
        let this_frame = Math.round(frame * (this._fps[idx] / prime_fps));
        this_frame += this._frameOffsets[idx];
        video.stopPlayerThread(); // Don't use video.pause because we are seeking ourselves
        video.shutdownOnDemandDownload();

        // Seek callbacks are called from the perspective of the video class
        let cb = (frameIdx, source, width, height) => {
          video._draw.clear();
          video._effectManager.clear();
          video.pushFrame(frameIdx, source, width, height);
          video.updateOffscreenBuffer(frameIdx, source, width, height);
        };
        if (this_frame < video.length) {
          promises.push(video.seekFrame(this_frame, cb, false, "scrub-only"));
        } else {
          if (video.currentFrame() < video.length - MAGIC_PAD) {
            const seekPromise = video.seekFrame(
              video.length - MAGIC_PAD,
              cb,
              false,
              "scrub-only"
            );
            promises.push(seekPromise);
          }
        }
      }
      Promise.allSettled(promises).then(() => {
        for (let idx = 0; idx < this._videos.length; idx++) {
          let video = this._videos[idx];
          // Update the display with the latest
          video.displayLatest(true);
        }
        this._videoStatus = "paused";
        this.dispatchEvent(new CustomEvent("updateURL", { composed: true }));
      });
    }
  }

  /**
   * Callback used when user clicks one of the seek bars
   */
  handleSliderChange(evt) {
    this._play.setAttribute("is-paused", "");
    this.dispatchEvent(new Event("displayLoading", { composed: true }));

    // Only use the current frame to prevent glitches
    let frame = this._videos[this._longest_idx].currentFrame();
    if (evt.detail) {
      frame = evt.detail.frame;
    }

    this._videoStatus = "scrubbing";
    this._playInteraction.disable(); // disable play on seek
    var seekPromiseList = [];
    let prime_fps = this._fps[this._longest_idx];
    for (let idx = 0; idx < this._videos.length; idx++) {
      let video = this._videos[idx];
      video.keyframeOnly = false;
      video.scrubbing = false;
      let this_frame = Math.round(frame * (this._fps[idx] / prime_fps));
      this_frame += this._frameOffsets[idx];
      video.stopPlayerThread(); // Don't use video.pause because we are seeking ourselves
      video.shutdownOnDemandDownload();
      let cb = (frameIdx, source, width, height) => {
        video._draw.clear();
        video._effectManager.clear();
        video.pushFrame(frameIdx, source, width, height);
        video.updateOffscreenBuffer(frameIdx, source, width, height);
      };
      if (this_frame < video.length) {
        const seekPromise = video.seekFrame(this_frame, cb, true);
        seekPromiseList.push(seekPromise);
      } else {
        if (video.currentFrame() < video.length - MAGIC_PAD) {
          const seekPromise = video.seekFrame(
            video.length - MAGIC_PAD,
            cb,
            true
          );
          seekPromiseList.push(seekPromise);
        }
      }
    }

    Promise.allSettled(seekPromiseList).then(() => {
      for (let idx = 0; idx < this._videos.length; idx++) {
        let video = this._videos[idx];
        // Update the display with the latest
        video.displayLatest(true);
        video.onDemandDownloadPrefetch();
      }
      this._videoStatus = "paused";
      setTimeout(() => {
        this.checkReady();
      }, 33);
      this.dispatchEvent(new CustomEvent("updateURL", { composed: true }));
    });
  }

  /**
   * Process the frame input text field and attempts to jump to that frame
   */
  processFrameInput() {
    this._videoStatus = "paused";

    var frame = parseInt(this._currentFrameInput.value);
    if (isNaN(frame)) {
      console.log(
        "Provided invalid frame input: " + this._currentFrameInput.value
      );
      this._currentFrameInput.classList.add("has-border");
      this._currentFrameInput.classList.add("is-invalid");
      return;
    }

    const maxFrame = this._maxFrameNumber;
    if (frame > maxFrame - 1) {
      // #TODO Fix in the future once video.js has been sorted out.
      frame = maxFrame - 1;
    } else if (frame < 0) {
      frame = 0;
    }

    this._currentFrameInput.classList.remove("has-border");
    this._currentFrameInput.classList.remove("is-invalid");
    this.goToFrame(frame);
    this.checkAllReady();
  }

  /**
   * Process the time input text field and attempts to jump to the corresponding frame
   */
  processTimeInput() {
    this._videoStatus = "paused";

    var timeTokens = this._currentTimeInput.value.split(":");
    if (timeTokens.length != 2) {
      console.log(
        "Provided invalid time (minutes:seconds) expected: " +
          this._currentTimeInput.value
      );
      this._currentTimeInput.classList.add("has-border");
      this._currentTimeInput.classList.add("is-invalid");
      return;
    }

    var minutes = parseInt(timeTokens[0]);
    if (isNaN(minutes)) {
      console.log(
        "Provided invalid time (minutes:seconds) expected: " +
          this._currentTimeInput.value
      );
      this._currentTimeInput.classList.add("has-border");
      this._currentTimeInput.classList.add("is-invalid");
      return;
    }

    var seconds = parseInt(timeTokens[1]);
    if (isNaN(seconds)) {
      console.log(
        "Provided invalid time (minutes:seconds) expected: " +
          this._currentTimeInput.value
      );
      this._currentTimeInput.classList.add("has-border");
      this._currentTimeInput.classList.add("is-invalid");
      return;
    }

    var frame = this._timeToFrame(minutes, seconds);
    const maxFrame = this._maxFrameNumber;
    if (frame > maxFrame) {
      frame = maxFrame;
    } else if (frame < 0) {
      frame = 0;
    }

    this._currentTimeInput.classList.remove("has-border");
    this._currentTimeInput.classList.remove("is-invalid");
    this.goToFrame(frame);
    this.checkAllReady();
  }

  set permission(val) {
    for (let video of this._videos) {
      video.permission = val;
    }
    this._permission = val;
  }

  addDomParent(val) {
    this._domParents.push(val);
  }

  set undoBuffer(val) {
    this._undoBuffer = val;
    for (let video of this._videos) {
      video.undoBuffer = val;
    }
  }

  set mediaInfo(val) {
    this._mediaInfo = val;
    this._videos = [];
    this._multi_layout = val.media_files["layout"];

    let searchParams = new URLSearchParams(window.location.search);
    if (val.media_files.quality && searchParams.has("playQuality") == false) {
      this._quality = val.media_files.quality;
    }

    this._timeStore = new TimeStore(this._mediaInfo, this.mediaType);
    if (!this._timeStore.utcEnabled()) {
      this._utcLabel.style.display = "none";
      this._timelineUnitsUTC.style.display = "none";
    }

    const total_video_spots = this._multi_layout[0] * this._multi_layout[1];
    if (val.media_files["ids"].length > total_video_spots) {
      window.alert(
        "Invalid multiview object! Not enough grid spots for media."
      );
    }

    const video_count = val.media_files["ids"].length;

    let global_frame = new Array(video_count).fill(0);
    // Functor to monitor any frame drift
    let global_frame_change = (vid_idx, evt) => {
      global_frame[vid_idx] = evt.detail.frame;
      if (evt.detail.frame % 60 == 0 && vid_idx == 0) {
        let max_diff = 0;
        for (let j = 0; j < global_frame.length; j++) {
          for (let i = 0; i < global_frame.length; i++) {
            const diff = Math.abs(global_frame[i] - global_frame[j]);
            if (diff > max_diff) {
              max_diff = diff;
            }
          }
        }
        if (max_diff > 10) {
          console.warn("Frame slippage occuring in multi-view " + max_diff);
        }
      }
    };

    let global_status = new Array(video_count).fill(0);
    let global_playing = (vid_idx) => {
      global_status[vid_idx] = 1;
      for (let idx = 0; idx < global_status.length; idx++) {
        if (global_status[idx] == 0) {
          this._videoStatus = "paused";
          this._play.setAttribute("is-paused", "");
          this._playInteraction.enable();
          return false;
        }
      }
      this._videoStatus = "playing";
      this._play.removeAttribute("is-paused");
      return true;
    };
    let global_paused = (vid_idx) => {
      global_status[vid_idx] = 0;
      this._videoStatus = "paused";
      this._play.setAttribute("is-paused", "");
    };

    // Functor to normalize the progress bar
    let global_progress = new Array(video_count).fill(0);
    let global_on_demand_progress = new Array(video_count).fill([0, 0]);
    let handle_buffer_load = (vid_idx, evt) => {
      if (global_progress[vid_idx] == 0) {
        setTimeout(() => {
          this._videos[vid_idx].refresh(); //draw first frame
        }, 333);
      }
      global_progress[vid_idx] = evt.detail.percent_complete;
      let fakeEvt = {
        detail: {
          percent_complete: Math.min(...global_progress),
        },
      };
      this._slider.onBufferLoaded(fakeEvt);

      let notReady = false;
      for (let video of this._videos) {
        if (video.bufferDelayRequired()) {
          notReady |= video.onDemandBufferAvailable() == false;
        } else {
          notReady |= video.scrubBufferAvailable() == false;
        }
      }

      // Update playability as on-demand comes in
      if (notReady) {
        this._playInteraction.disable();
        this._playbackDisabled = true;
      } else {
        this._playInteraction.enable();
        this._playbackDisabled = false;
      }

      let frame = Math.round(
        fakeEvt.detail.percent_complete * this._maxFrameNumber
      );
    };

    let handle_ondemand_load = (vid_idx, evt) => {
      if (evt.detail.ranges.length == 0) {
        return;
      }
      global_on_demand_progress[vid_idx] = evt.detail.ranges[0];
      let minStart = Number.MAX_SAFE_INTEGER;
      let minEnd = Number.MAX_SAFE_INTEGER;
      for (let idx = 0; idx < global_on_demand_progress.length; idx++) {
        if (global_on_demand_progress[idx][0] < minStart) {
          minStart = global_on_demand_progress[idx][0];
        }
        if (global_on_demand_progress[idx][0] < minEnd) {
          minEnd = global_on_demand_progress[idx][1];
        }
      }
      let fakeEvt = {
        detail: {
          ranges: [[minStart, minEnd]],
        },
      };
      this._slider.onDemandLoaded(fakeEvt);
    };
    let setup_video = (idx, video_info) => {
      this._slider.setAttribute("min", 0);

      // This is the array of all
      this._fps[idx] = video_info.fps;
      this._videos[idx].addEventListener("codecNotSupported", (evt) => {
        if (alert_sent == false) {
          handle_decoder_error(evt, this._shadow);
          alert_sent = true;
        }
      });
      var isPrime = idx == this._longest_idx;
      if (isPrime) {
        let prime = this._videos[idx];
        this.parent._browser.canvas = prime;
        let alert_sent = false;

        this._timeStore.setPrimaryMedia(video_info);
        this._timeStore.addChannelMedia(video_info, idx);

        this._videoTimeline.timeStore = this._timeStore;
        this._entityTimeline.timeStore = this._timeStore;
        this._entityTimeline.parent = this;
        this._videoTimeline.timeStoreInitialized();

        this._setToPlayMode();

        prime.addEventListener("videoError", (evt) => {
          if (alert_sent == false) {
            handle_video_error(evt, this._shadow);
            alert_sent = true;
          }
        });
        prime.addEventListener("frameChange", (evt) => {
          const frame = evt.detail.frame;
          this._slider.value = frame;
          const time = frameToTime(frame, this._fps[this._longest_idx]);
          this._currentTimeText.textContent = time;
          this._currentFrameText.textContent = frame;
          this._currentTimeText.style.width = 10 * (time.length - 1) + 5 + "px";
          this._currentFrameText.style.width = 15 * String(frame).length + "px";
          let prime_fps = this._fps[this._longest_idx];
          // Update global renderer
          for (let idx = 0; idx < this._videos.length; idx++) {
            let this_frame = Math.round(frame * (this._fps[idx] / prime_fps));
            this._multiRenderer.setFrameReq(
              this._videos[idx]._videoObject.id,
              this_frame
            );
          }
          if (this._timeStore != null) {
            if (this._timeStore.utcEnabled()) {
              this._utcLabel.textContent =
                this._timeStore.getAbsoluteTimeFromFrame(frame);
            }
          }
        });
      } else {
        this._timeStore.addChannelMedia(video_info, idx);
      }

      let playbackAnomalyCb = () => {
        const direction = this._videos[idx]._direction;
        this.pause(() => {
          if (direction == 1) {
            // Go to the last frame
            this.goToFrame(this._maxFrameNumber - 1);
          } else if (direction == -1) {
            this.goToFrame(0);
          }
        });
      };
      this._videos[idx].addEventListener("playbackEnded", playbackAnomalyCb);
      this._videos[idx].addEventListener("playbackStalled", playbackAnomalyCb);
      this._videos[idx].addEventListener("canvasResized", () => {
        this._videoTimeline.redraw();
        this._entityTimeline.redraw();
      });
      this._videos[idx].addEventListener("bufferLoaded", (evt) => {
        handle_buffer_load(idx, evt);
      });
      this._videos[idx].addEventListener("onDemandDetail", (evt) => {
        handle_ondemand_load(idx, evt);
      });
      // When a playback is stalled, pause all the videos.
      this._videos[idx].addEventListener("playbackStalled", (evt) => {
        Utilities.warningAlert("Video playback stalled.");
        this.pause();
      });
      this._videos[idx].addEventListener("frameChange", (evt) => {
        global_frame_change(idx, evt);
      });
      this._videos[idx].addEventListener("playing", () => {
        global_playing(idx);
      });
      this._videos[idx].addEventListener("paused", () => {
        global_paused(idx);
      });
      const smallTextStyle = {
        fontSize: "16pt",
        fontWeight: "bold",
        color: "white",
        background: "rgba(0,0,0,0.33)",
      };
      this._videos[idx].overlayTextStyle = smallTextStyle;

      this._videos[idx]
        .loadFromVideoObject(
          video_info,
          this.mediaType,
          this._quality,
          undefined,
          undefined,
          this._multi_layout[0],
          this._videoHeightPadObject,
          this._seekQuality,
          this._scrubQuality,
          isPrime
        )
        .then(() => {
          if (this._videos[idx].allowSafeMode) {
            this._videos[idx].allowSafeMode = this._allowSafeMode;
          } else {
            this._allowSafeMode = false;
          }
          this.setDefaultVideoSettings(idx);
          this.handleNotReadyEvent(idx);
          if (idx == 0) {
            this.dispatchEvent(
              new CustomEvent("primaryVideoLoaded", {
                composed: true,
                detail: {
                  media: video_info,
                },
              })
            );
          }
        });
      // #TODO This should be changed to dispatched events vs. calling the parent directly.
      this.parent._getMetadataTypes(
        this,
        this._videos[idx]._canvas,
        idx != 0, //whether to block signal registration
        video_info.id, // sub-element real-id
        false // only update on last video
      );
      // Mute multi-video
      this._videos[idx].setVolume(0);

      if (this._permission) {
        this._videos[idx].permission = this._permission;
      }
      if (this._undoBuffer) {
        this._videos[idx].undoBuffer = this._undoBuffer;
      }
    };

    // First, setup the nominal grid section which will be based off the predefined configuration
    this._gridDiv = document.createElement("div");
    this._gridDiv.setAttribute("class", "annotation__multi-grid");
    this._gridDiv.style.gridTemplateColumns = "auto ".repeat(
      this._multi_layout[1]
    );
    this._gridDiv.style.gridTemplateRows = "auto ".repeat(
      this._multi_layout[0]
    );
    this._vidDiv.appendChild(this._gridDiv);

    // Next, setup the focus video/dock areas.
    this._focusTopDiv = document.createElement("div");
    this._focusTopDiv.setAttribute("class", "d-flex");
    this._vidDiv.appendChild(this._focusTopDiv);

    this._focusDiv = document.createElement("div");
    this._focusDiv.setAttribute("class", "d-flex flex-justify-right");
    this._focusTopDiv.appendChild(this._focusDiv);

    this._dockResizer = document.createElement("div");
    this._dockResizer.setAttribute("class", "annotation__multi-resizer");
    //this._dockResizer.style.display = "none"; // Hide except in horizontal mode
    this._focusTopDiv.appendChild(this._dockResizer);

    this._resizeController = new AnnotationMultiResizer(
      this,
      this._dockResizer
    );

    this._focusTopDockDiv = document.createElement("div");
    this._focusTopDockDiv.setAttribute("class", "d-flex flex-wrap");
    this._focusTopDiv.appendChild(this._focusTopDockDiv);

    this._focusBottomDiv = document.createElement("div");
    this._focusBottomDiv.setAttribute("class", "d-flex");
    this._vidDiv.appendChild(this._focusBottomDiv);

    this._focusBottomDockDiv = document.createElement("div");
    this._focusBottomDockDiv.setAttribute(
      "class",
      "annotation__multi-secondary d-flex flex-row"
    );
    this._focusBottomDiv.appendChild(this._focusBottomDockDiv);

    this._videoDivs = {};
    this._videoGridInfo = {};
    let idx = 0;
    let video_resp = [];
    this._selectedDock = null; // Set with right click options
    this._handleNotReadyTimeout = [];
    this._timeoutIndex = [];

    this._playbackReadyId = 0;
    this._numVideos = val.media_files["ids"].length;
    this._frameOffsets = [];
    this._multiRenderer = new MultiRenderer();
    for (const vid_id of val.media_files["ids"]) {
      const wrapper_div = document.createElement("div");
      wrapper_div.setAttribute("class", "annotation__multi-grid-entry d-flex");
      this._videoDivs[vid_id] = wrapper_div;

      let roi_vid = document.createElement("video-canvas");
      this._videoGridInfo[vid_id] = {
        row: Math.floor(idx / this._multi_layout[1]) + 1,
        col: (idx % this._multi_layout[1]) + 1,
        video: roi_vid,
      };

      roi_vid.renderer = this._multiRenderer;
      this._multiRenderer.addVideo(vid_id, roi_vid);
      if ("frameOffset" in val.media_files) {
        this._frameOffsets.push(val.media_files.frameOffset[idx]);
      } else {
        this._frameOffsets.push(0);
      }
      this._videos.push(roi_vid);
      wrapper_div.appendChild(roi_vid);
      video_resp.push(
        fetchCredentials(`/rest/Media/${vid_id}?presigned=28800`, {}, true)
      );
      this._handleNotReadyTimeout.push(null);
      this._timeoutIndex.push(0);

      roi_vid.addEventListener("playbackReady", () => {
        let allVideosReady = true;
        for (let vidIdx = 0; vidIdx < this._videos.length; vidIdx++) {
          if (
            this._videos[vidIdx].bufferDelayRequired() &&
            this._videos[vidIdx].onDemandBufferAvailable() == false
          ) {
            allVideosReady = false;
          }
        }

        if (allVideosReady) {
          console.log("allVideosReady");
          if (this.is_paused()) {
            this._playInteraction.enable();
            this._playbackDisabled = false;
            //this._rateControl.setValue(this._rate);
          }
        }
      });
      roi_vid.addEventListener("playbackNotReady", () => {
        this._playInteraction.disable();
      });

      // Setup addons for multi-menu and initialize the gridview
      this.assignToGrid(false);
      this.setupMultiMenu(vid_id);
      idx += 1;
    }

    let video_info = [];
    Promise.all(video_resp).then((values) => {
      let idx = 0;
      for (let resp of values) {
        video_info.push(resp.json());
      }
      Promise.all(video_info)
        .then((info) => {
          let max_frames = 0;
          let max_time = 0;
          let fps_of_max = 0;
          this._fps = Array(video_info.length);
          this._lengths = Array(video_info.length);
          this._lengthTimes = Array(video_info.length);
          this._longest_idx = 0;
          for (let idx = 0; idx < video_info.length; idx++) {
            let this_time =
              Number(info[idx].num_frames) / Number(info[idx].fps);
            if (this_time > max_time) {
              max_time = this_time;
              max_frames = Number(info[idx].num_frames);
              fps_of_max = Number(info[idx].fps);
            }
            this._fps[idx] = info[idx].fps;
            this._lengths[idx] = info[idx].num_frames;
            this._lengthTimes[idx] = info[idx].num_frames / info[idx].fps;
            if (this._lengths[idx] > this._lengths[this._longest_idx]) {
              this._longest_idx = idx;
            }
          }
          this._primaryVideoIndex = this._longest_idx;
          for (let idx = 0; idx < video_info.length; idx++) {
            setup_video(idx, info[idx]);
            this._videos[idx].style.zIndex = "unset";
            if (this._frameOffsets[idx] != 0) {
              const searchParams = new URLSearchParams(window.location.search);
              let frameInit = 0;
              if (searchParams.has("frame")) {
                frameInit = Number(searchParams.get("frame"));
              }
              this._videos[idx].gotoFrame(
                val.media_files.frameOffset[idx],
                true
              );
              this._videos[idx]._dispFrame =
                frameInit + val.media_files.frameOffset[idx];
              this._videos[idx]._frameOffset = val.media_files.frameOffset[idx];
            }
          }
          this._fps_of_max = fps_of_max;
          this._totalTime.textContent =
            "/ " + frameToTime(max_frames - 1, fps_of_max);
          this._totalTime.style.width =
            10 * (this._totalTime.textContent.length - 1) + 5 + "px";
          this._slider.setAttribute("max", max_frames - 1);
          this._slider.fps = this._fps[this._primaryVideoIndex];
          this._maxFrameNumber = max_frames - 1;

          const searchParams = new URLSearchParams(window.location.search);
          if (searchParams.has("multiview")) {
            let multiviewList = searchParams.get("multiview").split(",");
            let focusCount = 0;
            for (let multiview of multiviewList) {
              let focusNumber = parseInt(multiview);
              if (multiview == "hGrid") {
                this.setHorizontal();
              } else if (!isNaN(focusNumber)) {
                this._selectedDock = this._focusTopDockDiv;

                this._focusMode = searchParams.get("focusMode");
                if (searchParams.has("dock")) {
                  this._resizeController._mode = searchParams.get("dock");
                }
                this._resizeController.setMenuBasedOnMode();

                // Set the focus based on converting video position to
                // video id
                let currentIndex = 0;
                for (let videoId in this._videoDivs) {
                  if (currentIndex == focusNumber) {
                    if (focusCount == 0) {
                      this.setFocus(videoId);
                    } else {
                      this.addFocus(videoId);
                    }
                    focusCount++;
                    break;
                  }
                  currentIndex++;
                }
              }
            }
          }

          if (searchParams.has("playbackRate")) {
            this._rateControl.setValue(
              Number(searchParams.get("playbackRate"))
            );
            this.setRate(Number(searchParams.get("playbackRate")));
          }

          this.dispatchEvent(
            new Event("canvasReady", {
              composed: true,
            })
          );
        })
        .catch((exc) => {
          console.error(exc);
          for (let idx = 0; idx < this._videos.length; idx++) {
            if (!this._videos[idx].initialized) {
              this._videos[idx].displayErrorMessage(
                `Error occurred. Could not load media: ${this._mediaInfo.media_files.ids[idx]}`
              );
            }
          }

          this.dispatchEvent(
            new Event("videoInitError", {
              composed: true,
            })
          );
        });
    });

    // Audio for multi might get fun...
    // Hide volume on videos with no audio
    this._volume_control.style.display = "none";
  }

  /**
   * Expected to occur at initialization. Dispatches the default video settings.
   */
  setDefaultVideoSettings(idx) {
    console.log(`Setting default video settings for: ${idx}`);

    const seekInfo = this._videos[idx].getQuality("seek");
    const scrubInfo = this._videos[idx].getQuality("scrub");
    const playInfo = this._videos[idx].nearestQuality(this._quality);

    this.dispatchEvent(
      new CustomEvent("defaultVideoSettings", {
        composed: true,
        detail: {
          media: this._videos[idx],
          seekQuality: seekInfo.quality,
          seekFPS: seekInfo.fps,
          scrubQuality: scrubInfo.quality,
          scrubFPS: scrubInfo.fps,
          playQuality: playInfo.quality,
          playFPS: playInfo.fps,
          allowSafeMode: this._allowSafeMode,
        },
      })
    );
  }

  setMultiviewUrl(multiviewType, vid_id) {
    let get_pos = () => {
      let idx = 0;
      for (let videoId in this._videoDivs) {
        if (videoId == vid_id) {
          break;
        } else {
          idx++;
        }
      }
      return idx;
    };

    if (multiviewType == "horizontal") {
      var multiview = "hGrid";
    } else {
      let posList = [];
      for (let id of this._focusIds) {
        posList.push(this.videoIdToPosition(id));
      }
      var multiview = posList.join(",");
    }
    var search_params = new URLSearchParams(window.location.search);
    search_params.set("multiview", multiview);
    const path = document.location.pathname;
    const searchArgs = search_params.toString();
    var newUrl = path + "?" + searchArgs;
    if (this.pushed_state) {
      window.history.replaceState(this.multview_state_obj, "Multiview", newUrl);
    } else {
      window.history.pushState(this.multview_state_obj, "Multiview", newUrl);
      this.pushed_state = true;
    }
  }

  setFocus(vid_id) {
    vid_id = Number(vid_id);
    this._multiLayoutState = "focus";
    this._focusIds = [vid_id];
    for (let videoId in this._videoDivs) {
      let video = this._videoDivs[videoId].children[0];
      video.contextMenuNone.hideMenu();
      if (videoId != vid_id) {
        this.assignToSecondary(Number(videoId), this._quality);
      } else {
        this.setMultiviewUrl("focus", null);
        this.assignToPrimary(Number(videoId), this._quality * 2);
      }
    }
    this.conditionallyAddRemoveFocusMenuItem();

    this._dockResizer.style.display = "flex";
    if (this._focusMode == "horizontal") {
      this._dockResizer.classList.remove("annotation__multi-resizer-column");
      this._dockResizer.classList.add("annotation__multi-resizer-row");
    } else {
      this._dockResizer.classList.remove("annotation__multi-resizer-row");
      this._dockResizer.classList.add("annotation__multi-resizer-column");
    }

    this.goToFrame(this._videos[this._primaryVideoIndex].currentFrame());
    const tempHandler = () => {
      this.setMultiProportions();
      window.removeEventListener("resize", tempHandler);
    };
    window.addEventListener("resize", tempHandler);
  }

  setFocusVertical(vid_id) {
    this._selectedDock = this._focusTopDockDiv;
    this._focusMode = "vertical";
    this.setFocusURL();
    this.setFocus(vid_id);
  }

  setFocusHorizontal(vid_id) {
    this._selectedDock = this._focusTopDockDiv;
    this._focusMode = "horizontal";
    this.setFocusURL();
    this.setFocus(vid_id);
  }

  setFocusURL() {
    var search_params = new URLSearchParams(window.location.search);
    search_params.set("focusMode", this._focusMode);
    const path = document.location.pathname;
    search_params.set("dock", this._resizeController._mode);
    const searchArgs = search_params.toString();
    var newUrl = path + "?" + searchArgs;
    if (this.pushed_state) {
      window.history.replaceState(this.multview_state_obj, "Multiview", newUrl);
    } else {
      window.history.pushState(this.multview_state_obj, "Multiview", newUrl);
      this.pushed_state = true;
    }
  }

  videoIdToPosition(vid_id) {
    let pos = 0;
    for (let videoId in this._videoDivs) {
      if (videoId == vid_id) {
        return pos;
      }
      pos++;
    }
    return -1;
  }

  addFocus(vid_id) {
    if (this._multiLayoutState != "focus") {
      console.warn("Can't add focus if not in focus mode");
      return;
    } else {
      this._focusIds.push(Number(vid_id));
      this.assignToPrimary(Number(vid_id), this._quality * 2);
      this.setMultiviewUrl("focus", null);

      this.conditionallyAddRemoveFocusMenuItem();
    }
  }

  removeFocus(vid_id) {
    vid_id = Number(vid_id);
    let idx = this._focusIds.indexOf(vid_id);
    if (idx > -1) {
      this._focusIds.splice(idx, 1);

      // Clear secondary children
      // This maintains the order of the videos vs. just appending it to the end
      while (this._selectedDock.firstChild) {
        this._selectedDock.removeChild(this._selectedDock.firstChild);
      }
      for (let videoId in this._videoDivs) {
        if (this._focusIds.indexOf(Number(videoId)) == -1) {
          this.assignToSecondary(Number(videoId), this._quality);
        }
      }
    }
    this.conditionallyAddRemoveFocusMenuItem();
  }

  conditionallyAddRemoveFocusMenuItem() {
    if (this._multiLayoutState != "focus") return;

    if (this._focusIds.length <= 1) {
      for (let videoId in this._videoDivs) {
        let video = this._videoDivs[videoId].children[0];
        video.contextMenuNone.displayEntry("Remove from Focus", false);
      }
    } else {
      for (let videoId in this._videoDivs) {
        let video = this._videoDivs[videoId].children[0];
        if (this._focusIds.indexOf(Number(videoId)) > -1) {
          video.contextMenuNone.displayEntry("Remove from Focus", true);
        } else {
          video.contextMenuNone.displayEntry("Remove from Focus", false);
        }
      }
    }
  }

  setHorizontal() {
    this._multiLayoutState = "horizontal";
    this._selectedDock = this._focusBottomDockDiv;
    this.setMultiviewUrl("horizontal");
    for (let videoId in this._videoDivs) {
      let video = this._videoDivs[videoId].children[0];
      video.contextMenuNone.hideMenu();
      this.assignToSecondary(Number(videoId), this._quality);
      video.contextMenuNone.displayEntry("Focus Video (Vertical)", true);
      video.contextMenuNone.displayEntry("Focus Video (Horizontal)", true);
      video.contextMenuNone.displayEntry("Add to Focus", false);
      video.contextMenuNone.displayEntry("Horizontal Multiview", false);
      video.contextMenuNone.displayEntry("Reset Multiview", true);
      video.contextMenuNone.displayEntry("Remove from Focus", false);
    }
    this.conditionallyAddRemoveFocusMenuItem();
  }

  setupMultiMenu(vid_id) {
    let div = this._videoDivs[vid_id];
    let video_element = div.children[0];

    this.pushed_state = false;
    this.multview_state_obj = { state: "multiview" };
    let reset_url = () => {
      var search_params = new URLSearchParams(window.location.search);
      if (search_params.has("multiview")) {
        search_params.delete("multiview");
        search_params.delete("focusMode");
        search_params.delete("dock");
        const path = document.location.pathname;
        const searchArgs = search_params.toString();
        var newUrl = path + "?" + searchArgs;
        if (this.pushed_state) {
          window.history.replaceState(
            this.multview_state_obj,
            "Multiview",
            newUrl
          );
        } else {
          window.history.pushState(
            this.multview_state_obj,
            "Multiview",
            newUrl
          );
          this.pushed_state = true;
        }
      }
    };

    // Move all the videos back into their respective spots in the grid
    let reset = () => {
      for (let videoId in this._videoDivs) {
        let video = this._videoDivs[videoId].children[0];
        video.contextMenuNone.hideMenu();
      }
      this.assignToGrid();
      reset_url();
      this._focusIds = [];
    };

    let goToChannelVideo = () => {
      // Creates url for channel videos, extracts version
      let outStr = `/${this._annotationData._projectId}/annotation/${vid_id}?`;
      let version = this._annotationData._version;

      // Ensures version not null
      if (version != null) {
        outStr += `version=${version.id}`;
      }

      // Opens video in new tab
      window.open(outStr, "_blank");
    };

    video_element.contextMenuAvailable.then(() => {
      video_element.contextMenuNone.addMenuEntry(
        "Focus Video (Vertical)",
        () => {
          this.setFocusVertical(vid_id);
        }
      );
      video_element.contextMenuNone.addMenuEntry(
        "Focus Video (Horizontal)",
        () => {
          this.setFocusHorizontal(vid_id);
        }
      );
      video_element.contextMenuNone.addMenuEntry("Add to Focus", () => {
        this.addFocus(vid_id);
      });
      video_element.contextMenuNone.addMenuEntry("Remove from Focus", () => {
        this.removeFocus(vid_id);
      });
      video_element.contextMenuNone.addMenuEntry(
        "Horizontal Multiview",
        this.setHorizontal.bind(this)
      );
      video_element.contextMenuNone.addMenuEntry("Reset Multiview", reset);
      video_element.contextMenuNone.addMenuEntry(
        "Open Video in New Player Instance",
        goToChannelVideo
      );

      // Hide the three optional ones by default
      video_element.contextMenuNone.displayEntry("Reset Multiview", false);
      video_element.contextMenuNone.displayEntry("Add to Focus", false);
      video_element.contextMenuNone.displayEntry("Remove from Focus", false);
    });
  }

  // Move all but the first to secondary
  debug_multi() {
    let pos = 0;
    for (let video in this._videoDivs) {
      if (pos != 0) {
        this.assignToSecondary(Number(video));
      }
      pos++;
    }
  }

  makeAllVisible(node) {
    node.style.visibility = null;
    for (let child of node.children) {
      this.makeAllVisible(child);
    }

    // Don't forget about the shadow children
    if (node._shadow) {
      for (let child of node._shadow.children) {
        this.makeAllVisible(child);
      }
    }
  }
  assignToPrimary(vid_id, quality) {
    let div = this._videoDivs[vid_id];
    this._focusDiv.appendChild(div);
    this.setMultiProportions();
    // These go invisible on a move.
    this.makeAllVisible(div);
    let video = div.children[0];
    video.setQuality(quality);

    for (let idx = 0; idx < this._videos.length; idx++) {
      if (vid_id == this._videos[idx].video_id()) {
        this._primaryVideoIndex = idx;
        break;
      }
    }
  }

  assignToSecondary(vid_id, quality) {
    let div = this._videoDivs[vid_id];
    this._selectedDock.appendChild(div);
    this.setMultiProportions();
    // These go invisible on a move.
    this.makeAllVisible(div);
    let video = div.children[0];
    video.setQuality(quality);
  }

  assignToGrid(setContextMenu = true) {
    this._multiLayoutState = "grid";

    for (let idx = 0; idx < this._mediaInfo.media_files["ids"].length; idx++) {
      let videoId = this._mediaInfo.media_files["ids"][idx];
      if (videoId in this._videoDivs == false) {
        continue;
      }
      let div = this._videoDivs[videoId];
      this._gridDiv.appendChild(div);
      this.makeAllVisible(div);

      let video = div.children[0];
      video.setQuality(this._quality);

      if (setContextMenu) {
        video.contextMenuNone.displayEntry("Focus Video (Vertical)", true);
        video.contextMenuNone.displayEntry("Focus Video (Horizontal)", true);
        video.contextMenuNone.displayEntry("Add to Focus", false);
        video.contextMenuNone.displayEntry("Horizontal Multiview", true);
        video.contextMenuNone.displayEntry("Reset Multiview", false);
        video.contextMenuNone.displayEntry("Remove from Focus", false);
      }
      video.gridRows = this._multi_layout[0];

      let gridInfo = this._videoGridInfo[videoId];
      video.style.gridColumn = gridInfo.col;
      video.style.gridRow = gridInfo.row;
    }
    this._primaryVideoIndex = this._longest_idx;

    this._gridDiv.style.display = "grid";
    this._focusDiv.style.display = "none";
    this._dockResizer.style.display = "none";
    this._focusBottomDockDiv.style.display = "none";
    this._focusTopDockDiv.style.display = "none";

    setTimeout(() => {
      window.dispatchEvent(new Event("resize"));
    }, 250);
  }

  /**
   * Expected to be called only when a video is being focused
   */
  setMultiProportions() {
    var horizontalDock = this._selectedDock == this._focusBottomDockDiv;

    let hiddenDock = this._resizeController._mode == "hidden";
    this._resizeWindow(true);
    if (horizontalDock) {
      this._focusDiv.style.display = "none";
      this._selectedDock.style.display = "flex";
      this._selectedDock.style.width = "100%";
    } else {
      if (this._focusMode == "vertical") {
        this._resizeController.clearPreview();
        this._focusDiv.style.display = "flex";
        this._focusDiv.style.flexDirection = "column";
        this._focusDiv.style.justifyContent = "center";
        this._focusDiv.style.maxHeight = "80vh";
        this._selectedDock.style.display = hiddenDock ? "none" : "flex";
        this._selectedDock.style.flexWrap = "nowrap";
        this._selectedDock.style.flexFlow = "column";
        if (hiddenDock) {
          this._focusDiv.style.width = null;
        } else {
          this._focusDiv.style.width = "70%";
        }
        this._selectedDock.style.width = "30%";
        this._focusTopDiv.style.flexDirection = "row";
      } else if (this._focusMode == "horizontal") {
        this._resizeController.clearPreview();
        this._resizeWindow(true, !hiddenDock ? 175 : 0); // Add room for film strip
        this._focusDiv.style.display = "flex";
        this._focusDiv.style.flexDirection = "row";
        this._focusDiv.style.justifyContent = "center";
        this._selectedDock.style.display = hiddenDock ? "none" : "flex";
        this._focusTopDiv.style.flexDirection = "column";
        this._selectedDock.style.flexFlow = "row";
        this._selectedDock.style.flexWrap = "nowrap";
        this._focusDiv.style.width = "100%";
        this._selectedDock.style.width = "100%";
      } else {
        console.warn(`Unknown focus mode ${this._focusMode}`);
      }
    }
    this._gridDiv.style.display = "none";

    for (let primary of this._focusDiv.children) {
      primary.children[0].stretch = true;
      primary.children[0].contextMenuNone.displayEntry(
        "Focus Video (Vertical)",
        false
      );
      primary.children[0].contextMenuNone.displayEntry(
        "Focus Video (Horizontal)",
        false
      );
      primary.children[0].contextMenuNone.displayEntry("Add to Focus", false);
      primary.children[0].contextMenuNone.displayEntry(
        "Horizontal Multiview",
        true
      );
      primary.children[0].contextMenuNone.displayEntry("Reset Multiview", true);
      primary.children[0].gridRows =
        this._focusMode == "vertical" ? this._focusIds.length : 1;
      primary.children[0].style.gridColumn = null;
      primary.children[0].style.gridRow = null;
    }

    for (let docked of this._selectedDock.children) {
      docked.children[0].stretch = true;
      docked.children[0].contextMenuNone.displayEntry(
        "Focus Video (Vertical)",
        true
      );
      docked.children[0].contextMenuNone.displayEntry(
        "Focus Video (Horizontal)",
        true
      );
      docked.children[0].contextMenuNone.displayEntry("Add to Focus", true);
      docked.children[0].contextMenuNone.displayEntry(
        "Horizontal Multiview",
        true
      );
      docked.children[0].contextMenuNone.displayEntry("Reset Multiview", true);
      docked.children[0].style.gridColumn = null;
      docked.children[0].style.gridRow = null;

      if (horizontalDock) {
        docked.children[0].gridRows = 1;
      } else {
        docked.children[0].gridRows = this._selectedDock.children.length;
      }
    }

    // Wait for reassignments to calculate resize event.
    setTimeout(() => {
      window.dispatchEvent(new Event("resize"));
    }, 250);
  }

  set annotationData(val) {
    // Debounce this
    if (this._annotationData) {
      return;
    }

    this._annotationData = val;
    for (let video of this._videos) {
      video.annotationData = val;
    }
    this._entityTimeline.annotationData = val;
  }

  set timelineSettings(val) {
    this._timelineSettings = val;
    this._entityTimeline.timelineSettings = val;
  }

  _displayPlayerSettingsMenu() {
    this._hideCanvasMenus();

    var pos = this._playerSettingsBtn.getBoundingClientRect();
    this._playerSettingsMenu.style.top = `${pos.top - 150}px`;
    this._playerSettingsMenu.style.left = `${pos.left - 150}px`;

    this._playerTimelineUnitsContent.textContent = this._displayMode;
    this._playerQualityContent.textContent = this._qualityControl._quality;
    this._playerSettingsMenu.style.display = "flex";
  }

  _displayTimelineUnitsMenu() {
    this._hideCanvasMenus();

    var pos = this._playerSettingsBtn.getBoundingClientRect();

    if (this._timelineUnitsUTC.style.display == "none") {
      this._timelineUnitsMenu.style.top = `${pos.top - 120}px`;
      this._timelineUnitsMenu.style.left = `${pos.left - 100}px`;
    } else {
      this._timelineUnitsMenu.style.top = `${pos.top - 150}px`;
      this._timelineUnitsMenu.style.left = `${pos.left - 100}px`;
    }
    this._timelineUnitsMenu.style.display = "flex";
  }

  _displayQualityMenu() {
    this._hideCanvasMenus();

    var pos = this._playerSettingsBtn.getBoundingClientRect();
    this._videoQualityMenu.style.top = `${pos.top - 120}px`;
    this._videoQualityMenu.style.left = `${pos.left - 180}px`;

    this._videoQualityMenu.style.display = "flex";
  }

  /**
   * Hides all the annotator canvas overlay menus
   */
  _hideCanvasMenus() {
    this._playerSettingsMenu.style.display = "none";
    this._timelineUnitsMenu.style.display = "none";
    this._videoQualityMenu.style.display = "none";
    this._timelineZoomMenu.style.display = "none";
    //this._utcDiv.style.display = "none";
  }

  /**
   * Sets display mode to be used for the timelines
   * @param {string} mode "frame"|"relativeTime"|"utc"
   */
  setTimelineDisplayMode(mode) {
    this._displayMode = mode;
    if (this._timeStore != null) {
      if (!this._timeStore.utcEnabled() && mode == "utc") {
        this._displayMode = "frame";
      }
    }

    if (["frame", "relativeTime", "utc"].indexOf(mode) < 0) {
      this._displayMode = "frame";
      console.warn(`Invalid timeline display mode: ${mode}`);
    }

    this._videoTimeline.setDisplayMode(this._displayMode);
    this._entityTimeline.setDisplayMode(this._displayMode);

    if (this._displayMode == "utc") {
      this._timeMode = "utc";
    } else {
      this._timeMode = "relative";
    }

    this.dispatchEvent(
      new CustomEvent("setTimelineDisplayMode", {
        composed: true,
        detail: {
          mode: this._displayMode,
        },
      })
    );
  }

  newMetadataItem(dtype, metaMode, objId) {
    for (let video of this._videos) {
      video.style.cursor = "crosshair";
      video.newMetadataItem(dtype, metaMode, objId);
    }
  }

  submitMetadata(data) {
    this._video.submitMetadata(data);
    this._video.refresh();
  }

  updateType(objDescription) {
    this._video.updateType(objDescription);
  }

  is_paused() {
    return this._play.hasAttribute("is-paused");
  }

  checkReady() {
    let notReady = false;
    for (let video of this._videos) {
      if (video.bufferDelayRequired()) {
        notReady |= video.onDemandBufferAvailable() == false;
      } else {
        notReady |= video.scrubBufferAvailable() == false;
      }
    }
    if (notReady) {
      this.handleAllNotReadyEvents();
    } else {
      this._playInteraction.enable();
      this._playbackDisabled = false;
    }
  }

  syncCheck() {
    return;

    /* #TODO Revisit this in the future. This may be mostly OBE for forward playing now that
             we are downloading video on pause.

    // Find the average frame so we can speed up or slow down videos appropriately
    let primeFrame = 0;
    for (let video of this._videos) {
      primeFrame += video.currentFrame();
    }
    primeFrame = Math.floor(primeFrame / this._videos.length);


    let idx = 0;
    for (let video of this._videos) {
      let expected_time = (primeFrame / this._fps[idx]);
      if (expected_time <= this._lengthTimes[idx])
      {
        // Convert to global frame space prior to conversion
        let delta = (video.currentFrame()*(this._fps[idx]/this._fps[this._longest_idx]))-primeFrame;
        if (Math.abs(delta) > Math.floor(this._fps[idx]/2))
        {
          const correction = 1.0 - (delta/100);
          const swag = Math.max(0.95,Math.min(1.05,correction));
          console.log(`syncCheck idx: ${idx} swag: ${swag} delta: ${delta} expectedTime: ${expected_time} primeFrame: ${primeFrame} currentFrame: ${video.currentFrame()} fps_ratio: ${this._fps[idx]/this._fps[this._longest_idx]} id: ${video._videoObject.id}`)
          video.rateChange(this._rate*swag);
        }
      }
      idx++;
    }

    // Re-enter sync check at interval
    this._syncThread = setTimeout(() => {this.syncCheck()},
                                  500);
    */
  }

  checkAllReady() {
    for (let idx = 0; idx < this._videos.length; idx++) {
      if (this._videos[idx].onDemandBufferAvailable() == false) {
        this.handleNotReadyEvent(idx);
        return;
      }
    }
  }

  forcePlaybackDownload(videoIndex) {
    if (isNaN(videoIndex)) {
      for (let video of this._videos) {
        video.onDemandDownloadPrefetch(-1);
      }
      this.handleAllNotReadyEvents();
    } else {
      this._videos[videoIndex].onDemandDownloadPrefetch(-1);
      this.handleNotReadyEvent(videoIndex);
    }
  }

  handleAllNotReadyEvents() {
    for (let idx = 0; idx < this._videos.length; idx++) {
      this.handleNotReadyEvent(idx);
    }
  }

  handleNotReadyEvent(videoIndex) {
    if (this._handleNotReadyTimeout[videoIndex] != null) {
      console.log("Already handling a not ready event");
      return;
    }
    this._videos[videoIndex].onDemandDownloadPrefetch(-1);

    this._playInteraction.disable();

    const timeouts = [4000, 8000, 16000];
    var timeoutIndex = 0;
    var timeoutCounter = 0;
    const clock_check = 1000 / 3;
    this._last_duration = this._videos[videoIndex].playBufferDuration();

    var lastTime = performance.now();
    let check_ready = (checkFrame) => {
      clearTimeout(this._handleNotReadyTimeout[videoIndex]);
      this._handleNotReadyTimeout[videoIndex] = null;
      if (this._videoStatus == "scrubbing") {
        console.log(
          `Player status == scrubbing | Cancelling check_ready for video: ${videoIndex}`
        );
        return;
      }
      if (this._videoStatus == "playing") {
        console.error(
          `Player status == playing | Cancelling check_ready for video: ${videoIndex}`
        );
        return;
      }

      timeoutCounter += performance.now() - lastTime;
      lastTime = performance.now();

      let not_ready = false;
      if (checkFrame != this._videos[videoIndex].currentFrame()) {
        console.log(
          `check_ready frame ${checkFrame} and current frame ${this._videos[
            videoIndex
          ].currentFrame()} do not match. restarting check_ready`
        );
        timeoutIndex = 0;
        timeoutCounter = 0;
        this._handleNotReadyTimeout[videoIndex] = setTimeout(() => {
          check_ready(this._videos[videoIndex].currentFrame());
        }, clock_check);
        return;
      }
      if (
        this._videos[videoIndex].bufferDelayRequired() &&
        this._videos[videoIndex].onDemandBufferAvailable() == false
      ) {
        not_ready = true;
        if (timeoutCounter >= timeouts[timeoutIndex]) {
          timeoutCounter = 0;
          timeoutIndex += 1;
          console.log(
            `Video ${videoIndex} playback check - restart [Now: ${new Date().toISOString()}]`
          );
          this._videos[videoIndex].onDemandDownloadPrefetch(
            Math.max(0, this._videos[videoIndex].currentFrame() - 200)
          );
        }
      }
      if (not_ready == true) {
        // Heal the buffer state if duration increases since the last time we looked
        if (
          this._videos[videoIndex].playBufferDuration() > this._last_duration
        ) {
          timeoutCounter = 0;
          timeoutIndex = 0;
        }
        this._last_duration = this._videos[videoIndex].playBufferDuration();
        if (timeoutIndex < timeouts[timeouts.length - 1] / clock_check) {
          clearTimeout(this._handleNotReadyTimeout[videoIndex]);
          this._handleNotReadyTimeout[videoIndex] = null;
          this._handleNotReadyTimeout[videoIndex] = setTimeout(() => {
            check_ready(checkFrame);
          }, clock_check);
        } else {
          Utilities.warningAlert(
            "Video player unable to reach ready state.",
            "#ff3e1d",
            false
          );
          console.error(
            `Video player unable to reach ready state: ${videoIndex}`
          );
        }
      }
      if (not_ready == false) {
        console.log(
          `Video ${videoIndex} playback check - Ready [Now: ${new Date().toISOString()}]`
        );

        // Check if all videos are ready, if so then enable playback
        // This primary captures the case where this function is invoked by the frame itself hasn't
        // changed. The callback in the init function above primarily deals with the normal use
        // case where a user jumps a frame.
        let allVideosReady = true;
        for (let vidIdx = 0; vidIdx < this._videos.length; vidIdx++) {
          const buffer_required = this._videos[vidIdx].bufferDelayRequired();
          const on_demand_available =
            this._videos[vidIdx].onDemandBufferAvailable();
          const scrub_available = this._videos[vidIdx].scrubBufferAvailable();
          console.info(
            `${vidIdx}: ${buffer_required} and ${on_demand_available}`
          );
          if (buffer_required == true && on_demand_available == false) {
            allVideosReady = false;
          }
          if (buffer_required == false && scrub_available == false) {
            allVideosReady = false;
          }
        }

        if (allVideosReady) {
          console.log("allVideosReady");
          try {
            this._playInteraction.enable();
            this._playbackDisabled = false;
            return;
          } catch (exc) {
            console.warn("allVideosReady() seekFrame promises error caught");
            console.warn(exc);

            this._playInteraction.enable();
            this._playbackDisabled = false;
            //this._rateControl.setValue(this._rate);
          }
        }
      }
    };

    clearTimeout(this._handleNotReadyTimeout[videoIndex]);
    this._handleNotReadyTimeout[videoIndex] = null;
    this._handleNotReadyTimeout[videoIndex] = setTimeout(() => {
      check_ready(this._videos[videoIndex].currentFrame());
    }, 0);
  }

  play() {
    this._ratesAvailable = this.computeRatesAvailable();
    clearTimeout(this._failSafeTimer);
    if (this._rate > RATE_CUTOFF_FOR_ON_DEMAND) {
      let playing = false;
      // Check to see if the video player can play at this rate
      // at the current frame. If not, inform the user.
      for (let video of this._videos) {
        if (!video.canPlayRate(this._rate, video.currentFrame())) {
          window.alert(
            "Please wait until this portion of the video has been downloaded. Playing at speeds greater than 4x require the video to be buffered."
          );
          return;
        }
      }

      let prime_fps = this._fps[this._longest_idx];
      for (let idx = 0; idx < this._videos.length; idx++) {
        let video = this._videos[idx];
        video.rateChange(this._rate * (prime_fps / video._videoObject.fps));
        playing |= video.play();
      }
      this._playInteraction.disable();

      if (playing) {
        this._syncThread = setTimeout(() => {
          this.syncCheck();
        }, 500);
      }
      return;
    }

    for (let idx = 0; idx < this._videos.length; idx++) {
      if (
        this._videos[idx].bufferDelayRequired() &&
        this._videos[idx].onDemandBufferAvailable() == false
      ) {
        console.info(`Video ${idx} not yet ready, ignoring play request.`);
        this.handleNotReadyEvent(idx);
        return;
      }
    }
    this.dispatchEvent(new Event("playing", { composed: true }));
    this._fastForward.setAttribute("disabled", "");
    this._rewind.setAttribute("disabled", "");

    const paused = this.is_paused();
    if (paused) {
      let playing = false;
      this._playbackReadyId += 1;
      this._playbackReadyCount = 0;
      let prime_fps = this._fps[this._longest_idx];
      for (let idx = 0; idx < this._videos.length; idx++) {
        let video = this._videos[idx];
        video.rateChange(this._rate * (prime_fps / video._videoObject.fps));
        playing |= video.play();
      }
      this.syncCheck();
    }
  }

  playBackwards() {
    let playing = false;
    this._playInteraction.disable();
    // Check to see if the video player can play at this rate
    // at the current frame. If not, inform the user.
    for (let video of this._videos) {
      if (!video.canPlayRate(1.0, video.currentFrame())) {
        window.alert(
          "Please wait until this portion of the video has been downloaded. Playing at speeds greater than 4x require the video to be buffered."
        );
        return;
      }
    }
    this.disableRateChange();
    //if (this._rateControl.value > 1)
    //{
    //  this._rateControl.setValue(1.0, true);
    //}
    let prime_fps = this._fps[this._longest_idx];
    for (let idx = 0; idx < this._videos.length; idx++) {
      let video = this._videos[idx];
      playing |= video.playBackwards();
    }
    this._fastForward.setAttribute("disabled", "");
    this._rewind.setAttribute("disabled", "");
  }

  computeRatesAvailable() {
    let prime = this._videos[0].playbackRatesAvailable();
    for (let idx = 1; idx < this._videos.length; idx++) {
      let this_vid = this._videos[idx].playbackRatesAvailable();
      prime.minimum = Math.max(prime.minimum, this_vid.minimum);
      prime.maximum = Math.min(prime.maximum, this_vid.maximum);
      prime.frameInterval = Math.max(
        prime.frameInterval,
        this_vid.frameInterval
      );
    }
    return prime;
  }

  pause(afterPause) {
    this._ratesAvailable = null;
    this.dispatchEvent(new Event("paused", { composed: true }));
    this.enableRateChange();
    //this._rateControl.setValue(this._rate);
    this.checkReady(); // Verify ready state, this will gray out elements if buffering is required.

    const paused = this.is_paused();
    var pausePromises = [];
    let failSafeFunction = () => {
      clearTimeout(this._failSafeTimer);
      if (this._videoStatus != "paused") {
        // Timer didn't get cancelled by playing, so the fail safe
        // will be bad to execute
        return;
      }
      this._videoStatus = "paused";
      if (afterPause) {
        afterPause();
      } else {
        this.goToFrame(this._videos[this._primaryVideoIndex].currentFrame());
      }
    };
    clearTimeout(this._failSafeTimer);
    if (paused == false) {
      this._videoStatus = "paused";
      for (let video of this._videos) {
        pausePromises.push(video.pause());
      }
      this._playInteraction.disable();
      this._rateControl.setValue(this._videos[this._primaryVideoIndex].rate);
      this._failSafeTimer = setTimeout(failSafeFunction, 1500);
    }
    clearTimeout(this._syncThread);
    Promise.all(pausePromises).then(failSafeFunction);
  }

  refresh() {
    for (let video of this._videos) {
      video.refresh();
    }
  }

  defaultMode() {
    for (let video of this._videos) {
      video.style.cursor = "default";
      video.defaultMode();
    }
  }

  setRate(val) {
    this._rate = val;
    let prime_fps = this._fps[this._longest_idx];
    for (let idx = 0; idx < this._videos.length; idx++) {
      let video = this._videos[idx];
      video.rateChange(this._rate * (prime_fps / video._videoObject.fps));
    }

    if (this.is_paused()) {
      let thisIdx = 0;
      for (let video of this._videos) {
        video.onDemandDownloadPrefetch();
      }
      this.checkReady();
    }
    this.dispatchEvent(new CustomEvent("updateURL", { composed: true }));
  }

  setQuality(quality, buffer, isDefault) {
    if (buffer == "focusPlayback") {
      for (let videoDiv of this._focusDiv.children) {
        videoDiv.children[0].setQuality(quality, "play");
      }
    } else if (buffer == "dockPlayback") {
      for (let videoDiv of this._focusTopDockDiv.children) {
        videoDiv.children[0].setQuality(quality, "play");
      }
    } else {
      this._quality = quality;
      if (this._qualityControl._select != null) {
        this._qualityControl.quality = quality;
      }
      for (let video of this._videos) {
        video.setQuality(quality, buffer);
      }

      if (isDefault) {
        this.setDefaultVideoSettings(0);
      }
    }
    this._playInteraction.disable();
    this.forcePlaybackDownload();
    this.checkReady();
  }

  /**
   * Expected to be set by something like annotation-page.
   * @param {tator.Media object} val
   */
  setAvailableQualities(val) {
    if (val.media_files && "streaming" in val.media_files) {
      let quality_list = [];
      for (let media_file of val.media_files["streaming"]) {
        quality_list.push(media_file.resolution[0]);
      }
      this._qualityControl.resolutions = quality_list;
      this._qualityControl.show();
    } else {
      this._qualityControl.hide();
    }
  }

  zoomPlus() {
    for (let video of this._videos) {
      let [x, y, width, height] = video._roi;
      width /= 2.0;
      height /= 2.0;
      x += width / 2.0;
      y += height / 2.0;
      video.setRoi(x, y, width, height);
      video._dirty = true;
      video.refresh();
    }
  }

  zoomMinus() {
    for (let video of this._videos) {
      let [x, y, width, height] = video._roi;
      width *= 2.0;
      height *= 2.0;
      x -= width / 4.0;
      y -= height / 4.0;
      width = Math.min(width, video._dims[0]);
      height = Math.min(height, video._dims[1]);
      x = Math.max(x, 0);
      y = Math.max(y, 0);
      video.setRoi(x, y, width, height);
      video._dirty = true;
      video.refresh();
    }
  }

  zoomIn() {
    for (let video of this._videos) {
      video.style.cursor = "zoom-in";
      video.zoomIn();
    }
  }

  zoomOut() {
    for (let video of this._videos) {
      video.zoomOut();
    }
  }

  pan() {
    for (let video of this._videos) {
      video.style.cursor = "move";
      video.pan();
    }
  }

  // Go to the frame at the highest resolution
  goToFrame(frame) {
    let p_list = [];
    let prime_fps = this._fps[this._longest_idx];
    let idx = 0;

    this._playInteraction.disable();
    for (let video of this._videos) {
      let this_frame = Math.round(frame * (this._fps[idx] / prime_fps));
      this_frame += this._frameOffsets[idx];
      let cb = (frameIdx, source, width, height) => {
        video._draw.clear();
        video._effectManager.clear();
        video.pushFrame(frameIdx, source, width, height);
        video.updateOffscreenBuffer(frameIdx, source, width, height);
      };
      if (this_frame < video.length) {
        p_list.push(
          video.seekFrame(Math.min(this_frame, video._numFrames - 1), cb, true)
        );
        idx++;
      } else {
        if (video.currentFrame() < video.length - MAGIC_PAD) {
          const seekPromise = video.seekFrame(
            video.length - MAGIC_PAD,
            cb,
            true
          );
          p_list.push(seekPromise);
        }
      }
    }
    let coupled_promise = new Promise((resolve, _) => {
      Promise.all(p_list).then(() => {
        for (let idx = 0; idx < this._videos.length; idx++) {
          let video = this._videos[idx];
          // Update the display with the latest
          video.displayLatest(true);
          video.onDemandDownloadPrefetch();
        }
        setTimeout(() => {
          this.checkReady();
        }, 33);
        resolve();
      });
    });
    return coupled_promise;
  }

  selectNone() {
    for (let video of this._videos) {
      video.selectNone();
    }
    this.selectTimelineData();
  }

  selectLocalization(loc, skipAnimation, muteOthers, skipGoToFrame) {
    for (let video of this._videos) {
      if (video.video_id() == loc.media || video.video_id() == loc.media_id) {
        video.selectLocalization(loc, skipAnimation, muteOthers, skipGoToFrame);
      } else {
        video.selectNone();
      }
    }
  }

  selectTrack(track, frameHint, skipGoToFrame) {
    for (let video of this._videos) {
      if (
        video.video_id() == track.media ||
        video.video_id() == track.media_id
      ) {
        video.selectTrack(track, frameHint, skipGoToFrame);
      } else {
        video.selectNone();
      }
    }
  }

  selectTrackUsingId(stateId, stateTypeId, frameHint, skipGoToFrame) {
    const ids = this._annotationData._dataByType
      .get(stateTypeId)
      .map((elem) => elem.id);
    const index = ids.indexOf(stateId);
    const track = this._annotationData._dataByType.get(stateTypeId)[index];
    this.selectTrack(track, frameHint, skipGoToFrame);
  }

  deselectTrack() {
    for (let video of this._videos) {
      video.deselectTrack();
    }
  }

  addCreateTrackType(stateTypeObj) {
    for (let video of this._videos) {
      video.addCreateTrackType(stateTypeObj);
    }
  }

  addAlgoLaunchOption(algoName) {
    for (let video of this._videos) {
      video.addAlgoLaunchOption(algoName);
    }
  }

  addAppletToMenu(appletName, categories) {
    for (let video of this._videos) {
      video.addAppletToMenu(appletName, categories);
    }
  }

  updateAllLocalizations() {
    for (let video of this._videos) {
      video.updateAllLocalizations();
    }
  }

  enableFillTrackGapsOption() {
    for (let video of this._videos) {
      video.enableFillTrackGapsOption();
    }
  }

  toggleBoxFills(fill) {
    for (let video of this._videos) {
      video.toggleBoxFills(fill);
    }
  }

  toggleTextOverlays(on) {
    for (let video of this._videos) {
      video.toggleTextOverlays(on);
    }
  }

  selectTimelineData(data) {
    this._entityTimeline.selectEntity(data);
  }

  updateTimeline() {
    this._entityTimeline.updateData();
  }

  _timeToFrame(minutes, seconds) {
    var frame =
      minutes * 60 * this._fps_of_max + seconds * this._fps_of_max + 1;
    return frame;
  }

  displayVideoDiagnosticOverlay(display) {
    for (let video of this._videos) {
      video.updateVideoDiagnosticOverlay(display);
    }
  }

  allowSafeMode(allow) {
    for (let video of this._videos) {
      video.allowSafeMode = allow;
    }
  }

  getVideoSettings() {
    const seekInfo = this._videos[0].getQuality("seek");
    const scrubInfo = this._videos[0].getQuality("scrub");
    const playInfo = this._videos[0].getQuality("play");

    return {
      seekQuality: seekInfo.quality,
      seekFPS: seekInfo.fps,
      scrubQuality: scrubInfo.quality,
      scrubFPS: scrubInfo.fps,
      playQuality: playInfo.quality,
      playFPS: playInfo.fps,
      allowSafeMode: this._allowSafeMode,
    };
  }

  getCameraCanvas(mediaId) {
    return this._videoGridInfo[mediaId].video;
  }

  getCameraMediaList() {
    let mediaList = [];
    for (const video of this._videos) {
      mediaList.push(video._videoObject);
    }
    return mediaList;
  }
<<<<<<< HEAD

  overrideCanvas(frame, bitmap) {
    for (const video of this._videos) {
      video._overrideFrame = { frame: frame, bitmap: bitmap };
      video.refresh();
    }
  }

  clearOverrideCanvas() {
    for (const video of this._videos) {
      video._overrideFrame = {};
      video.refresh();
    }
  }
=======
>>>>>>> 91903713
}

customElements.define("annotation-multi", AnnotationMulti);<|MERGE_RESOLUTION|>--- conflicted
+++ resolved
@@ -970,8 +970,6 @@
     }
   }
   /**
-<<<<<<< HEAD
-=======
    * Callback used when a user hovers over the seek bar
    */
   async handleFramePreview(evt) {
@@ -1093,7 +1091,6 @@
   }
 
   /**
->>>>>>> 91903713
    * Callback used when user slides on one of the seek bar sliders
    */
   handleSliderInput(evt) {
@@ -3140,23 +3137,6 @@
     }
     return mediaList;
   }
-<<<<<<< HEAD
-
-  overrideCanvas(frame, bitmap) {
-    for (const video of this._videos) {
-      video._overrideFrame = { frame: frame, bitmap: bitmap };
-      video.refresh();
-    }
-  }
-
-  clearOverrideCanvas() {
-    for (const video of this._videos) {
-      video._overrideFrame = {};
-      video.refresh();
-    }
-  }
-=======
->>>>>>> 91903713
 }
 
 customElements.define("annotation-multi", AnnotationMulti);