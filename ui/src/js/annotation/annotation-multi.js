import { TatorElement } from "../components/tator-element.js";
import { Utilities } from "../util/utilities.js";
import { MultiRenderer } from "../../../../scripts/packages/tator-js/src/annotator/multi-renderer.js";
import { RATE_CUTOFF_FOR_ON_DEMAND } from "../../../../scripts/packages/tator-js/src/annotator/video.js";
import {
  handle_video_error,
  handle_decoder_error,
  frameToTime,
  PlayInteraction,
} from "./annotation-common.js";
import { fetchCredentials } from "../../../../scripts/packages/tator-js/src/utils/fetch-credentials.js";
import { TimeStore } from "./time-store.js";

import { VideoCanvas } from "../../../../scripts/packages/tator-js/src/annotator/video.js";

import { AnnotationMultiResizer } from "./annotation-multi-resizer.js";

if (!customElements.get("video-canvas")) {
  customElements.define("video-canvas", VideoCanvas);
}

let MAGIC_PAD = 5; // if videos are failing at the end jump back this number of frames

export class AnnotationMulti extends TatorElement {
  constructor() {
    super();

    window.tator_multi = this;

    const playerDiv = document.createElement("div");
    playerDiv.setAttribute(
      "class",
      "annotation__multi-player rounded-bottom-2"
    );
    this._shadow.appendChild(playerDiv);
    this._playerDiv = playerDiv;

    this._vidDiv = document.createElement("div");
    playerDiv.appendChild(this._vidDiv);

    this._controls_and_scrub = document.createElement("div");
    playerDiv.appendChild(this._controls_and_scrub);

    const div = document.createElement("div");
    div.setAttribute(
      "class",
      "video__controls d-flex flex-items-center flex-justify-between px-4"
    );
    this._controls_and_scrub.appendChild(div);
    this._controls = div;

    const playButtons = document.createElement("div");
    playButtons.setAttribute("class", "d-flex flex-items-center");
    div.appendChild(playButtons);

    const rewind = document.createElement("rewind-button");
    playButtons.appendChild(rewind);
    this._rewind = rewind;

    const play = document.createElement("play-button");
    this._play = play;
    this._play.setAttribute("is-paused", "");
    playButtons.appendChild(this._play);

    const fastForward = document.createElement("fast-forward-button");
    playButtons.appendChild(fastForward);
    this._fastForward = fastForward;

    this._playInteraction = new PlayInteraction(this);

    this._focusIds = [];

    const settingsDiv = document.createElement("div");
    settingsDiv.setAttribute("class", "d-flex flex-items-center");
    div.appendChild(settingsDiv);
    this._timelineZoomMenu = document.createElement("div");
    this._timelineZoomMenu.setAttribute(
      "class",
      "annotation-canvas-overlay-menu d-flex flex-row flex-items-center flex-justify-between rounded-1"
    );
    this._timelineZoomMenu.style.display = "none";
    this._shadow.appendChild(this._timelineZoomMenu);

    this._timelineZoomButtons = {
      panLeft: null,
      panRight: null,
      zoomIn: null,
      zoomOut: null,
      reset: null,
    };
    var btn = document.createElement("small-svg-button");
    btn.init(
      `<svg xmlns="http://www.w3.org/2000/svg" width="24" height="24" viewBox="0 0 24 24" fill="none" stroke="currentColor" stroke-width="2" stroke-linecap="round" stroke-linejoin="round" class="no-fill"><polyline points="15 18 9 12 15 6"></polyline></svg>`,
      "Pan Timeline Left",
      "pan-timeline-left-btn"
    );
    btn._button.setAttribute("title", "Pan Left");
    this._timelineZoomMenu.appendChild(btn);
    this._timelineZoomButtons.panLeft = btn;
    btn.addEventListener("click", () => {
      if (this._videoMode == "play") {
        this._videoTimeline.panLeft();
      }
    });

    var btn = document.createElement("small-svg-button");
    btn.init(
      `<svg xmlns="http://www.w3.org/2000/svg" width="24" height="24" viewBox="0 0 24 24" fill="none" stroke="currentColor" stroke-width="2" stroke-linecap="round" stroke-linejoin="round" class="no-fill"><polyline points="9 18 15 12 9 6"></polyline></svg>`,
      "Pan Timeline Right",
      "pan-timeline-right-btn"
    );
    btn._button.setAttribute("title", "Pan Right");
    this._timelineZoomMenu.appendChild(btn);
    this._timelineZoomButtons.panRight = btn;
    btn.addEventListener("click", () => {
      if (this._videoMode == "play") {
        this._videoTimeline.panRight();
      }
    });

    var btn = document.createElement("small-svg-button");
    btn.init(
      `<svg xmlns="http://www.w3.org/2000/svg" width="24" height="24" viewBox="0 0 24 24" fill="none" stroke="currentColor" stroke-width="2" stroke-linecap="round" stroke-linejoin="round" class="no-fill"><circle cx="11" cy="11" r="8"></circle><line x1="21" y1="21" x2="16.65" y2="16.65"></line><line x1="11" y1="8" x2="11" y2="14"></line><line x1="8" y1="11" x2="14" y2="11"></line></svg>`,
      "Zoom Timeline In",
      "zoom-timeline-in-btn"
    );
    btn._button.setAttribute("title", "Zoom In");
    this._timelineZoomMenu.appendChild(btn);
    this._timelineZoomButtons.zoomIn = btn;
    btn.addEventListener("click", () => {
      if (this._videoMode == "play") {
        this._videoTimeline.zoomIn();
      }
    });

    var btn = document.createElement("small-svg-button");
    btn.init(
      `<svg xmlns="http://www.w3.org/2000/svg" width="24" height="24" viewBox="0 0 24 24" fill="none" stroke="currentColor" stroke-width="2" stroke-linecap="round" stroke-linejoin="round" class="no-fill"><circle cx="11" cy="11" r="8"></circle><line x1="21" y1="21" x2="16.65" y2="16.65"></line><line x1="8" y1="11" x2="14" y2="11"></line></svg>`,
      "Zoom Timeline Out",
      "zoom-timeline-out-btn"
    );
    btn._button.setAttribute("title", "Zoom Out");
    this._timelineZoomMenu.appendChild(btn);
    this._timelineZoomButtons.zoomOut = btn;
    btn.addEventListener("click", () => {
      if (this._videoMode == "play") {
        this._videoTimeline.zoomOut();
      }
    });

    var btn = document.createElement("small-svg-button");
    btn.init(
      `
      <svg xmlns="http://www.w3.org/2000/svg" width="24" height="24" viewBox="0 0 24 24" fill="none" stroke="currentColor" stroke-width="2"  stroke-linecap="round" stroke-linejoin="round" class="no-fill">
        <path stroke="none" d="M0 0h24v24H0z" fill="none"/>
        <path d="M21 21l-6 -6" />
        <path d="M3.268 12.043a7.017 7.017 0 0 0 6.634 4.957a7.012 7.012 0 0 0 7.043 -6.131a7 7 0 0 0 -5.314 -7.672a7.021 7.021 0 0 0 -8.241 4.403" />
        <path d="M3 4v4h4" />
      </svg>`,
      "Reset Timeline",
      "reset-timeline-btn"
    );
    btn._button.setAttribute("title", "Reset Zoom");
    this._timelineZoomMenu.appendChild(btn);
    this._timelineZoomButtons.reset = btn;
    btn.addEventListener("click", () => {
      if (this._videoMode == "play") {
        this._videoTimeline.resetZoom();
      }
    });

    this._rateControl = document.createElement("rate-control");
    settingsDiv.appendChild(this._rateControl);
    var btn = document.createElement("small-svg-button");
    btn.init(
      `<svg xmlns="http://www.w3.org/2000/svg" width="24" height="24" viewBox="0 0 24 24" fill="none" stroke="currentColor" stroke-width="2" stroke-linecap="round" stroke-linejoin="round" class="no-fill"><circle cx="11" cy="11" r="8"></circle><line x1="21" y1="21" x2="16.65" y2="16.65"></line><line x1="11" y1="8" x2="11" y2="14"></line><line x1="8" y1="11" x2="14" y2="11"></line></svg>`,
      "Zoom Timeline Controls",
      "zoom-timeline-controls-btn"
    );
    btn._button.setAttribute("title", "Zoom Timeline Controls");
    btn._button.classList.remove("px-2");
    settingsDiv.appendChild(btn);
    this._videoTimelineControlsBtn = btn;
    btn.addEventListener("click", () => {
      btn.blur();
      var pos = this._videoTimelineControlsBtn.getBoundingClientRect();
      this._timelineZoomMenu.style.top = `${pos.top - 60}px`;
      this._timelineZoomMenu.style.left = `${pos.left - 115}px`;
      if (this._timelineZoomMenu.style.display == "flex") {
        this._hideCanvasMenus();
      } else {
        this._hideCanvasMenus();
        this._timelineZoomMenu.style.display = "flex";
      }
    });

    var btn = document.createElement("small-svg-button");
    btn.init(
      `
      <svg xmlns="http://www.w3.org/2000/svg" width="24" height="24" viewBox="0 0 24 24" fill="none" stroke="currentColor" stroke-width="2"  stroke-linecap="round" stroke-linejoin="round" class="no-fill">
        <path stroke="none" d="M0 0h24v24H0z" fill="none"/>
        <line x1="4" y1="19" x2="20" y2="19" />
        <polyline points="4 15 8 9 12 11 16 6 20 10" />
      </svg>`,
      "Entity Timeline Info",
      "entity-timeline-expand-btn"
    );
    btn._button.setAttribute("title", "Toggle Entity Timeline Controls");
    btn._button.classList.remove("px-2");
    settingsDiv.appendChild(btn);
    this._timelineMore = btn;

    //
    // Player settings menu:
    //   Timeline Units >
    //   Quality >
    //   Playback Settings
    //
    this._playerSettingsMenu = document.createElement("div");
    this._playerSettingsMenu.setAttribute(
      "class",
      "annotation-canvas-overlay-menu d-flex flex-column rounded-1"
    );
    this._playerSettingsMenu.style.display = "none";
    this._shadow.appendChild(this._playerSettingsMenu);

    this._timelineUnitsMenu = document.createElement("div");
    this._timelineUnitsMenu.setAttribute(
      "class",
      "annotation-canvas-overlay-menu d-flex flex-column rounded-1"
    );
    this._timelineUnitsMenu.style.display = "none";
    this._shadow.appendChild(this._timelineUnitsMenu);

    this._videoQualityMenu = document.createElement("div");
    this._videoQualityMenu.setAttribute(
      "class",
      "annotation-canvas-overlay-menu d-flex flex-column rounded-1"
    );
    this._videoQualityMenu.style.display = "none";
    this._shadow.appendChild(this._videoQualityMenu);

    // Video settings menu
    this._playerTimelineUnits = document.createElement("div");
    this._playerTimelineUnits.setAttribute(
      "class",
      "annotation-canvas-overlay-menu-option f3 text-gray text-semibold text-uppercase d-flex flex-grow px-2 py-2 flex-items-center"
    );
    this._playerTimelineUnits.textContent = "Timeline Units";
    this._playerSettingsMenu.appendChild(this._playerTimelineUnits);

    this._playerTimelineUnits.addEventListener("click", () => {
      this._displayTimelineUnitsMenu();
    });

    this._playerTimelineUnitsContent = document.createElement("div");
    this._playerTimelineUnitsContent.setAttribute(
      "class",
      "f3 text-purple text-semibold text-uppercase d-flex flex-grow px-2 flex-justify-right"
    );
    this._playerTimelineUnitsContent.textContent = "";
    this._playerTimelineUnits.appendChild(this._playerTimelineUnitsContent);

    var rightArrow = document.createElement("div");
    rightArrow.textContent = ">";
    this._playerTimelineUnits.appendChild(rightArrow);

    this._playerQuality = document.createElement("div");
    this._playerQuality.setAttribute(
      "class",
      "annotation-canvas-overlay-menu-option f3 text-gray text-semibold text-uppercase d-flex flex-grow px-2 py-2 flex-items-center"
    );
    this._playerQuality.textContent = "Quality";
    this._playerSettingsMenu.appendChild(this._playerQuality);

    this._playerQuality.addEventListener("click", () => {
      this._displayQualityMenu();
    });

    this._playerQualityContent = document.createElement("div");
    this._playerQualityContent.setAttribute(
      "class",
      "f3 text-purple text-semibold text-uppercase d-flex flex-grow px-2 flex-justify-right"
    );
    this._playerQualityContent.textContent = "";
    this._playerQuality.appendChild(this._playerQualityContent);

    var rightArrow = document.createElement("div");
    rightArrow.textContent = ">";
    this._playerQuality.appendChild(rightArrow);

    this._playerPlaybackSettings = document.createElement("div");
    this._playerPlaybackSettings.setAttribute(
      "class",
      "annotation-canvas-overlay-menu-option f3 text-gray text-semibold text-uppercase d-flex flex-grow px-2 py-2"
    );
    this._playerPlaybackSettings.textContent = "Video Settings";
    this._playerSettingsMenu.appendChild(this._playerPlaybackSettings);

    this._playerPlaybackSettings.addEventListener("click", () => {
      this._hideCanvasMenus();
      this.dispatchEvent(
        new CustomEvent("openVideoSettings", {
          composed: true,
        })
      );
    });

    this._playerTimelineSettings = document.createElement("div");
    this._playerTimelineSettings.setAttribute(
      "class",
      "annotation-canvas-overlay-menu-option f3 text-gray text-semibold text-uppercase d-flex flex-grow px-2 py-2"
    );
    this._playerTimelineSettings.textContent = "Timeline Settings";
    this._playerSettingsMenu.appendChild(this._playerTimelineSettings);

    this._playerTimelineSettings.addEventListener("click", () => {
      this._hideCanvasMenus();
      this.dispatchEvent(
        new CustomEvent("openTimelineSettings", {
          composed: true,
        })
      );
    });

    // Timeline units menu
    var backOption = document.createElement("div");
    backOption.setAttribute(
      "class",
      "annotation-canvas-overlay-menu-back annotation-canvas-overlay-menu-option f3 text-gray text-semibold text-uppercase d-flex flex-grow px-2 py-2 flex-items-center"
    );
    backOption.textContent = "< Back";
    this._timelineUnitsMenu.appendChild(backOption);
    backOption.addEventListener("click", () => {
      this._displayPlayerSettingsMenu();
    });

    this._timelineUnitsFrame = document.createElement("div");
    this._timelineUnitsFrame.setAttribute(
      "class",
      "annotation-canvas-overlay-menu-option f3 text-gray text-semibold text-uppercase d-flex flex-grow px-2 py-2 flex-items-center"
    );
    this._timelineUnitsFrame.textContent = "Frame";
    this._timelineUnitsMenu.appendChild(this._timelineUnitsFrame);

    this._timelineUnitsFrame.addEventListener("click", () => {
      this.setTimelineDisplayMode("frame");
    });

    this._timelineUnitsRelativeTime = document.createElement("div");
    this._timelineUnitsRelativeTime.setAttribute(
      "class",
      "annotation-canvas-overlay-menu-option f3 text-gray text-semibold text-uppercase d-flex flex-grow px-2 py-2 flex-items-center"
    );
    this._timelineUnitsRelativeTime.textContent = "Relative Time";
    this._timelineUnitsMenu.appendChild(this._timelineUnitsRelativeTime);

    this._timelineUnitsRelativeTime.addEventListener("click", () => {
      this.setTimelineDisplayMode("relativeTime");
    });

    this._timelineUnitsUTC = document.createElement("div");
    this._timelineUnitsUTC.setAttribute(
      "class",
      "annotation-canvas-overlay-menu-option f3 text-gray text-semibold text-uppercase d-flex flex-grow px-2 py-2 flex-items-center"
    );
    this._timelineUnitsUTC.textContent = "UTC Time";
    this._timelineUnitsMenu.appendChild(this._timelineUnitsUTC);

    this._timelineUnitsUTC.addEventListener("click", () => {
      this.setTimelineDisplayMode("utc");
    });

    // Video quality menu
    var backOption = document.createElement("div");
    backOption.setAttribute(
      "class",
      "annotation-canvas-overlay-menu-back annotation-canvas-overlay-menu-option f3 text-gray text-semibold text-uppercase d-flex flex-grow px-2 py-2 flex-items-center"
    );
    backOption.textContent = "< Back";
    this._videoQualityMenu.appendChild(backOption);
    backOption.addEventListener("click", () => {
      this._displayPlayerSettingsMenu();
    });

    var wrapper = document.createElement("div");
    wrapper.setAttribute(
      "class",
      "f3 text-gray text-semibold text-uppercase d-flex flex-grow px-2 py-2 flex-items-center"
    );
    wrapper.textContent = "Playback Quality";
    this._videoQualityMenu.appendChild(wrapper);

    this._qualityControl = document.createElement("quality-control");
    this._qualityControl._advancedSettings.style.display = "none";
    this._qualityControl.setAttribute("class", "px-2");
    wrapper.appendChild(this._qualityControl);

    // Main button
    var btn = document.createElement("small-svg-button");
    btn.init(
      `<svg xmlns="http://www.w3.org/2000/svg" width="24" height="24" viewBox="0 0 24 24" fill="none" stroke="currentColor" stroke-width="2" stroke-linecap="round" stroke-linejoin="round" class="no-fill"><circle cx="12" cy="12" r="3"></circle><path d="M19.4 15a1.65 1.65 0 0 0 .33 1.82l.06.06a2 2 0 0 1 0 2.83 2 2 0 0 1-2.83 0l-.06-.06a1.65 1.65 0 0 0-1.82-.33 1.65 1.65 0 0 0-1 1.51V21a2 2 0 0 1-2 2 2 2 0 0 1-2-2v-.09A1.65 1.65 0 0 0 9 19.4a1.65 1.65 0 0 0-1.82.33l-.06.06a2 2 0 0 1-2.83 0 2 2 0 0 1 0-2.83l.06-.06a1.65 1.65 0 0 0 .33-1.82 1.65 1.65 0 0 0-1.51-1H3a2 2 0 0 1-2-2 2 2 0 0 1 2-2h.09A1.65 1.65 0 0 0 4.6 9a1.65 1.65 0 0 0-.33-1.82l-.06-.06a2 2 0 0 1 0-2.83 2 2 0 0 1 2.83 0l.06.06a1.65 1.65 0 0 0 1.82.33H9a1.65 1.65 0 0 0 1-1.51V3a2 2 0 0 1 2-2 2 2 0 0 1 2 2v.09a1.65 1.65 0 0 0 1 1.51 1.65 1.65 0 0 0 1.82-.33l.06-.06a2 2 0 0 1 2.83 0 2 2 0 0 1 0 2.83l-.06.06a1.65 1.65 0 0 0-.33 1.82V9a1.65 1.65 0 0 0 1.51 1H21a2 2 0 0 1 2 2 2 2 0 0 1-2 2h-.09a1.65 1.65 0 0 0-1.51 1z"></path></svg>`,
      "Player Settings",
      "player-settings-btn"
    );
    btn._button.setAttribute("title", "Player Settings");
    btn._button.classList.remove("px-2");
    settingsDiv.appendChild(btn);
    this._playerSettingsBtn = btn;

    this._playerSettingsBtn.addEventListener("click", () => {
      this._playerSettingsBtn.blur();
      if (this._playerSettingsMenu.style.display == "flex") {
        this._hideCanvasMenus();
      } else {
        this._displayPlayerSettingsMenu();
      }
    });

    //
    // Timeline div
    //
    const timelineDiv = document.createElement("div");
    timelineDiv.setAttribute(
      "class",
      "scrub__bar d-flex flex-items-center flex-grow px-4"
    );
    this._timelineDiv = timelineDiv;
    this._controls_and_scrub.appendChild(this._timelineDiv);

    const timeDiv = document.createElement("div");
    timeDiv.setAttribute(
      "class",
      "d-flex flex-items-center flex-justify-between"
    );
    playButtons.appendChild(timeDiv);

    this._currentTimeInput = document.createElement("input");
    this._currentTimeInput.setAttribute(
      "class",
      "form-control input-sm1 f2 text-center"
    );
    this._currentTimeInput.setAttribute("type", "text");
    this._currentTimeInput.style.display = "none";
    this._currentTimeInput.style.width = "100px";
    playButtons.appendChild(this._currentTimeInput);

    this._currentTimeText = document.createElement("div");
    this._currentTimeText.textContent = "0:00";
    this._currentTimeText.style.width = "35px";
    playButtons.appendChild(this._currentTimeText);

    this._totalTime = document.createElement("div");
    this._totalTime.setAttribute("class", "px-2 text-gray");
    this._totalTime.textContent = "/ 0:00";
    playButtons.appendChild(this._totalTime);

    var outerDiv = document.createElement("div");
    outerDiv.setAttribute("class", "py-2");
    outerDiv.style.width = "100%";
    var seekDiv = document.createElement("div");
    this._slider = document.createElement("seek-bar");

    this._domParents = []; //handle defered loading of video element
    seekDiv.appendChild(this._slider);
    outerDiv.appendChild(seekDiv);
    this._preview = document.createElement("media-seek-preview");
    this._slider._shadow.appendChild(this._preview);

    var innerDiv = document.createElement("div");
    this._videoTimeline = document.createElement("video-timeline");
    innerDiv.appendChild(this._videoTimeline);
    outerDiv.appendChild(innerDiv);
    this._timelineDiv.appendChild(outerDiv);

    var innerDiv = document.createElement("div");
    this._entityTimeline = document.createElement("entity-timeline");
    innerDiv.appendChild(this._entityTimeline);
    outerDiv.appendChild(innerDiv);
    this._timelineDiv.appendChild(outerDiv);

    const frameDiv = document.createElement("div");
    frameDiv.setAttribute(
      "class",
      "d-flex flex-items-center flex-justify-between"
    );
    playButtons.appendChild(frameDiv);

    const framePrev = document.createElement("frame-prev");
    frameDiv.appendChild(framePrev);
    this._framePrev = framePrev;

    const currentFrameWrapper = document.createElement("div");
    frameDiv.appendChild(currentFrameWrapper);

    this._currentFrameInput = document.createElement("input");
    this._currentFrameInput.setAttribute(
      "class",
      "form-control input-sm1 f2 text-center"
    );
    this._currentFrameInput.setAttribute("type", "text");
    this._currentFrameInput.setAttribute("id", "frame_num_ctrl");
    this._currentFrameInput.style.display = "none";
    this._currentFrameInput.style.width = "100px";
    frameDiv.appendChild(this._currentFrameInput);

    this._currentFrameText = document.createElement("div");
    this._currentFrameText.setAttribute("class", "f2 text-center");
    this._currentFrameText.setAttribute("id", "frame_num_display");
    this._currentFrameText.textContent = "0";
    this._currentFrameText.style.minWidth = "15px";
    currentFrameWrapper.appendChild(this._currentFrameText);

    const frameNext = document.createElement("frame-next");
    frameDiv.appendChild(frameNext);
    this._frameNext = frameNext;

    this._utcLabel = document.createElement("span");
    this._utcLabel.setAttribute("class", "f2 text-center text-gray px-2");
    this._utcLabel.textContent = "N/A";
    playButtons.appendChild(this._utcLabel);

    this._volume_control = document.createElement("volume-control");
    settingsDiv.appendChild(this._volume_control);
    this._volume_control.addEventListener("volumeChange", (evt) => {
      this._video.setVolume(evt.detail.volume);
    });
    const fullscreen = document.createElement("video-fullscreen");
    settingsDiv.appendChild(fullscreen);

    this._scrubInterval = 16;
    this._lastScrub = Date.now();
    this._rate = 1;
    this._playbackDisabled = false;
    this.setTimelineDisplayMode("frame");
    this._videoMode = "play"; // Future growth (e.g. play | summary)

    // Magic number matching standard header + footer
    // #TODO This should be re-thought and more flexible initially
    this._videoHeightPadObject = { height: 210 };
    this._headerFooterPad = 100; // Another magic number based on the header and padding below controls footer

    const searchParams = new URLSearchParams(window.location.search);
    this._quality = 720;
    this._seekQuality = null;
    this._scrubQuality = null;
    this._allowSafeMode = true;
    if (searchParams.has("playQuality")) {
      this._quality = Number(searchParams.get("playQuality"));
    }
    if (searchParams.has("seekQuality")) {
      this._seekQuality = Number(searchParams.get("seekQuality"));
    }
    if (searchParams.has("scrubQuality")) {
      this._scrubQuality = Number(searchParams.get("scrubQuality"));
    }

    this._timelineMore.addEventListener("click", () => {
      this._hideCanvasMenus();
      this._displayTimelineLabels = !this._displayTimelineLabels;
      this._entityTimeline.showFocus(
        this._displayTimelineLabels,
        this._videos[this._primaryVideoIndex].currentFrame()
      );
      this._videoHeightPadObject.height = Math.max(
        this._headerFooterPad +
          this._controls.offsetHeight +
          this._timelineDiv.offsetHeight,
        this._videoHeightPadObject.height
      );
      window.dispatchEvent(new Event("resize"));
    });

    this._slider.addEventListener("input", (evt) => {
      this.handleSliderInput(evt);
    });

    this._slider.addEventListener("change", (evt) => {
      this.handleSliderChange(evt);
    });

    this._pendingPreview = null;
    this._nextPreview = null;
    this._lastPreview = 0;

    this._slider.addEventListener(
      "framePreview",
      this.debouncePreview.bind(this)
    );

    this._slider.addEventListener("hidePreview", this.hidePreview.bind(this));

    play.addEventListener("click", () => {
      this._hideCanvasMenus();
      if (this.is_paused()) {
        this.play();
      } else {
        this.pause();
      }
    });

    rewind.addEventListener("click", () => {
      this._hideCanvasMenus();
      this.playBackwards();
    });

    fastForward.addEventListener("click", () => {
      this._hideCanvasMenus();
      let prime_fps = this._fps[this._longest_idx];
      for (let idx = 0; idx < this._videos.length; idx++) {
        let video = this._videos[idx];
        video.pause();
        video.rateChange(2 * this._rate * (prime_fps / video._videoObject.fps));
      }
      this.play();
    });

    framePrev.addEventListener("click", () => {
      this._hideCanvasMenus();
      for (let video of this._videos) {
        if (this.is_paused() == false) {
          this.dispatchEvent(new Event("paused", { composed: true }));
          fastForward.removeAttribute("disabled");
          rewind.removeAttribute("disabled");
          video.pause().then(() => {
            video.back();
          });
        } else {
          video.back();
        }
      }
    });

    frameNext.addEventListener("click", () => {
      this._hideCanvasMenus();
      for (let video of this._videos) {
        if (this.is_paused() == false) {
          this.dispatchEvent(new Event("paused", { composed: true }));
          fastForward.removeAttribute("disabled");
          rewind.removeAttribute("disabled");
          video.pause().then(() => {
            video.advance();
          });
        } else {
          video.advance();
        }
      }
    });

    this._videoStatus = "paused"; // Possible values: playing | paused | scrubbing

    // Start out with play button disabled.
    this._playInteraction.disable();

    this._currentFrameInput.addEventListener("focus", () => {
      document.body.classList.add("shortcuts-disabled");
    });

    this._currentFrameInput.addEventListener("change", () => {
      this._currentFrameInput.blur(); // Lose focus to invoke the blur event
    });

    this._currentFrameInput.addEventListener("blur", () => {
      this._hideCanvasMenus();
      document.body.classList.remove("shortcuts-disabled");
      this._currentFrameText.style.display = "block";
      this._currentFrameInput.style.display = "none";
      this.processFrameInput();
    });

    this._currentFrameText.addEventListener("click", () => {
      if (this._currentFrameText.getAttribute("disabled") != null) {
        return;
      }
      this._hideCanvasMenus();
      this._currentFrameInput.style.display = "block";
      this._currentFrameInput.focus();
      this._currentFrameText.style.display = "none";
    });

    this._currentTimeInput.addEventListener("focus", () => {
      document.body.classList.add("shortcuts-disabled");
    });

    this._currentTimeInput.addEventListener("change", () => {
      this._currentTimeInput.blur(); // Lose focus to invoke the blur event
    });

    this._currentTimeInput.addEventListener("blur", () => {
      this._hideCanvasMenus();
      document.body.classList.remove("shortcuts-disabled");
      this._currentTimeText.style.display = "block";
      this._currentTimeInput.style.display = "none";
      this.processTimeInput();
    });

    this._currentTimeText.addEventListener("click", () => {
      if (this._currentTimeText.getAttribute("disabled") != null) {
        return;
      }
      this._hideCanvasMenus();
      this._currentTimeInput.style.display = "block";
      this._currentTimeInput.focus();
      this._currentTimeText.style.display = "none";
    });

    /**
     * Seek/timeline event listeners
     */
    this._videoTimeline.addEventListener("input", (evt) => {
      this.handleSliderInput(evt);
    });

    this._videoTimeline.addEventListener("newFrameRange", (evt) => {
      this._slider.setAttribute("min", evt.detail.start);
      this._slider.setAttribute("max", evt.detail.end);
      this._entityTimeline.init(evt.detail.start, evt.detail.end);
    });

    this._entityTimeline.addEventListener("selectFrame", (evt) => {
      this._slider.value = evt.detail.frame;
      this.handleSliderChange(evt);
    });

    this._entityTimeline.addEventListener("graphData", (evt) => {
      if (
        evt.detail.numericalData.length > 0 ||
        evt.detail.stateData.length > 0
      ) {
        this._timelineMore.style.display = "block";
      } else {
        this._timelineMore.style.display = "none";
      }
      this._videoHeightPadObject.height = Math.max(
        this._headerFooterPad +
          this._controls.offsetHeight +
          this._timelineDiv.offsetHeight,
        this._videoHeightPadObject.height
      );
      window.dispatchEvent(new Event("resize"));
    });

<<<<<<< HEAD
    this._entityTimeline.addEventListener("mouseout", (evt) => {
      this.hidePreview(true);
    });

    fullscreen.addEventListener("click", (evt) => {
      this._hideCanvasMenus();
      if (fullscreen.hasAttribute("is-maximized")) {
        fullscreen.removeAttribute("is-maximized");
        playerDiv.classList.remove("is-full-screen");
        this.dispatchEvent(new Event("minimize", { composed: true }));
      } else {
        fullscreen.setAttribute("is-maximized", "");
        playerDiv.classList.add("is-full-screen");
        this.dispatchEvent(new Event("maximize", { composed: true }));
      }
      window.dispatchEvent(new Event("resize"));
    });

=======
>>>>>>> 5a050e16
    this._qualityControl.addEventListener("setQuality", (evt) => {
      this.dispatchEvent(
        new CustomEvent("setPlayQuality", {
          composed: true,
          detail: {
            quality: evt.detail.quality,
          },
        })
      );
    });

    document.addEventListener("keydown", (evt) => {
      if (document.body.classList.contains("shortcuts-disabled")) {
        return;
      }

      if (evt.ctrlKey && evt.key == "m") {
        fullscreen.click();
      } else if (evt.key == "t") {
        this.dispatchEvent(new Event("toggleTextOverlay", { composed: true }));
      } else if (evt.code == "Space") {
        evt.preventDefault();
        if (this._playbackDisabled) {
          return;
        }
        if (this.is_paused()) {
          this.play();
        } else {
          this.pause();
        }
      } else if (evt.key == "r") {
        evt.preventDefault();
        if (this._playbackDisabled) {
          return;
        }
        if (this.is_paused()) {
          this.playBackwards();
        }
      } else if (evt.key == 1) {
        if (!this._rateControl.hasAttribute("disabled")) {
          this._rateControl.setValue(1);
        }
      } else if (evt.key == 2) {
        if (!this._rateControl.hasAttribute("disabled")) {
          this._rateControl.setValue(2);
        }
      } else if (evt.key == 4) {
        if (!this._rateControl.hasAttribute("disabled")) {
          this._rateControl.setValue(4);
        }
      } else if (evt.key == "ArrowUp" && evt.ctrlKey) {
        if (!this._rateControl.hasAttribute("disabled")) {
          const newIdx = this._rateControl.getIdx() + 1;
          const newRate = this._rateControl.rateForIdx(newIdx);
          if (
            this._ratesAvailable == null ||
            (newRate >= this._ratesAvailable.minimum &&
              newRate <= this._ratesAvailable.maximum)
          ) {
            this._rateControl.setIdx(newIdx);
          }
        }
      } else if (evt.key == "ArrowDown" && evt.ctrlKey) {
        if (!this._rateControl.hasAttribute("disabled")) {
          const newIdx = this._rateControl.getIdx() - 1;
          const newRate = this._rateControl.rateForIdx(newIdx);
          if (
            this._ratesAvailable == null ||
            (newRate >= this._ratesAvailable.minimum &&
              newRate <= this._ratesAvailable.maximum)
          ) {
            this._rateControl.setIdx(newIdx);
          }
        }
      }
    });
  }

  _setToPlayMode() {
    this._videoMode = "play";

    this._videoTimeline.style.display = "block";

    this._videoTimeline.init(0, this._timeStore.getLastGlobalFrame());
    this._entityTimeline.init(0, this._timeStore.getLastGlobalFrame());
    this._displayTimelineLabels = false;

    this._slider.setAttribute("min", 0);
    this._slider.setAttribute("max", this._timeStore.getLastGlobalFrame());

    this._qualityControl.removeAttribute("disabled");
    this._rateControl.removeAttribute("disabled");

    this._resizeWindow();
  }

  _resizeWindow(inhibit, extra) {
    if (extra == undefined) {
      extra = 0;
    }
    this._videoHeightPadObject.height =
      this._headerFooterPad +
      this._controls.offsetHeight +
      this._timelineDiv.offsetHeight +
      extra;
    if (inhibit) {
      return;
    }
    window.dispatchEvent(new Event("resize"));
  }

  _resizeHandler() {
    this._hideCanvasMenus();
  }

  static get observedAttributes() {
    return ["rate"];
  }

  attributeChangedCallback(name, oldValue, newValue) {
    switch (name) {
      case "rate":
        if (newValue >= 1) {
          this._rateControl.textContent = Math.round(newValue) + "x";
        } else {
          this._rateControl.textContent = Number(newValue).toFixed(2) + "x";
        }
        break;
    }
  }

  set quality(val) {
    this._qualityControl.quality = val;
  }

  enableQualityChange() {
    this._qualityControl.removeAttribute("disabled");
  }
  disableQualityChange() {
    this._qualityControl.setAttribute("disabled", "");
  }

  enableRateChange() {
    this._rateControl.removeAttribute("disabled");
  }
  disableRateChange() {
    this._rateControl.setAttribute("disabled", "");
  }

  async debouncePreview(evt) {
    // Frame previews can get interrupted if we aren't keeping 30fps
    // things will look janky but we don't want to make things harder
    // by blocking the UI on a billion previews as someone zips by
    if (this._pendingPreview == null) {
      this.processPreview(evt);
    } else {
      const delta = performance.now() - this._lastPreview;
      if (delta < 33) {
        // If there is an event to process, process it
        this._nextPreview = evt;
      } else {
        this._nextPreview = null;
        this.processPreview(evt);
      }
    }
  }

  async processPreview(evt) {
    this._pendingPreview = evt;
    // Keep frames moving if we get dropped/interrupted
    this._lastPreview = performance.now();
    await this.handleFramePreview(evt);
    this._pendingPreview = null;

    // If there is a new event to process, process it
    while (
      this._nextPreview &&
      this._nextPreview.detail.frame != evt.detail.frame
    ) {
      this._pendingPreview = this._nextPreview;
      this._nextPreview = null;
      await this.handleFramePreview(this._pendingPreview);
    }
    this._pendingPreview = null;
  }

  hidePreview(skipTimeline) {
    this._preview.cancelled = true; // This isn't about cancel culture
    this._pendingPreview = null;
    this._nextPreview = null;
    this._preview.hide();

    if (skipTimeline != true) {
      // Emulate a mouse out to hide the line
      this._entityTimeline.focusMouseOut();
    }
  }
  /**
   * Callback used when a user hovers over the seek bar
   */
  async handleFramePreview(evt) {
    let proposed_value = evt.detail.frame;
    this._preview.cancelled = false;
    if (proposed_value >= 0) {
      if (
        this._timelineMore.style.display != "none" &&
        evt.detail.skipTimeline != true
      ) {
        // Add mouse over to the timeline detail area
        this._entityTimeline.focusMouseMove(null, null, proposed_value, true);
      }
      // Get frame preview image
      const existing = this._preview.info;
      let video = null;
      let multiImage = false;
      let bias = 50;
      if (this._focusIds.length > 0) {
        video = [];
        for (let focusId of this._focusIds) {
          video.push(this._videoDivs[focusId].children[0]);
        }
        // limit to 4
        if (video.length > 4) {
          video = video.slice(0, 4);
        }

        multiImage = true;
        bias += this._preview.img_height;
      } else if (this._videos.length <= 4) {
        multiImage = true;
        video = this._videos;
        bias += this._preview.img_height;
      }

      // If we are already on this frame save some resources and just show the preview as-is
      if (existing.frame != proposed_value) {
        if (multiImage) {
          // Here we do both images of a multi video
          let fake_info = {};
          if (video.length < 4) {
            fake_info = {
              height: video[0]._mediaInfo.height,
              width: video[0]._mediaInfo.width * video.length,
            };
          } else if (video.length == 4) {
            fake_info = {
              height: video[0]._mediaInfo.height * 2,
              width: video[0]._mediaInfo.width * 2,
            };
          }

          this._preview.mediaInfo = fake_info;
          let promises = [];
          for (let idx = 0; idx < video.length; idx++) {
            let frame_promise = video[idx].getScrubFrame(proposed_value);
            promises.push(frame_promise);
          }
          try {
            let frames = await Promise.all(promises);
            if (this._preview.cancelled) {
              // We took to long and got cancelled.
              for (let frame of frames) {
                frame.close();
              }
              return;
            }

            this._preview.image = frames;
            for (let frame of frames) {
              frame.close();
            }
          } catch (e) {
            console.error(`Failed to get frame ${proposed_value} ${e}`);
          }

          // Set the annotations for the multi
          let annotations = [];
          for (let idx = 0; idx < video.length; idx++) {
            if (video[idx]._framedData.has(proposed_value)) {
              annotations.push(video[idx]._framedData.get(proposed_value));
            } else {
              annotations.push([]);
            }
          }
          this._preview.annotations = annotations;
        }

        // Get the Y position from the seek bar to prevent the preview dancing up and down
        const rect = this._slider.getBoundingClientRect();

        if (this._timeMode == "utc") {
          let timeStr =
            this._timeStore.getAbsoluteTimeFromFrame(proposed_value);
          timeStr = timeStr.split("T")[1].split(".")[0];

          this._preview.info = {
            frame: proposed_value,
            x: evt.detail.clientX,
            y: rect.top - bias, // Add 15 due to page layout
            time: timeStr,
            image: multiImage,
          };
        } else {
          this._preview.info = {
            frame: proposed_value,
            x: evt.detail.clientX,
            y: rect.top - bias, // Add 15 due to page layout
            time: frameToTime(proposed_value, this._fps[this._longest_idx]),
            image: multiImage,
          };
        }
      }
      this._preview.show();
    } else {
      this._preview.hide();
    }
  }

  /**
   * Callback used when user slides on one of the seek bar sliders
   */
  handleSliderInput(evt) {
    // Along allow a scrub display as the user is going
    // slow
    const now = Date.now();
    const frame = Number(evt.target.value);
    const waitOk = now - this._lastScrub > this._scrubInterval;
    this._playInteraction.disable(); // disable play on scrub
    if (waitOk) {
      this._lastScrub = Date.now();
      this._videoStatus = "paused";
      this._play.setAttribute("is-paused", "");
      let prime_fps = this._fps[this._longest_idx];
      let prime_frame = this._videos[this._longest_idx].currentFrame();
      let promises = [];
      console.info(`${performance.now()}: Requesting seek to ${frame}`);
      for (let idx = 0; idx < this._videos.length; idx++) {
        let video = this._videos[idx];
        video.scrubbing = true;
        if (video.keyframeOnly == false && Math.abs(frame - prime_frame) > 10) {
          video.keyframeOnly = true;
        } else {
          video.keyframeOnly = false;
        }
        let this_frame = Math.round(frame * (this._fps[idx] / prime_fps));
        this_frame += this._frameOffsets[idx];
        video.stopPlayerThread(); // Don't use video.pause because we are seeking ourselves
        video.shutdownOnDemandDownload();

        // Seek callbacks are called from the perspective of the video class
        let cb = (frameIdx, source, width, height) => {
          video._draw.clear();
          video._effectManager.clear();
          video.pushFrame(frameIdx, source, width, height);
          video.updateOffscreenBuffer(frameIdx, source, width, height);
        };
        if (this_frame < video.length) {
          promises.push(video.seekFrame(this_frame, cb, false, "scrub-only"));
        } else {
          if (video.currentFrame() < video.length - MAGIC_PAD) {
            const seekPromise = video.seekFrame(
              video.length - MAGIC_PAD,
              cb,
              false,
              "scrub-only"
            );
            promises.push(seekPromise);
          }
        }
      }
      Promise.allSettled(promises).then(() => {
        for (let idx = 0; idx < this._videos.length; idx++) {
          let video = this._videos[idx];
          // Update the display with the latest
          video.displayLatest(true);
        }
        this._videoStatus = "paused";
        this.dispatchEvent(new CustomEvent("updateURL", { composed: true }));
      });
    }
  }

  /**
   * Callback used when user clicks one of the seek bars
   */
  handleSliderChange(evt) {
    this._play.setAttribute("is-paused", "");
    this.dispatchEvent(new Event("displayLoading", { composed: true }));

    // Only use the current frame to prevent glitches
    let frame = this._videos[this._longest_idx].currentFrame();
    if (evt.detail) {
      frame = evt.detail.frame;
    }

    this._videoStatus = "scrubbing";
    this._playInteraction.disable(); // disable play on seek
    var seekPromiseList = [];
    let prime_fps = this._fps[this._longest_idx];
    for (let idx = 0; idx < this._videos.length; idx++) {
      let video = this._videos[idx];
      video.keyframeOnly = false;
      video.scrubbing = false;
      let this_frame = Math.round(frame * (this._fps[idx] / prime_fps));
      this_frame += this._frameOffsets[idx];
      video.stopPlayerThread(); // Don't use video.pause because we are seeking ourselves
      video.shutdownOnDemandDownload();
      let cb = (frameIdx, source, width, height) => {
        video._draw.clear();
        video._effectManager.clear();
        video.pushFrame(frameIdx, source, width, height);
        video.updateOffscreenBuffer(frameIdx, source, width, height);
      };
      if (this_frame < video.length) {
        const seekPromise = video.seekFrame(this_frame, cb, true);
        seekPromiseList.push(seekPromise);
      } else {
        if (video.currentFrame() < video.length - MAGIC_PAD) {
          const seekPromise = video.seekFrame(
            video.length - MAGIC_PAD,
            cb,
            true
          );
          seekPromiseList.push(seekPromise);
        }
      }
    }

    Promise.allSettled(seekPromiseList).then(() => {
      for (let idx = 0; idx < this._videos.length; idx++) {
        let video = this._videos[idx];
        // Update the display with the latest
        video.displayLatest(true);
        video.onDemandDownloadPrefetch();
      }
      this._videoStatus = "paused";
      setTimeout(() => {
        this.checkReady();
      }, 33);
      this.dispatchEvent(new CustomEvent("updateURL", { composed: true }));
    });
  }

  /**
   * Process the frame input text field and attempts to jump to that frame
   */
  processFrameInput() {
    this._videoStatus = "paused";

    var frame = parseInt(this._currentFrameInput.value);
    if (isNaN(frame)) {
      console.log(
        "Provided invalid frame input: " + this._currentFrameInput.value
      );
      this._currentFrameInput.classList.add("has-border");
      this._currentFrameInput.classList.add("is-invalid");
      return;
    }

    const maxFrame = this._maxFrameNumber;
    if (frame > maxFrame - 1) {
      // #TODO Fix in the future once video.js has been sorted out.
      frame = maxFrame - 1;
    } else if (frame < 0) {
      frame = 0;
    }

    this._currentFrameInput.classList.remove("has-border");
    this._currentFrameInput.classList.remove("is-invalid");
    this.goToFrame(frame);
    this.checkAllReady();
  }

  /**
   * Process the time input text field and attempts to jump to the corresponding frame
   */
  processTimeInput() {
    this._videoStatus = "paused";

    var timeTokens = this._currentTimeInput.value.split(":");
    if (timeTokens.length != 2) {
      console.log(
        "Provided invalid time (minutes:seconds) expected: " +
          this._currentTimeInput.value
      );
      this._currentTimeInput.classList.add("has-border");
      this._currentTimeInput.classList.add("is-invalid");
      return;
    }

    var minutes = parseInt(timeTokens[0]);
    if (isNaN(minutes)) {
      console.log(
        "Provided invalid time (minutes:seconds) expected: " +
          this._currentTimeInput.value
      );
      this._currentTimeInput.classList.add("has-border");
      this._currentTimeInput.classList.add("is-invalid");
      return;
    }

    var seconds = parseInt(timeTokens[1]);
    if (isNaN(seconds)) {
      console.log(
        "Provided invalid time (minutes:seconds) expected: " +
          this._currentTimeInput.value
      );
      this._currentTimeInput.classList.add("has-border");
      this._currentTimeInput.classList.add("is-invalid");
      return;
    }

    var frame = this._timeToFrame(minutes, seconds);
    const maxFrame = this._maxFrameNumber;
    if (frame > maxFrame) {
      frame = maxFrame;
    } else if (frame < 0) {
      frame = 0;
    }

    this._currentTimeInput.classList.remove("has-border");
    this._currentTimeInput.classList.remove("is-invalid");
    this.goToFrame(frame);
    this.checkAllReady();
  }

  set permission(val) {
    for (let video of this._videos) {
      video.permission = val;
    }
    this._permission = val;
  }

  addDomParent(val) {
    this._domParents.push(val);
  }

  set undoBuffer(val) {
    this._undoBuffer = val;
    for (let video of this._videos) {
      video.undoBuffer = val;
    }
  }

  set mediaInfo(val) {
    this._mediaInfo = val;
    this._videos = [];
    this._multi_layout = val.media_files["layout"];

    let searchParams = new URLSearchParams(window.location.search);
    if (val.media_files.quality && searchParams.has("playQuality") == false) {
      this._quality = val.media_files.quality;
    }

    this._timeStore = new TimeStore(this._mediaInfo, this.mediaType);
    if (!this._timeStore.utcEnabled()) {
      this._utcLabel.style.display = "none";
      this._timelineUnitsUTC.style.display = "none";
    }

    const total_video_spots = this._multi_layout[0] * this._multi_layout[1];
    if (val.media_files["ids"].length > total_video_spots) {
      window.alert(
        "Invalid multiview object! Not enough grid spots for media."
      );
    }

    const video_count = val.media_files["ids"].length;

    let global_frame = new Array(video_count).fill(0);
    // Functor to monitor any frame drift
    let global_frame_change = (vid_idx, evt) => {
      global_frame[vid_idx] = evt.detail.frame;
      if (evt.detail.frame % 60 == 0 && vid_idx == 0) {
        let max_diff = 0;
        for (let j = 0; j < global_frame.length; j++) {
          for (let i = 0; i < global_frame.length; i++) {
            const diff = Math.abs(global_frame[i] - global_frame[j]);
            if (diff > max_diff) {
              max_diff = diff;
            }
          }
        }
        if (max_diff > 10) {
          console.warn("Frame slippage occuring in multi-view " + max_diff);
        }
      }
    };
    // Functor to normalize the progress bar
    let global_progress = new Array(video_count).fill(0);
    let global_on_demand_progress = new Array(video_count).fill([0, 0]);
    let handle_buffer_load = (vid_idx, evt) => {
      if (global_progress[vid_idx] == 0) {
        setTimeout(() => {
          this._videos[vid_idx].refresh(); //draw first frame
        }, 333);
      }
      global_progress[vid_idx] = evt.detail.percent_complete;
      let fakeEvt = {
        detail: {
          percent_complete: Math.min(...global_progress),
        },
      };
      this._slider.onBufferLoaded(fakeEvt);

      let frame = Math.round(
        fakeEvt.detail.percent_complete * this._maxFrameNumber
      );
    };

    let handle_ondemand_load = (vid_idx, evt) => {
      if (evt.detail.ranges.length == 0) {
        return;
      }
      global_on_demand_progress[vid_idx] = evt.detail.ranges[0];
      let minStart = Number.MAX_SAFE_INTEGER;
      let minEnd = Number.MAX_SAFE_INTEGER;
      for (let idx = 0; idx < global_on_demand_progress.length; idx++) {
        if (global_on_demand_progress[idx][0] < minStart) {
          minStart = global_on_demand_progress[idx][0];
        }
        if (global_on_demand_progress[idx][0] < minEnd) {
          minEnd = global_on_demand_progress[idx][1];
        }
      }
      let fakeEvt = {
        detail: {
          ranges: [[minStart, minEnd]],
        },
      };
      this._slider.onDemandLoaded(fakeEvt);
    };
    let setup_video = (idx, video_info) => {
      this._slider.setAttribute("min", 0);

      // This is the array of all
      this._fps[idx] = video_info.fps;
      this._videos[idx].addEventListener("codecNotSupported", (evt) => {
        if (alert_sent == false) {
          handle_decoder_error(evt, this._shadow);
          alert_sent = true;
        }
      });
      var isPrime = idx == this._longest_idx;
      if (isPrime) {
        let prime = this._videos[idx];
        this.parent._browser.canvas = prime;
        let alert_sent = false;

        this._timeStore.setPrimaryMedia(video_info);
        this._timeStore.addChannelMedia(video_info, idx);

        this._videoTimeline.timeStore = this._timeStore;
        this._entityTimeline.timeStore = this._timeStore;
        this._entityTimeline.parent = this;
        this._videoTimeline.timeStoreInitialized();

        this._setToPlayMode();

        prime.addEventListener("videoError", (evt) => {
          if (alert_sent == false) {
            handle_video_error(evt, this._shadow);
            alert_sent = true;
          }
        });
        prime.addEventListener("frameChange", (evt) => {
          const frame = evt.detail.frame;
          this._slider.value = frame;
          const time = frameToTime(frame, this._fps[this._longest_idx]);
          this._currentTimeText.textContent = time;
          this._currentFrameText.textContent = frame;
          this._currentTimeText.style.width = 10 * (time.length - 1) + 5 + "px";
          this._currentFrameText.style.width = 15 * String(frame).length + "px";
          let prime_fps = this._fps[this._longest_idx];
          // Update global renderer
          for (let idx = 0; idx < this._videos.length; idx++) {
            let this_frame = Math.round(frame * (this._fps[idx] / prime_fps));
            this._multiRenderer.setFrameReq(
              this._videos[idx]._videoObject.id,
              this_frame
            );
          }
          if (this._timeStore != null) {
            if (this._timeStore.utcEnabled()) {
              this._utcLabel.textContent =
                this._timeStore.getAbsoluteTimeFromFrame(frame);
            }
          }
        });
      } else {
        this._timeStore.addChannelMedia(video_info, idx);
      }

      this._videos[idx].addEventListener("playbackEnded", () => {
        const direction = this._videos[idx]._direction;
        this.pause(() => {
          if (direction == 1) {
            // Go to the last frame
            this.goToFrame(this._maxFrameNumber - 1);
          } else if (direction == -1) {
            this.goToFrame(0);
          }
        });
      });
      this._videos[idx].addEventListener("canvasResized", () => {
        this._videoTimeline.redraw();
        this._entityTimeline.redraw();
      });
      this._videos[idx].addEventListener("bufferLoaded", (evt) => {
        handle_buffer_load(idx, evt);
      });
      this._videos[idx].addEventListener("onDemandDetail", (evt) => {
        handle_ondemand_load(idx, evt);
      });
      // When a playback is stalled, pause all the videos.
      this._videos[idx].addEventListener("playbackStalled", (evt) => {
        Utilities.warningAlert("Video playback stalled.");
        this.pause();
      });
      this._videos[idx].addEventListener("frameChange", (evt) => {
        global_frame_change(idx, evt);
      });
      const smallTextStyle = {
        fontSize: "16pt",
        fontWeight: "bold",
        color: "white",
        background: "rgba(0,0,0,0.33)",
      };
      this._videos[idx].overlayTextStyle = smallTextStyle;

      this._videos[idx]
        .loadFromVideoObject(
          video_info,
          this.mediaType,
          this._quality,
          undefined,
          undefined,
          this._multi_layout[0],
          this._videoHeightPadObject,
          this._seekQuality,
          this._scrubQuality,
          isPrime
        )
        .then(() => {
          if (this._videos[idx].allowSafeMode) {
            this._videos[idx].allowSafeMode = this._allowSafeMode;
          } else {
            this._allowSafeMode = false;
          }
          this.setDefaultVideoSettings(idx);
          this.handleNotReadyEvent(idx);
          if (idx == 0) {
            this.dispatchEvent(
              new CustomEvent("primaryVideoLoaded", {
                composed: true,
                detail: {
                  media: video_info,
                },
              })
            );
          }
        });
      // #TODO This should be changed to dispatched events vs. calling the parent directly.
      this.parent._getMetadataTypes(
        this,
        this._videos[idx]._canvas,
        idx != 0, //whether to block signal registration
        video_info.id, // sub-element real-id
        false // only update on last video
      );
      // Mute multi-video
      this._videos[idx].setVolume(0);

      if (this._permission) {
        this._videos[idx].permission = this._permission;
      }
      if (this._undoBuffer) {
        this._videos[idx].undoBuffer = this._undoBuffer;
      }
    };

    // First, setup the nominal grid section which will be based off the predefined configuration
    this._gridDiv = document.createElement("div");
    this._gridDiv.setAttribute("class", "annotation__multi-grid");
    this._gridDiv.style.gridTemplateColumns = "auto ".repeat(
      this._multi_layout[1]
    );
    this._gridDiv.style.gridTemplateRows = "auto ".repeat(
      this._multi_layout[0]
    );
    this._vidDiv.appendChild(this._gridDiv);

    // Next, setup the focus video/dock areas.
    this._focusTopDiv = document.createElement("div");
    this._focusTopDiv.setAttribute("class", "d-flex");
    this._vidDiv.appendChild(this._focusTopDiv);

    this._focusDiv = document.createElement("div");
    this._focusDiv.setAttribute("class", "d-flex flex-justify-right");
    this._focusTopDiv.appendChild(this._focusDiv);

    this._dockResizer = document.createElement("div");
    this._dockResizer.setAttribute("class", "annotation__multi-resizer");
    //this._dockResizer.style.display = "none"; // Hide except in horizontal mode
    this._focusTopDiv.appendChild(this._dockResizer);

    this._resizeController = new AnnotationMultiResizer(
      this,
      this._dockResizer
    );

    this._focusTopDockDiv = document.createElement("div");
    this._focusTopDockDiv.setAttribute("class", "d-flex flex-wrap");
    this._focusTopDiv.appendChild(this._focusTopDockDiv);

    this._focusBottomDiv = document.createElement("div");
    this._focusBottomDiv.setAttribute("class", "d-flex");
    this._vidDiv.appendChild(this._focusBottomDiv);

    this._focusBottomDockDiv = document.createElement("div");
    this._focusBottomDockDiv.setAttribute(
      "class",
      "annotation__multi-secondary d-flex flex-row"
    );
    this._focusBottomDiv.appendChild(this._focusBottomDockDiv);

    this._videoDivs = {};
    this._videoGridInfo = {};
    let idx = 0;
    let video_resp = [];
    this._selectedDock = null; // Set with right click options
    this._handleNotReadyTimeout = [];
    this._timeoutIndex = [];

    this._playbackReadyId = 0;
    this._numVideos = val.media_files["ids"].length;
    this._frameOffsets = [];
    this._multiRenderer = new MultiRenderer();
    for (const vid_id of val.media_files["ids"]) {
      const wrapper_div = document.createElement("div");
      wrapper_div.setAttribute("class", "annotation__multi-grid-entry d-flex");
      this._videoDivs[vid_id] = wrapper_div;

      let roi_vid = document.createElement("video-canvas");
      this._videoGridInfo[vid_id] = {
        row: Math.floor(idx / this._multi_layout[1]) + 1,
        col: (idx % this._multi_layout[1]) + 1,
        video: roi_vid,
      };

      roi_vid.renderer = this._multiRenderer;
      this._multiRenderer.addVideo(vid_id, roi_vid);
      if ("frameOffset" in val.media_files) {
        this._frameOffsets.push(val.media_files.frameOffset[idx]);
      } else {
        this._frameOffsets.push(0);
      }
      this._videos.push(roi_vid);
      wrapper_div.appendChild(roi_vid);
      video_resp.push(
        fetchCredentials(`/rest/Media/${vid_id}?presigned=28800`, {}, true)
      );
      this._handleNotReadyTimeout.push(null);
      this._timeoutIndex.push(0);

      roi_vid.addEventListener("playbackReady", () => {
        let allVideosReady = true;
        for (let vidIdx = 0; vidIdx < this._videos.length; vidIdx++) {
          if (
            this._videos[vidIdx].bufferDelayRequired() &&
            this._videos[vidIdx].onDemandBufferAvailable() == false
          ) {
            allVideosReady = false;
          }
        }

        if (allVideosReady) {
          console.log("allVideosReady");
          if (this.is_paused()) {
            this._playInteraction.enable();
            this._playbackDisabled = false;
            //this._rateControl.setValue(this._rate);
          }
        }
      });
      roi_vid.addEventListener("playbackNotReady", () => {
        this._playInteraction.disable();
      });

      // Setup addons for multi-menu and initialize the gridview
      this.assignToGrid(false);
      this.setupMultiMenu(vid_id);
      idx += 1;
    }

    let video_info = [];
    Promise.all(video_resp).then((values) => {
      let idx = 0;
      for (let resp of values) {
        video_info.push(resp.json());
      }
      Promise.all(video_info)
        .then((info) => {
          let max_frames = 0;
          let max_time = 0;
          let fps_of_max = 0;
          this._fps = Array(video_info.length);
          this._lengths = Array(video_info.length);
          this._lengthTimes = Array(video_info.length);
          this._longest_idx = 0;
          for (let idx = 0; idx < video_info.length; idx++) {
            let this_time =
              Number(info[idx].num_frames) / Number(info[idx].fps);
            if (this_time > max_time) {
              max_time = this_time;
              max_frames = Number(info[idx].num_frames);
              fps_of_max = Number(info[idx].fps);
            }
            this._fps[idx] = info[idx].fps;
            this._lengths[idx] = info[idx].num_frames;
            this._lengthTimes[idx] = info[idx].num_frames / info[idx].fps;
            if (this._lengths[idx] > this._lengths[this._longest_idx]) {
              this._longest_idx = idx;
            }
          }
          this._primaryVideoIndex = this._longest_idx;
          for (let idx = 0; idx < video_info.length; idx++) {
            setup_video(idx, info[idx]);
            this._videos[idx].style.zIndex = "unset";
            if (this._frameOffsets[idx] != 0) {
              const searchParams = new URLSearchParams(window.location.search);
              let frameInit = 0;
              if (searchParams.has("frame")) {
                frameInit = Number(searchParams.get("frame"));
              }
              this._videos[idx].gotoFrame(
                val.media_files.frameOffset[idx],
                true
              );
              this._videos[idx]._dispFrame =
                frameInit + val.media_files.frameOffset[idx];
              this._videos[idx]._frameOffset = val.media_files.frameOffset[idx];
            }
          }
          this._fps_of_max = fps_of_max;
          this._totalTime.textContent =
            "/ " + frameToTime(max_frames - 1, fps_of_max);
          this._totalTime.style.width =
            10 * (this._totalTime.textContent.length - 1) + 5 + "px";
          this._slider.setAttribute("max", max_frames - 1);
          this._slider.fps = this._fps[this._primaryVideoIndex];
          this._maxFrameNumber = max_frames - 1;

          const searchParams = new URLSearchParams(window.location.search);
          if (searchParams.has("multiview")) {
            let multiviewList = searchParams.get("multiview").split(",");
            let focusCount = 0;
            for (let multiview of multiviewList) {
              let focusNumber = parseInt(multiview);
              if (multiview == "hGrid") {
                this.setHorizontal();
              } else if (!isNaN(focusNumber)) {
                this._selectedDock = this._focusTopDockDiv;

                this._focusMode = searchParams.get("focusMode");
                if (searchParams.has("dock")) {
                  this._resizeController._mode = searchParams.get("dock");
                }
                this._resizeController.setMenuBasedOnMode();

                // Set the focus based on converting video position to
                // video id
                let currentIndex = 0;
                for (let videoId in this._videoDivs) {
                  if (currentIndex == focusNumber) {
                    if (focusCount == 0) {
                      this.setFocus(videoId);
                    } else {
                      this.addFocus(videoId);
                    }
                    focusCount++;
                    break;
                  }
                  currentIndex++;
                }
              }
            }
          }

          if (searchParams.has("playbackRate")) {
            this._rateControl.setValue(
              Number(searchParams.get("playbackRate"))
            );
            this.setRate(Number(searchParams.get("playbackRate")));
          }

          this.dispatchEvent(
            new Event("canvasReady", {
              composed: true,
            })
          );
        })
        .catch((exc) => {
          console.error(exc);
          for (let idx = 0; idx < this._videos.length; idx++) {
            if (!this._videos[idx].initialized) {
              this._videos[idx].displayErrorMessage(
                `Error occurred. Could not load media: ${this._mediaInfo.media_files.ids[idx]}`
              );
            }
          }

          this.dispatchEvent(
            new Event("videoInitError", {
              composed: true,
            })
          );
        });
    });

    // Audio for multi might get fun...
    // Hide volume on videos with no audio
    this._volume_control.style.display = "none";
  }

  /**
   * Expected to occur at initialization. Dispatches the default video settings.
   */
  setDefaultVideoSettings(idx) {
    console.log(`Setting default video settings for: ${idx}`);

    const seekInfo = this._videos[idx].getQuality("seek");
    const scrubInfo = this._videos[idx].getQuality("scrub");
    const playInfo = this._videos[idx].nearestQuality(this._quality);

    this.dispatchEvent(
      new CustomEvent("defaultVideoSettings", {
        composed: true,
        detail: {
          media: this._videos[idx],
          seekQuality: seekInfo.quality,
          seekFPS: seekInfo.fps,
          scrubQuality: scrubInfo.quality,
          scrubFPS: scrubInfo.fps,
          playQuality: playInfo.quality,
          playFPS: playInfo.fps,
          allowSafeMode: this._allowSafeMode,
        },
      })
    );
  }

  setMultiviewUrl(multiviewType, vid_id) {
    let get_pos = () => {
      let idx = 0;
      for (let videoId in this._videoDivs) {
        if (videoId == vid_id) {
          break;
        } else {
          idx++;
        }
      }
      return idx;
    };

    if (multiviewType == "horizontal") {
      var multiview = "hGrid";
    } else {
      let posList = [];
      for (let id of this._focusIds) {
        posList.push(this.videoIdToPosition(id));
      }
      var multiview = posList.join(",");
    }
    var search_params = new URLSearchParams(window.location.search);
    search_params.set("multiview", multiview);
    const path = document.location.pathname;
    const searchArgs = search_params.toString();
    var newUrl = path + "?" + searchArgs;
    if (this.pushed_state) {
      window.history.replaceState(this.multview_state_obj, "Multiview", newUrl);
    } else {
      window.history.pushState(this.multview_state_obj, "Multiview", newUrl);
      this.pushed_state = true;
    }
  }

  setFocus(vid_id) {
    vid_id = Number(vid_id);
    this._multiLayoutState = "focus";
    this._focusIds = [vid_id];
    for (let videoId in this._videoDivs) {
      let video = this._videoDivs[videoId].children[0];
      video.contextMenuNone.hideMenu();
      if (videoId != vid_id) {
        this.assignToSecondary(Number(videoId), this._quality);
      } else {
        this.setMultiviewUrl("focus", null);
        this.assignToPrimary(Number(videoId), this._quality * 2);
      }
    }
    this.conditionallyAddRemoveFocusMenuItem();

    this._dockResizer.style.display = "flex";
    if (this._focusMode == "horizontal") {
      this._dockResizer.classList.remove("annotation__multi-resizer-column");
      this._dockResizer.classList.add("annotation__multi-resizer-row");
    } else {
      this._dockResizer.classList.remove("annotation__multi-resizer-row");
      this._dockResizer.classList.add("annotation__multi-resizer-column");
    }

    this.goToFrame(this._videos[this._primaryVideoIndex].currentFrame());
    const tempHandler = () => {
      this.setMultiProportions();
      window.removeEventListener("resize", tempHandler);
    };
    window.addEventListener("resize", tempHandler);
  }

  setFocusVertical(vid_id) {
    this._selectedDock = this._focusTopDockDiv;
    this._focusMode = "vertical";
    this.setFocusURL();
    this.setFocus(vid_id);
  }

  setFocusHorizontal(vid_id) {
    this._selectedDock = this._focusTopDockDiv;
    this._focusMode = "horizontal";
    this.setFocusURL();
    this.setFocus(vid_id);
  }

  setFocusURL() {
    var search_params = new URLSearchParams(window.location.search);
    search_params.set("focusMode", this._focusMode);
    const path = document.location.pathname;
    search_params.set("dock", this._resizeController._mode);
    const searchArgs = search_params.toString();
    var newUrl = path + "?" + searchArgs;
    if (this.pushed_state) {
      window.history.replaceState(this.multview_state_obj, "Multiview", newUrl);
    } else {
      window.history.pushState(this.multview_state_obj, "Multiview", newUrl);
      this.pushed_state = true;
    }
  }

  videoIdToPosition(vid_id) {
    let pos = 0;
    for (let videoId in this._videoDivs) {
      if (videoId == vid_id) {
        return pos;
      }
      pos++;
    }
    return -1;
  }

  addFocus(vid_id) {
    if (this._multiLayoutState != "focus") {
      console.warn("Can't add focus if not in focus mode");
      return;
    } else {
      this._focusIds.push(Number(vid_id));
      this.assignToPrimary(Number(vid_id), this._quality * 2);
      this.setMultiviewUrl("focus", null);

      this.conditionallyAddRemoveFocusMenuItem();
    }
  }

  removeFocus(vid_id) {
    vid_id = Number(vid_id);
    let idx = this._focusIds.indexOf(vid_id);
    if (idx > -1) {
      this._focusIds.splice(idx, 1);

      // Clear secondary children
      // This maintains the order of the videos vs. just appending it to the end
      while (this._selectedDock.firstChild) {
        this._selectedDock.removeChild(this._selectedDock.firstChild);
      }
      for (let videoId in this._videoDivs) {
        if (this._focusIds.indexOf(Number(videoId)) == -1) {
          this.assignToSecondary(Number(videoId), this._quality);
        }
      }
    }
    this.conditionallyAddRemoveFocusMenuItem();
  }

  conditionallyAddRemoveFocusMenuItem() {
    if (this._multiLayoutState != "focus") return;

    if (this._focusIds.length <= 1) {
      for (let videoId in this._videoDivs) {
        let video = this._videoDivs[videoId].children[0];
        video.contextMenuNone.displayEntry("Remove from Focus", false);
      }
    } else {
      for (let videoId in this._videoDivs) {
        let video = this._videoDivs[videoId].children[0];
        if (this._focusIds.indexOf(Number(videoId)) > -1) {
          video.contextMenuNone.displayEntry("Remove from Focus", true);
        } else {
          video.contextMenuNone.displayEntry("Remove from Focus", false);
        }
      }
    }
  }

  setHorizontal() {
    this._multiLayoutState = "horizontal";
    this._selectedDock = this._focusBottomDockDiv;
    this.setMultiviewUrl("horizontal");
    for (let videoId in this._videoDivs) {
      let video = this._videoDivs[videoId].children[0];
      video.contextMenuNone.hideMenu();
      this.assignToSecondary(Number(videoId), this._quality);
      video.contextMenuNone.displayEntry("Focus Video (Vertical)", true);
      video.contextMenuNone.displayEntry("Focus Video (Horizontal)", true);
      video.contextMenuNone.displayEntry("Add to Focus", false);
      video.contextMenuNone.displayEntry("Horizontal Multiview", false);
      video.contextMenuNone.displayEntry("Reset Multiview", true);
      video.contextMenuNone.displayEntry("Remove from Focus", false);
    }
    this.conditionallyAddRemoveFocusMenuItem();
  }

  setupMultiMenu(vid_id) {
    let div = this._videoDivs[vid_id];
    let video_element = div.children[0];

    this.pushed_state = false;
    this.multview_state_obj = { state: "multiview" };
    let reset_url = () => {
      var search_params = new URLSearchParams(window.location.search);
      if (search_params.has("multiview")) {
        search_params.delete("multiview");
        search_params.delete("focusMode");
        search_params.delete("dock");
        const path = document.location.pathname;
        const searchArgs = search_params.toString();
        var newUrl = path + "?" + searchArgs;
        if (this.pushed_state) {
          window.history.replaceState(
            this.multview_state_obj,
            "Multiview",
            newUrl
          );
        } else {
          window.history.pushState(
            this.multview_state_obj,
            "Multiview",
            newUrl
          );
          this.pushed_state = true;
        }
      }
    };

    // Move all the videos back into their respective spots in the grid
    let reset = () => {
      for (let videoId in this._videoDivs) {
        let video = this._videoDivs[videoId].children[0];
        video.contextMenuNone.hideMenu();
      }
      this.assignToGrid();
      reset_url();
      this._focusIds = [];
    };

    let goToChannelVideo = () => {
      // Creates url for channel videos, extracts version
      let outStr = `/${this._annotationData._projectId}/annotation/${vid_id}?`;
      let version = this._annotationData._version;

      // Ensures version not null
      if (version != null) {
        outStr += `version=${version.id}`;
      }

      // Opens video in new tab
      window.open(outStr, "_blank");
    };

    video_element.contextMenuAvailable.then(() => {
      video_element.contextMenuNone.addMenuEntry(
        "Focus Video (Vertical)",
        () => {
          this.setFocusVertical(vid_id);
        }
      );
      video_element.contextMenuNone.addMenuEntry(
        "Focus Video (Horizontal)",
        () => {
          this.setFocusHorizontal(vid_id);
        }
      );
      video_element.contextMenuNone.addMenuEntry("Add to Focus", () => {
        this.addFocus(vid_id);
      });
      video_element.contextMenuNone.addMenuEntry("Remove from Focus", () => {
        this.removeFocus(vid_id);
      });
      video_element.contextMenuNone.addMenuEntry(
        "Horizontal Multiview",
        this.setHorizontal.bind(this)
      );
      video_element.contextMenuNone.addMenuEntry("Reset Multiview", reset);
      video_element.contextMenuNone.addMenuEntry(
        "Open Video in New Player Instance",
        goToChannelVideo
      );

      // Hide the three optional ones by default
      video_element.contextMenuNone.displayEntry("Reset Multiview", false);
      video_element.contextMenuNone.displayEntry("Add to Focus", false);
      video_element.contextMenuNone.displayEntry("Remove from Focus", false);
    });
  }

  // Move all but the first to secondary
  debug_multi() {
    let pos = 0;
    for (let video in this._videoDivs) {
      if (pos != 0) {
        this.assignToSecondary(Number(video));
      }
      pos++;
    }
  }

  makeAllVisible(node) {
    node.style.visibility = null;
    for (let child of node.children) {
      this.makeAllVisible(child);
    }

    // Don't forget about the shadow children
    if (node._shadow) {
      for (let child of node._shadow.children) {
        this.makeAllVisible(child);
      }
    }
  }
  assignToPrimary(vid_id, quality) {
    let div = this._videoDivs[vid_id];
    this._focusDiv.appendChild(div);
    this.setMultiProportions();
    // These go invisible on a move.
    this.makeAllVisible(div);
    let video = div.children[0];
    video.setQuality(quality);

    for (let idx = 0; idx < this._videos.length; idx++) {
      if (vid_id == this._videos[idx].video_id()) {
        this._primaryVideoIndex = idx;
        break;
      }
    }
  }

  assignToSecondary(vid_id, quality) {
    let div = this._videoDivs[vid_id];
    this._selectedDock.appendChild(div);
    this.setMultiProportions();
    // These go invisible on a move.
    this.makeAllVisible(div);
    let video = div.children[0];
    video.setQuality(quality);
  }

  assignToGrid(setContextMenu = true) {
    this._multiLayoutState = "grid";

    for (let idx = 0; idx < this._mediaInfo.media_files["ids"].length; idx++) {
      let videoId = this._mediaInfo.media_files["ids"][idx];
      if (videoId in this._videoDivs == false) {
        continue;
      }
      let div = this._videoDivs[videoId];
      this._gridDiv.appendChild(div);
      this.makeAllVisible(div);

      let video = div.children[0];
      video.setQuality(this._quality);

      if (setContextMenu) {
        video.contextMenuNone.displayEntry("Focus Video (Vertical)", true);
        video.contextMenuNone.displayEntry("Focus Video (Horizontal)", true);
        video.contextMenuNone.displayEntry("Add to Focus", false);
        video.contextMenuNone.displayEntry("Horizontal Multiview", true);
        video.contextMenuNone.displayEntry("Reset Multiview", false);
        video.contextMenuNone.displayEntry("Remove from Focus", false);
      }
      video.gridRows = this._multi_layout[0];

      let gridInfo = this._videoGridInfo[videoId];
      video.style.gridColumn = gridInfo.col;
      video.style.gridRow = gridInfo.row;
    }
    this._primaryVideoIndex = this._longest_idx;

    this._gridDiv.style.display = "grid";
    this._focusDiv.style.display = "none";
    this._dockResizer.style.display = "none";
    this._focusBottomDockDiv.style.display = "none";
    this._focusTopDockDiv.style.display = "none";

    setTimeout(() => {
      window.dispatchEvent(new Event("resize"));
    }, 250);
  }

  /**
   * Expected to be called only when a video is being focused
   */
  setMultiProportions() {
    var horizontalDock = this._selectedDock == this._focusBottomDockDiv;

    let hiddenDock = this._resizeController._mode == "hidden";
    this._resizeWindow(true);
    if (horizontalDock) {
      this._focusDiv.style.display = "none";
      this._selectedDock.style.display = "flex";
      this._selectedDock.style.width = "100%";
    } else {
      if (this._focusMode == "vertical") {
        this._resizeController.clearPreview();
        this._focusDiv.style.display = "flex";
        this._focusDiv.style.flexDirection = "column";
        this._focusDiv.style.justifyContent = "center";
        this._focusDiv.style.maxHeight = "80vh";
        this._selectedDock.style.display = hiddenDock ? "none" : "flex";
        this._selectedDock.style.flexWrap = "nowrap";
        this._selectedDock.style.flexFlow = "column";
        if (hiddenDock) {
          this._focusDiv.style.width = null;
        } else {
          this._focusDiv.style.width = "70%";
        }
        this._selectedDock.style.width = "30%";
        this._focusTopDiv.style.flexDirection = "row";
      } else if (this._focusMode == "horizontal") {
        this._resizeController.clearPreview();
        this._resizeWindow(true, !hiddenDock ? 175 : 0); // Add room for film strip
        this._focusDiv.style.display = "flex";
        this._focusDiv.style.flexDirection = "row";
        this._focusDiv.style.justifyContent = "center";
        this._selectedDock.style.display = hiddenDock ? "none" : "flex";
        this._focusTopDiv.style.flexDirection = "column";
        this._selectedDock.style.flexFlow = "row";
        this._selectedDock.style.flexWrap = "nowrap";
        this._focusDiv.style.width = "100%";
        this._selectedDock.style.width = "100%";
      } else {
        console.warn(`Unknown focus mode ${this._focusMode}`);
      }
    }
    this._gridDiv.style.display = "none";

    for (let primary of this._focusDiv.children) {
      primary.children[0].stretch = true;
      primary.children[0].contextMenuNone.displayEntry(
        "Focus Video (Vertical)",
        false
      );
      primary.children[0].contextMenuNone.displayEntry(
        "Focus Video (Horizontal)",
        false
      );
      primary.children[0].contextMenuNone.displayEntry("Add to Focus", false);
      primary.children[0].contextMenuNone.displayEntry(
        "Horizontal Multiview",
        true
      );
      primary.children[0].contextMenuNone.displayEntry("Reset Multiview", true);
      primary.children[0].gridRows =
        this._focusMode == "vertical" ? this._focusIds.length : 1;
      primary.children[0].style.gridColumn = null;
      primary.children[0].style.gridRow = null;
    }

    for (let docked of this._selectedDock.children) {
      docked.children[0].stretch = true;
      docked.children[0].contextMenuNone.displayEntry(
        "Focus Video (Vertical)",
        true
      );
      docked.children[0].contextMenuNone.displayEntry(
        "Focus Video (Horizontal)",
        true
      );
      docked.children[0].contextMenuNone.displayEntry("Add to Focus", true);
      docked.children[0].contextMenuNone.displayEntry(
        "Horizontal Multiview",
        true
      );
      docked.children[0].contextMenuNone.displayEntry("Reset Multiview", true);
      docked.children[0].style.gridColumn = null;
      docked.children[0].style.gridRow = null;

      if (horizontalDock) {
        docked.children[0].gridRows = 1;
      } else {
        docked.children[0].gridRows = this._selectedDock.children.length;
      }
    }

    // Wait for reassignments to calculate resize event.
    setTimeout(() => {
      window.dispatchEvent(new Event("resize"));
    }, 250);
  }

  set annotationData(val) {
    // Debounce this
    if (this._annotationData) {
      return;
    }

    this._annotationData = val;
    for (let video of this._videos) {
      video.annotationData = val;
    }
    this._entityTimeline.annotationData = val;
  }

  set timelineSettings(val) {
    this._timelineSettings = val;
    this._entityTimeline.timelineSettings = val;
  }

  _displayPlayerSettingsMenu() {
    this._hideCanvasMenus();

    var pos = this._playerSettingsBtn.getBoundingClientRect();
    this._playerSettingsMenu.style.top = `${pos.top - 150}px`;
    this._playerSettingsMenu.style.left = `${pos.left - 150}px`;

    this._playerTimelineUnitsContent.textContent = this._displayMode;
    this._playerQualityContent.textContent = this._qualityControl._quality;
    this._playerSettingsMenu.style.display = "flex";
  }

  _displayTimelineUnitsMenu() {
    this._hideCanvasMenus();

    var pos = this._playerSettingsBtn.getBoundingClientRect();

    if (this._timelineUnitsUTC.style.display == "none") {
      this._timelineUnitsMenu.style.top = `${pos.top - 120}px`;
      this._timelineUnitsMenu.style.left = `${pos.left - 100}px`;
    } else {
      this._timelineUnitsMenu.style.top = `${pos.top - 150}px`;
      this._timelineUnitsMenu.style.left = `${pos.left - 100}px`;
    }
    this._timelineUnitsMenu.style.display = "flex";
  }

  _displayQualityMenu() {
    this._hideCanvasMenus();

    var pos = this._playerSettingsBtn.getBoundingClientRect();
    this._videoQualityMenu.style.top = `${pos.top - 120}px`;
    this._videoQualityMenu.style.left = `${pos.left - 180}px`;

    this._videoQualityMenu.style.display = "flex";
  }

  /**
   * Hides all the annotator canvas overlay menus
   */
  _hideCanvasMenus() {
    this._playerSettingsMenu.style.display = "none";
    this._timelineUnitsMenu.style.display = "none";
    this._videoQualityMenu.style.display = "none";
    this._timelineZoomMenu.style.display = "none";
    //this._utcDiv.style.display = "none";
  }

  /**
   * Sets display mode to be used for the timelines
   * @param {string} mode "frame"|"relativeTime"|"utc"
   */
  setTimelineDisplayMode(mode) {
    this._displayMode = mode;
    if (this._timeStore != null) {
      if (!this._timeStore.utcEnabled() && mode == "utc") {
        this._displayMode = "frame";
      }
    }

    if (["frame", "relativeTime", "utc"].indexOf(mode) < 0) {
      this._displayMode = "frame";
      console.warn(`Invalid timeline display mode: ${mode}`);
    }

    this._videoTimeline.setDisplayMode(this._displayMode);
    this._entityTimeline.setDisplayMode(this._displayMode);

    if (this._displayMode == "utc") {
      this._timeMode = "utc";
    } else {
      this._timeMode = "relative";
    }

    this.dispatchEvent(
      new CustomEvent("setTimelineDisplayMode", {
        composed: true,
        detail: {
          mode: this._displayMode,
        },
      })
    );
  }

  newMetadataItem(dtype, metaMode, objId) {
    for (let video of this._videos) {
      video.style.cursor = "crosshair";
      video.newMetadataItem(dtype, metaMode, objId);
    }
  }

  submitMetadata(data) {
    this._video.submitMetadata(data);
    this._video.refresh();
  }

  updateType(objDescription) {
    this._video.updateType(objDescription);
  }

  is_paused() {
    return this._play.hasAttribute("is-paused");
  }

  checkReady() {
    let notReady;
    for (let video of this._videos) {
      notReady |=
        video.bufferDelayRequired() && video.onDemandBufferAvailable() == false;
    }
    if (notReady) {
      this.handleAllNotReadyEvents();
    } else {
      this._playInteraction.enable();
      this._playbackDisabled = false;
    }
  }

  syncCheck() {
    return;

    /* #TODO Revisit this in the future. This may be mostly OBE for forward playing now that
             we are downloading video on pause.

    // Find the average frame so we can speed up or slow down videos appropriately
    let primeFrame = 0;
    for (let video of this._videos) {
      primeFrame += video.currentFrame();
    }
    primeFrame = Math.floor(primeFrame / this._videos.length);


    let idx = 0;
    for (let video of this._videos) {
      let expected_time = (primeFrame / this._fps[idx]);
      if (expected_time <= this._lengthTimes[idx])
      {
        // Convert to global frame space prior to conversion
        let delta = (video.currentFrame()*(this._fps[idx]/this._fps[this._longest_idx]))-primeFrame;
        if (Math.abs(delta) > Math.floor(this._fps[idx]/2))
        {
          const correction = 1.0 - (delta/100);
          const swag = Math.max(0.95,Math.min(1.05,correction));
          console.log(`syncCheck idx: ${idx} swag: ${swag} delta: ${delta} expectedTime: ${expected_time} primeFrame: ${primeFrame} currentFrame: ${video.currentFrame()} fps_ratio: ${this._fps[idx]/this._fps[this._longest_idx]} id: ${video._videoObject.id}`)
          video.rateChange(this._rate*swag);
        }
      }
      idx++;
    }

    // Re-enter sync check at interval
    this._syncThread = setTimeout(() => {this.syncCheck()},
                                  500);
    */
  }

  checkAllReady() {
    for (let idx = 0; idx < this._videos.length; idx++) {
      if (this._videos[idx].onDemandBufferAvailable() == false) {
        this.handleNotReadyEvent(idx);
        return;
      }
    }
  }

  forcePlaybackDownload(videoIndex) {
    if (isNaN(videoIndex)) {
      for (let video of this._videos) {
        video.onDemandDownloadPrefetch(-1);
      }
      this.handleAllNotReadyEvents();
    } else {
      this._videos[videoIndex].onDemandDownloadPrefetch(-1);
      this.handleNotReadyEvent(videoIndex);
    }
  }

  handleAllNotReadyEvents() {
    for (let idx = 0; idx < this._videos.length; idx++) {
      this.handleNotReadyEvent(idx);
    }
  }

  handleNotReadyEvent(videoIndex) {
    if (this._handleNotReadyTimeout[videoIndex] != null) {
      console.log("Already handling a not ready event");
      return;
    }
    this._videos[videoIndex].onDemandDownloadPrefetch(-1);

    this._playInteraction.disable();

    const timeouts = [4000, 8000, 16000];
    var timeoutIndex = 0;
    var timeoutCounter = 0;
    const clock_check = 1000 / 3;
    this._last_duration = this._videos[videoIndex].playBufferDuration();

    var lastTime = performance.now();
    let check_ready = (checkFrame) => {
      clearTimeout(this._handleNotReadyTimeout[videoIndex]);
      this._handleNotReadyTimeout[videoIndex] = null;
      if (this._videoStatus == "scrubbing") {
        console.log(
          `Player status == scrubbing | Cancelling check_ready for video: ${videoIndex}`
        );
        return;
      }
      if (this._videoStatus == "playing") {
        console.error(
          `Player status == playing | Cancelling check_ready for video: ${videoIndex}`
        );
        return;
      }

      timeoutCounter += performance.now() - lastTime;
      lastTime = performance.now();

      let not_ready = false;
      if (checkFrame != this._videos[videoIndex].currentFrame()) {
        console.log(
          `check_ready frame ${checkFrame} and current frame ${this._videos[
            videoIndex
          ].currentFrame()} do not match. restarting check_ready`
        );
        timeoutIndex = 0;
        timeoutCounter = 0;
        this._handleNotReadyTimeout[videoIndex] = setTimeout(() => {
          check_ready(this._videos[videoIndex].currentFrame());
        }, clock_check);
        return;
      }
      if (
        this._videos[videoIndex].bufferDelayRequired() &&
        this._videos[videoIndex].onDemandBufferAvailable() == false
      ) {
        not_ready = true;
        if (timeoutCounter >= timeouts[timeoutIndex]) {
          timeoutCounter = 0;
          timeoutIndex += 1;
          console.log(
            `Video ${videoIndex} playback check - restart [Now: ${new Date().toISOString()}]`
          );
          this._videos[videoIndex].onDemandDownloadPrefetch(
            Math.max(0, this._videos[videoIndex].currentFrame() - 200)
          );
        }
      }
      if (not_ready == true) {
        // Heal the buffer state if duration increases since the last time we looked
        if (
          this._videos[videoIndex].playBufferDuration() > this._last_duration
        ) {
          timeoutCounter = 0;
          timeoutIndex = 0;
        }
        this._last_duration = this._videos[videoIndex].playBufferDuration();
        if (timeoutIndex < timeouts[timeouts.length - 1] / clock_check) {
          clearTimeout(this._handleNotReadyTimeout[videoIndex]);
          this._handleNotReadyTimeout[videoIndex] = null;
          this._handleNotReadyTimeout[videoIndex] = setTimeout(() => {
            check_ready(checkFrame);
          }, clock_check);
        } else {
          Utilities.warningAlert(
            "Video player unable to reach ready state.",
            "#ff3e1d",
            false
          );
          console.error(
            `Video player unable to reach ready state: ${videoIndex}`
          );
        }
      }
      if (not_ready == false) {
        console.log(
          `Video ${videoIndex} playback check - Ready [Now: ${new Date().toISOString()}]`
        );

        // Check if all videos are ready, if so then enable playback
        // This primary captures the case where this function is invoked by the frame itself hasn't
        // changed. The callback in the init function above primarily deals with the normal use
        // case where a user jumps a frame.
        let allVideosReady = true;
        for (let vidIdx = 0; vidIdx < this._videos.length; vidIdx++) {
          const buffer_required = this._videos[vidIdx].bufferDelayRequired();
          const on_demand_available =
            this._videos[vidIdx].onDemandBufferAvailable();
          console.info(
            `${vidIdx}: ${buffer_required} and ${on_demand_available}`
          );
          if (buffer_required == true && on_demand_available == false) {
            allVideosReady = false;
          }
        }

        if (allVideosReady) {
          console.log("allVideosReady");
          try {
            this._playInteraction.enable();
            this._playbackDisabled = false;
            return;
          } catch (exc) {
            console.warn("allVideosReady() seekFrame promises error caught");
            console.warn(exc);

            this._playInteraction.enable();
            this._playbackDisabled = false;
            //this._rateControl.setValue(this._rate);
          }
        }
      }
    };

    clearTimeout(this._handleNotReadyTimeout[videoIndex]);
    this._handleNotReadyTimeout[videoIndex] = null;
    this._handleNotReadyTimeout[videoIndex] = setTimeout(() => {
      check_ready(this._videos[videoIndex].currentFrame());
    }, 0);
  }

  play() {
    this._ratesAvailable = this.computeRatesAvailable();
    clearTimeout(this._failSafeTimer);
    if (this._rate > RATE_CUTOFF_FOR_ON_DEMAND) {
      let playing = false;
      // Check to see if the video player can play at this rate
      // at the current frame. If not, inform the user.
      for (let video of this._videos) {
        if (!video.canPlayRate(this._rate, video.currentFrame())) {
          window.alert(
            "Please wait until this portion of the video has been downloaded. Playing at speeds greater than 4x require the video to be buffered."
          );
          return;
        }
      }

      let prime_fps = this._fps[this._longest_idx];
      for (let idx = 0; idx < this._videos.length; idx++) {
        let video = this._videos[idx];
        video.rateChange(this._rate * (prime_fps / video._videoObject.fps));
        playing |= video.play();
      }

      if (playing) {
        this._videoStatus = "playing";
        this._play.removeAttribute("is-paused");
        this._syncThread = setTimeout(() => {
          this.syncCheck();
        }, 500);
      }
      return;
    }

    for (let idx = 0; idx < this._videos.length; idx++) {
      if (
        this._videos[idx].bufferDelayRequired() &&
        this._videos[idx].onDemandBufferAvailable() == false
      ) {
        console.info(`Video ${idx} not yet ready, ignoring play request.`);
        this.handleNotReadyEvent(idx);
        return;
      }
    }
    this.dispatchEvent(new Event("playing", { composed: true }));
    this._fastForward.setAttribute("disabled", "");
    this._rewind.setAttribute("disabled", "");

    const paused = this.is_paused();
    if (paused) {
      let playing = false;
      this._playbackReadyId += 1;
      this._playbackReadyCount = 0;
      let prime_fps = this._fps[this._longest_idx];
      for (let idx = 0; idx < this._videos.length; idx++) {
        let video = this._videos[idx];
        video.rateChange(this._rate * (prime_fps / video._videoObject.fps));
        playing |= video.play();
      }
      if (playing) {
        this._videoStatus = "playing";
        this._play.removeAttribute("is-paused");
      }
      this.syncCheck();
    }
  }

  playBackwards() {
    let playing = false;
    // Check to see if the video player can play at this rate
    // at the current frame. If not, inform the user.
    for (let video of this._videos) {
      if (!video.canPlayRate(1.0, video.currentFrame())) {
        window.alert(
          "Please wait until this portion of the video has been downloaded. Playing at speeds greater than 4x require the video to be buffered."
        );
        return;
      }
    }
    this.disableRateChange();
    //if (this._rateControl.value > 1)
    //{
    //  this._rateControl.setValue(1.0, true);
    //}
    let prime_fps = this._fps[this._longest_idx];
    for (let idx = 0; idx < this._videos.length; idx++) {
      let video = this._videos[idx];
      playing |= video.playBackwards();
    }
    this._videoStatus = "playing";
    this._play.removeAttribute("is-paused");
    this._fastForward.setAttribute("disabled", "");
    this._rewind.setAttribute("disabled", "");
  }

  computeRatesAvailable() {
    let prime = this._videos[0].playbackRatesAvailable();
    for (let idx = 1; idx < this._videos.length; idx++) {
      let this_vid = this._videos[idx].playbackRatesAvailable();
      prime.minimum = Math.max(prime.minimum, this_vid.minimum);
      prime.maximum = Math.min(prime.maximum, this_vid.maximum);
      prime.frameInterval = Math.max(
        prime.frameInterval,
        this_vid.frameInterval
      );
    }
    return prime;
  }

  pause(afterPause) {
    this._ratesAvailable = null;
    this.dispatchEvent(new Event("paused", { composed: true }));
    this.enableRateChange();
    //this._rateControl.setValue(this._rate);
    this.checkReady(); // Verify ready state, this will gray out elements if buffering is required.

    const paused = this.is_paused();
    var pausePromises = [];
    let failSafeFunction = () => {
      clearTimeout(this._failSafeTimer);
      this._videoStatus = "paused";
      if (afterPause) {
        afterPause();
      } else {
        this.goToFrame(this._videos[this._primaryVideoIndex].currentFrame());
      }
    };
    clearTimeout(this._failSafeTimer);
    if (paused == false) {
      this._videoStatus = "paused";
      for (let video of this._videos) {
        pausePromises.push(video.pause());
      }
      this._play.setAttribute("is-paused", "");
      this._rateControl.setValue(this._videos[this._primaryVideoIndex].rate);
      this._failSafeTimer = setTimeout(failSafeFunction, 1500);
    }
    clearTimeout(this._syncThread);
    Promise.all(pausePromises).then(failSafeFunction);
  }

  refresh() {
    for (let video of this._videos) {
      video.refresh();
    }
  }

  defaultMode() {
    for (let video of this._videos) {
      video.style.cursor = "default";
      video.defaultMode();
    }
  }

  setRate(val) {
    this._rate = val;
    let prime_fps = this._fps[this._longest_idx];
    for (let idx = 0; idx < this._videos.length; idx++) {
      let video = this._videos[idx];
      video.rateChange(this._rate * (prime_fps / video._videoObject.fps));
    }

    if (this.is_paused()) {
      let thisIdx = 0;
      for (let video of this._videos) {
        video.onDemandDownloadPrefetch();
      }
      this.checkReady();
    }
    this.dispatchEvent(new CustomEvent("updateURL", { composed: true }));
  }

  setQuality(quality, buffer, isDefault) {
    if (buffer == "focusPlayback") {
      for (let videoDiv of this._focusDiv.children) {
        videoDiv.children[0].setQuality(quality, "play");
      }
    } else if (buffer == "dockPlayback") {
      for (let videoDiv of this._focusTopDockDiv.children) {
        videoDiv.children[0].setQuality(quality, "play");
      }
    } else {
      this._quality = quality;
      if (this._qualityControl._select != null) {
        this._qualityControl.quality = quality;
      }
      for (let video of this._videos) {
        video.setQuality(quality, buffer);
      }

      if (isDefault) {
        this.setDefaultVideoSettings(0);
      }
    }
    this._playInteraction.disable();
    this.forcePlaybackDownload();
    this.checkReady();
  }

  /**
   * Expected to be set by something like annotation-page.
   * @param {tator.Media object} val
   */
  setAvailableQualities(val) {
    if (val.media_files && "streaming" in val.media_files) {
      let quality_list = [];
      for (let media_file of val.media_files["streaming"]) {
        quality_list.push(media_file.resolution[0]);
      }
      this._qualityControl.resolutions = quality_list;
      this._qualityControl.show();
    } else {
      this._qualityControl.hide();
    }
  }

  zoomPlus() {
    for (let video of this._videos) {
      let [x, y, width, height] = video._roi;
      width /= 2.0;
      height /= 2.0;
      x += width / 2.0;
      y += height / 2.0;
      video.setRoi(x, y, width, height);
      video._dirty = true;
      video.refresh();
    }
  }

  zoomMinus() {
    for (let video of this._videos) {
      let [x, y, width, height] = video._roi;
      width *= 2.0;
      height *= 2.0;
      x -= width / 4.0;
      y -= height / 4.0;
      width = Math.min(width, video._dims[0]);
      height = Math.min(height, video._dims[1]);
      x = Math.max(x, 0);
      y = Math.max(y, 0);
      video.setRoi(x, y, width, height);
      video._dirty = true;
      video.refresh();
    }
  }

  zoomIn() {
    for (let video of this._videos) {
      video.style.cursor = "zoom-in";
      video.zoomIn();
    }
  }

  zoomOut() {
    for (let video of this._videos) {
      video.zoomOut();
    }
  }

  pan() {
    for (let video of this._videos) {
      video.style.cursor = "move";
      video.pan();
    }
  }

  // Go to the frame at the highest resolution
  goToFrame(frame) {
    let p_list = [];
    let prime_fps = this._fps[this._longest_idx];
    let idx = 0;

    this._playInteraction.disable();
    for (let video of this._videos) {
      let this_frame = Math.round(frame * (this._fps[idx] / prime_fps));
      this_frame += this._frameOffsets[idx];
      let cb = (frameIdx, source, width, height) => {
        video._draw.clear();
        video._effectManager.clear();
        video.pushFrame(frameIdx, source, width, height);
        video.updateOffscreenBuffer(frameIdx, source, width, height);
      };
      if (this_frame < video.length) {
        p_list.push(
          video.seekFrame(Math.min(this_frame, video._numFrames - 1), cb, true)
        );
        idx++;
      } else {
        if (video.currentFrame() < video.length - MAGIC_PAD) {
          const seekPromise = video.seekFrame(
            video.length - MAGIC_PAD,
            cb,
            true
          );
          p_list.push(seekPromise);
        }
      }
    }
    let coupled_promise = new Promise((resolve, _) => {
      Promise.all(p_list).then(() => {
        for (let idx = 0; idx < this._videos.length; idx++) {
          let video = this._videos[idx];
          // Update the display with the latest
          video.displayLatest(true);
          video.onDemandDownloadPrefetch();
        }
        setTimeout(() => {
          this.checkReady();
        }, 33);
        resolve();
      });
    });
    return coupled_promise;
  }

  selectNone() {
    for (let video of this._videos) {
      video.selectNone();
    }
    this.selectTimelineData();
  }

  selectLocalization(loc, skipAnimation, muteOthers, skipGoToFrame) {
    for (let video of this._videos) {
      if (video.video_id() == loc.media || video.video_id() == loc.media_id) {
        video.selectLocalization(loc, skipAnimation, muteOthers, skipGoToFrame);
      } else {
        video.selectNone();
      }
    }
  }

  selectTrack(track, frameHint, skipGoToFrame) {
    for (let video of this._videos) {
      if (
        video.video_id() == track.media ||
        video.video_id() == track.media_id
      ) {
        video.selectTrack(track, frameHint, skipGoToFrame);
      } else {
        video.selectNone();
      }
    }
  }

  selectTrackUsingId(stateId, stateTypeId, frameHint, skipGoToFrame) {
    const ids = this._annotationData._dataByType
      .get(stateTypeId)
      .map((elem) => elem.id);
    const index = ids.indexOf(stateId);
    const track = this._annotationData._dataByType.get(stateTypeId)[index];
    this.selectTrack(track, frameHint, skipGoToFrame);
  }

  deselectTrack() {
    for (let video of this._videos) {
      video.deselectTrack();
    }
  }

  addCreateTrackType(stateTypeObj) {
    for (let video of this._videos) {
      video.addCreateTrackType(stateTypeObj);
    }
  }

  addAlgoLaunchOption(algoName) {
    for (let video of this._videos) {
      video.addAlgoLaunchOption(algoName);
    }
  }

  addAppletToMenu(appletName, categories) {
    for (let video of this._videos) {
      video.addAppletToMenu(appletName, categories);
    }
  }

  updateAllLocalizations() {
    for (let video of this._videos) {
      video.updateAllLocalizations();
    }
  }

  enableFillTrackGapsOption() {
    for (let video of this._videos) {
      video.enableFillTrackGapsOption();
    }
  }

  toggleBoxFills(fill) {
    for (let video of this._videos) {
      video.toggleBoxFills(fill);
    }
  }

  toggleTextOverlays(on) {
    for (let video of this._videos) {
      video.toggleTextOverlays(on);
    }
  }

  selectTimelineData(data) {
    this._entityTimeline.selectEntity(data);
  }

  updateTimeline() {
    this._entityTimeline.updateData();
  }

  _timeToFrame(minutes, seconds) {
    var frame =
      minutes * 60 * this._fps_of_max + seconds * this._fps_of_max + 1;
    return frame;
  }

  displayVideoDiagnosticOverlay(display) {
    for (let video of this._videos) {
      video.updateVideoDiagnosticOverlay(display);
    }
  }

  allowSafeMode(allow) {
    for (let video of this._videos) {
      video.allowSafeMode = allow;
    }
  }

  getVideoSettings() {
    const seekInfo = this._videos[0].getQuality("seek");
    const scrubInfo = this._videos[0].getQuality("scrub");
    const playInfo = this._videos[0].getQuality("play");

    return {
      seekQuality: seekInfo.quality,
      seekFPS: seekInfo.fps,
      scrubQuality: scrubInfo.quality,
      scrubFPS: scrubInfo.fps,
      playQuality: playInfo.quality,
      playFPS: playInfo.fps,
      allowSafeMode: this._allowSafeMode,
    };
  }

  getCameraCanvas(mediaId) {
    return this._videoGridInfo[mediaId].video;
  }

  getCameraMediaList() {
    let mediaList = [];
    for (const video of this._videos) {
      mediaList.push(video._videoObject);
    }
    return mediaList;
  }
}

customElements.define("annotation-multi", AnnotationMulti);<|MERGE_RESOLUTION|>--- conflicted
+++ resolved
@@ -740,27 +740,10 @@
       window.dispatchEvent(new Event("resize"));
     });
 
-<<<<<<< HEAD
     this._entityTimeline.addEventListener("mouseout", (evt) => {
       this.hidePreview(true);
     });
 
-    fullscreen.addEventListener("click", (evt) => {
-      this._hideCanvasMenus();
-      if (fullscreen.hasAttribute("is-maximized")) {
-        fullscreen.removeAttribute("is-maximized");
-        playerDiv.classList.remove("is-full-screen");
-        this.dispatchEvent(new Event("minimize", { composed: true }));
-      } else {
-        fullscreen.setAttribute("is-maximized", "");
-        playerDiv.classList.add("is-full-screen");
-        this.dispatchEvent(new Event("maximize", { composed: true }));
-      }
-      window.dispatchEvent(new Event("resize"));
-    });
-
-=======
->>>>>>> 5a050e16
     this._qualityControl.addEventListener("setQuality", (evt) => {
       this.dispatchEvent(
         new CustomEvent("setPlayQuality", {
