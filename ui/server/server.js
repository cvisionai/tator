#!/usr/bin/env node

const tracer = require('dd-trace').init();
const express = require('express');
const nunjucks = require('nunjucks');
const favicon = require('serve-favicon');
const proxy = require('express-http-proxy');
const cookieParser = require('cookie-parser');
const originalFetch = require('node-fetch');
const fetch = require('fetch-retry')(originalFetch);
const dns = require('dns');
const yargs = require('yargs/yargs');
<<<<<<< HEAD
=======
const logger = require('pino-http');

const loginPath = "/auth/realms/tator/protocol/openid-connect/auth";
const loginQuery = "scope=openid&client_id=tator&response_type=code";
const logoutPath = "/auth/realms/tator/protocol/openid-connect/logout";
const redirect_uri_default = `http://localhost:3000/callback`;
>>>>>>> 6ee01bb5

dns.setServers([
  '8.8.8.8',
  '1.1.1.1',
]);
const app = express();
app.use(logger());

const argv = yargs(process.argv.slice(2))
  .usage('Usage: $0 -b https://cloud.tator.io -o -e')
  .alias('h', 'host')
  .alias('p', 'port')
  .alias('b', 'backend')
  .alias('e', 'email_enabled')
  .alias('o', 'okta_enabled')
  .alias('k', 'keycloak_enabled')
  .alias("r", "redirect_uri")
  .boolean('e')
  .boolean('o')
  .boolean('k')
  .describe('h', 'Express host. Default is localhost.')
  .describe('p', 'Express port. Default is 3000.')
  .describe('b', 'Backend host, including protocol. Default is same origin (blank).')
  .describe('e', 'Include this argument if email is enabled in the backend.')
  .describe('o', 'Include this argument if Okta is enabled for authentication.')
  .describe('k', 'Include this argument if Keycloak is enabled for authentication.')
  .describe(
    "r",
    `Redirect URI for auth code callback. Default is ${redirect_uri_default}.`
  )
  .default('h', 'localhost')
  .default('p', 3000)
  .default('b', '')
  .default('k', false)
  .default("r", redirect_uri_default)
  .argv;

function addHeaders(res, path, stat) {
  if (argv.keycloak_enabled) {
    res.setHeader("Cross-Origin-Embedder-Policy", "credentialless");
    res.setHeader("Cross-Origin-Opener-Policy", "same-origin");
  }
  return res;
}

const params = { 
  backend: argv.backend,
  email_enabled: argv.email_enabled,
  okta_enabled: argv.okta_enabled,
  keycloak_enabled: argv.keycloak_enabled,
  datadog_enabled: process.env.DD_LOGS_INJECTION == "true",
  datadog_client_token: process.env.DD_CLIENT_TOKEN || "",
  datadog_application_id: process.env.DD_APPLICATION_ID || "",
  datadog_env: process.env.DD_ENV || "",
  datadog_version: process.env.DD_VERSION || "",
};

nunjucks.configure('server/views', {
  express: app,
  autoescape: true
});
app.set('view engine', 'html');
app.use("/static", express.static("./dist", { setHeaders: addHeaders }));
app.use(
  "/static",
  express.static("./server/static", { setHeaders: addHeaders })
);
app.use(
  "/static",
  express.static("../scripts/packages/tator-js/src/annotator", {
    setHeaders: addHeaders,
  })
);
app.use(favicon('./server/static/images/favicon.ico'));
app.use(express.json());
app.use(cookieParser());

if (params.backend) {
  let opts = {};
  if (params.keycloak_enabled) {
    app.use("/accounts/login", (req, res) => {
      res.redirect(
        `${argv.backend}${loginPath}?${loginQuery}&redirect_uri=${argv.redirect_uri}`
      );
    });
  }
}

app.get('/', (req, res) => {
  res.redirect(301, '/projects');
});

app.get('/:projectId/analytics', (req, res) => {
  res.render('analytics/portal', params);
});

app.get('/:projectId/analytics/localizations', (req, res) => {
  res.render('analytics/localizations', params);
});

app.get('/:projectId/analytics/collections', (req, res) => {
  res.render('analytics/collections', params);
});

app.get('/:projectId/analytics/corrections', (req, res) => {
  res.render('analytics/corrections', params);
});

app.get('/:projectId/analytics/files', (req, res) => {
  res.render('analytics/files', params);
});

app.get('/:projectId/analytics/export', (req, res) => {
  res.render('analytics/export', params);
});

app.get('/:projectId/dashboards', (req, res) => {
  res.render('analytics/dashboard-portal', params);
});

app.get('/:projectId/dashboards/:id', (req, res) => {
  res.render('analytics/dashboard', params);
});

app.get('/organizations', (req, res) => {
  res.render('organizations', params);
});

app.get('/:organizationId/organization-settings', (req, res) => {
  res.render('organization-settings', params);
});

app.get('/projects', (req, res) => {
  res.render('projects', params);
});

app.get('/:projectId/project-detail', (req, res) => {
  res.render('project-detail', params);
});

app.get('/:projectId/project-settings', (req, res) => {
  res.render('project-settings', params);
});

app.get('/:projectId/annotation/:id', (req, res) => {
  res.render('annotation', params);
  res = addHeaders(res);
});

app.get('/token', (req, res) => {
  res.render('token', params);
});

app.get('/account-profile', (req, res) => {
  res.render('account-profile', params);
});

app.get('/registration', (req, res) => {
  res.render('registration', params);
});

app.get('/accept', (req, res) => {
  res.render('accept', params);
});

app.get('/password-reset-request', (req, res) => {
  res.render('password-reset-request', params);
});

app.get('/password-reset', (req, res) => {
  res.render('password-reset', params);
});

app.get('/rest', (req, res) => {
  res.render('browser', params);
});

app.get('/callback', (req, res) => {
  res.render('callback', params);
});

app.post('/exchange', async (req, res) => {
  const body = new URLSearchParams();
  body.append('grant_type', 'authorization_code');
  body.append('client_id', 'tator');
  body.append('code', req.body.code);
  body.append('redirect_uri', `${req.body.origin}/callback`); // Callback URL is validated by keycloak
  const url = `${argv.backend}/auth/realms/tator/protocol/openid-connect/token`;
  try {
    await fetch(url, {
      retries: 10,
      retryDelay: 100,
      method: "POST",
      body: body,
      headers: {
        'Content-Type': 'application/x-www-form-urlencoded'
      },
    })
    .then(response => {
      if (!response.ok) {
        req.log.error(`Error: Request failed with status ${response.status} ${response.statusText}`);
        throw new Error("Response from keycloak failed!");
      }
      return response.json();
    })
    .then((data) => {
      const options = {
        maxAge: data.refresh_expires_in * 1000, 
        sameSite: "strict",
        secure: true,
        httpOnly: true,
        path: "/refresh",
      }
      res.cookie("refresh_token", data.refresh_token, options);
      options.path = "/media";
      res.cookie("access_token", data.access_token, options);
      options.path = "/admin";
      res.cookie("access_token", data.access_token, options);
      options.path = "/bespoke";
      res.cookie("access_token", data.access_token, options);
      res.setHeader("Access-Control-Allow-Credentials", 'true');
      res.status(200).json({
        access_token: data.access_token,
        expires_in: data.expires_in,
        token_type: data.token_type,
        id_token: data.id_token,
      });
    })
    .catch((error) => {
<<<<<<< HEAD
      console.error(`Error in fetch for exchange: ${error}`);
      console.error(error.message);
      console.error(error.stack);
      return Promise.reject(error);
    });
  } catch (error) {
    console.error(`Error in exchange endpoint: ${error}`);
    console.error(error.message);
    console.error(error.stack);
=======
      req.log.error(`Error in fetch for exchange: ${error}`);
      req.log.error(error.message);
      req.log.error(error.stack);
      return Promise.reject(error);
    });
  } catch (error) {
    req.log.error(`Error in exchange endpoint: ${error}`);
    req.log.error(error.message);
    req.log.error(error.stack);
>>>>>>> 6ee01bb5
    res.status(403).send({message: "Failed to retrieve access token!"});
  }
});

app.get('/refresh', async (req, res) => {
  const body = new URLSearchParams();
  body.append('grant_type', 'refresh_token');
  body.append('client_id', 'tator');
  body.append('refresh_token', req.cookies.refresh_token);
  if (typeof req.cookies.refresh_token === "undefined") {
    res.status(403).send({message: "No refresh token!"});
  } else {
    const url = `${argv.backend}/auth/realms/tator/protocol/openid-connect/token`;
    try {
      await fetch(url, {
        retries: 10,
        retryDelay: 100,
        method: "POST",
        body: body,
        headers: {
          'Content-Type': 'application/x-www-form-urlencoded'
        },
      })
      .then(response => {
        if (!response.ok) {
          req.log.error(`Error: Request failed with status ${response.status} ${response.statusText}`);
          throw new Error("Response from keycloak failed!");
        }
        return response.json();
      })
      .then((data) => {
        const options = {
          maxAge: data.refresh_expires_in * 1000, 
          sameSite: "strict",
          secure: true,
          httpOnly: true,
          path: "/refresh",
        }
        res.cookie("refresh_token", data.refresh_token, options);
        options.path = "/media";
        res.cookie("access_token", data.access_token, options);
        options.path = "/admin";
        res.cookie("access_token", data.access_token, options);
        options.path = "/bespoke";
        res.cookie("access_token", data.access_token, options);
        res.status(200).json({
          access_token: data.access_token,
          expires_in: data.expires_in,
          token_type: data.token_type,
          id_token: data.id_token,
        });
      })
      .catch((error) => {
<<<<<<< HEAD
        console.error(`Error in fetch for refresh: ${error}`);
        console.error(error.message);
        console.error(error.stack);
        return Promise.reject(error);
      });
    } catch (error) {
      console.error(`Error in refresh endpoint: ${error}`);
      console.error(error.message);
      console.error(error.stack);
=======
        req.log.error(`Error in fetch for refresh: ${error}`);
        req.log.error(error.message);
        req.log.error(error.stack);
        return Promise.reject(error);
      });
    } catch (error) {
      req.log.error(`Error in refresh endpoint: ${error}`);
      req.log.error(error.message);
      req.log.error(error.stack);
>>>>>>> 6ee01bb5
      res.status(403).send({message: "Failed to refresh access token!"});
    }
  }
});

app.get('/dnstest', async (req, res) => {
  try {
    await fetch(argv.backend, {
      retries: 10,
      retryDelay: 100,
      method: "GET",
    })
    .then(response => {
      if (!response.ok) {
<<<<<<< HEAD
        console.error(`Error: Request failed with status ${response.status} ${response.statusText}`);
=======
        req.log.error(`Error: Request failed with status ${response.status} ${response.statusText}`);
>>>>>>> 6ee01bb5
        throw new Error("Response from backend failed!");
      }
      res.status(200).send({message: "DNS was resolved!"});
    })
    .catch((error) => {
<<<<<<< HEAD
      console.error(`Error in fetch to backend: ${error}`);
      console.error(error.message);
      console.error(error.stack);
      return Promise.reject(error);
    });
  } catch (error) {
    console.error(`Error in DNS test: ${error}`);
    console.error(error.message);
    console.error(error.stack);
=======
      req.log.error(`Error in fetch to backend: ${error}`);
      req.log.error(error.message);
      req.log.error(error.stack);
      return Promise.reject(error);
    });
  } catch (error) {
    req.log.error(`Error in DNS test: ${error}`);
    req.log.error(error.message);
    req.log.error(error.stack);
>>>>>>> 6ee01bb5
    res.status(400).send({message: "DNS test failed!"});
  }
});

app.listen(argv.port, argv.host, () => {
  console.log('Started express server!');
});
<|MERGE_RESOLUTION|>--- conflicted
+++ resolved
@@ -10,15 +10,12 @@
 const fetch = require('fetch-retry')(originalFetch);
 const dns = require('dns');
 const yargs = require('yargs/yargs');
-<<<<<<< HEAD
-=======
 const logger = require('pino-http');
 
 const loginPath = "/auth/realms/tator/protocol/openid-connect/auth";
 const loginQuery = "scope=openid&client_id=tator&response_type=code";
 const logoutPath = "/auth/realms/tator/protocol/openid-connect/logout";
 const redirect_uri_default = `http://localhost:3000/callback`;
->>>>>>> 6ee01bb5
 
 dns.setServers([
   '8.8.8.8',
@@ -248,17 +245,6 @@
       });
     })
     .catch((error) => {
-<<<<<<< HEAD
-      console.error(`Error in fetch for exchange: ${error}`);
-      console.error(error.message);
-      console.error(error.stack);
-      return Promise.reject(error);
-    });
-  } catch (error) {
-    console.error(`Error in exchange endpoint: ${error}`);
-    console.error(error.message);
-    console.error(error.stack);
-=======
       req.log.error(`Error in fetch for exchange: ${error}`);
       req.log.error(error.message);
       req.log.error(error.stack);
@@ -268,7 +254,6 @@
     req.log.error(`Error in exchange endpoint: ${error}`);
     req.log.error(error.message);
     req.log.error(error.stack);
->>>>>>> 6ee01bb5
     res.status(403).send({message: "Failed to retrieve access token!"});
   }
 });
@@ -322,17 +307,6 @@
         });
       })
       .catch((error) => {
-<<<<<<< HEAD
-        console.error(`Error in fetch for refresh: ${error}`);
-        console.error(error.message);
-        console.error(error.stack);
-        return Promise.reject(error);
-      });
-    } catch (error) {
-      console.error(`Error in refresh endpoint: ${error}`);
-      console.error(error.message);
-      console.error(error.stack);
-=======
         req.log.error(`Error in fetch for refresh: ${error}`);
         req.log.error(error.message);
         req.log.error(error.stack);
@@ -342,7 +316,6 @@
       req.log.error(`Error in refresh endpoint: ${error}`);
       req.log.error(error.message);
       req.log.error(error.stack);
->>>>>>> 6ee01bb5
       res.status(403).send({message: "Failed to refresh access token!"});
     }
   }
@@ -357,27 +330,12 @@
     })
     .then(response => {
       if (!response.ok) {
-<<<<<<< HEAD
-        console.error(`Error: Request failed with status ${response.status} ${response.statusText}`);
-=======
         req.log.error(`Error: Request failed with status ${response.status} ${response.statusText}`);
->>>>>>> 6ee01bb5
         throw new Error("Response from backend failed!");
       }
       res.status(200).send({message: "DNS was resolved!"});
     })
     .catch((error) => {
-<<<<<<< HEAD
-      console.error(`Error in fetch to backend: ${error}`);
-      console.error(error.message);
-      console.error(error.stack);
-      return Promise.reject(error);
-    });
-  } catch (error) {
-    console.error(`Error in DNS test: ${error}`);
-    console.error(error.message);
-    console.error(error.stack);
-=======
       req.log.error(`Error in fetch to backend: ${error}`);
       req.log.error(error.message);
       req.log.error(error.stack);
@@ -387,7 +345,6 @@
     req.log.error(`Error in DNS test: ${error}`);
     req.log.error(error.message);
     req.log.error(error.stack);
->>>>>>> 6ee01bb5
     res.status(400).send({message: "DNS test failed!"});
   }
 });
