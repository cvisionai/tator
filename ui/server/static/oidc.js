function exchangeAuthToken () {
  const currentUrl = new URL(window.location);
  const searchParams = currentUrl.searchParams;
  const origin = currentUrl.origin;
  const code = searchParams.get("code");
  fetch("/exchange", {
    method: "POST",
    credentials: "same-origin",
    headers: {
      "Content-Type": "application/json",
    },
    body: JSON.stringify({
      origin: origin,
      code: code,
    }),
  })
  .then((response) => {
    if (!response.ok) {
      throw new Error("Authentication failed!");
    }
    return response.json();
  })
  .then((data) => {
    const issueTime = new Date();
    localStorage.setItem("access_token", data.access_token);
    localStorage.setItem("expires_in", data.expires_in);
    localStorage.setItem("id_token", data.id_token);
    localStorage.setItem("token_type", data.token_type);
    localStorage.setItem("issue_time", issueTime.toISOString());
<<<<<<< HEAD
    window.location.href = "/projects";
=======
    let postLoginPath = localStorage.getItem("postLoginPath") || "/projects";
    const expiresAtString = localStorage.getItem("postLoginPathExpiresAt");
    const expiresAt = new Date(expiresAtString);
    const currentDate = new Date();
    if (expiresAt < currentDate) {
      console.log("Post login path is expired, ignoring.");
      postLoginPath = "/projects";
    }
    console.log(`Login successful, going to post login path ${postLoginPath}`);
    localStorage.removeItem("postLoginPath");
    localStorage.removeItem("postLoginPathExpiresAt");
    window.location.href = postLoginPath;
>>>>>>> 6ee01bb5
  })
  .catch((error) => {
    console.error("Error exchanging token!");
    window.location.href = `/accounts/login`;
  });
}<|MERGE_RESOLUTION|>--- conflicted
+++ resolved
@@ -27,9 +27,6 @@
     localStorage.setItem("id_token", data.id_token);
     localStorage.setItem("token_type", data.token_type);
     localStorage.setItem("issue_time", issueTime.toISOString());
-<<<<<<< HEAD
-    window.location.href = "/projects";
-=======
     let postLoginPath = localStorage.getItem("postLoginPath") || "/projects";
     const expiresAtString = localStorage.getItem("postLoginPathExpiresAt");
     const expiresAt = new Date(expiresAtString);
@@ -42,7 +39,6 @@
     localStorage.removeItem("postLoginPath");
     localStorage.removeItem("postLoginPathExpiresAt");
     window.location.href = postLoginPath;
->>>>>>> 6ee01bb5
   })
   .catch((error) => {
     console.error("Error exchanging token!");
