domain: &domain www.yourdomain.com
# These domains will work the same way as the primary domain.
#aliases:
#  - domain: alias.duckdns.org
#    # Key filename that will be used in secret for this domain.
#    tlsKeyFile: alias_key.key
#    # Cert filename that will be used in secret for this domain.
#    tlsCertFile: alias_cert.crt
#    # Key secret name that will be used in secret for this domain.
#    tlsKeySecretName: alias-tls-key
#    # Cert secret name that will be used in secret for this domain.
#    tlsCertSecretName: alias-tls-cert
# Requests for these domains will be redirected to the actual domain.
#redirects:
#  - domain: mysite.duckdns.org
#    # Key filename that will be used in secret for this domain.
#    tlsKeyFile: mysite_key.key
#    # Cert filename that will be used in secret for this domain.
#    tlsCertFile: mysite_cert.crt
#    # Key secret name that will be used in secret for this domain.
#    tlsKeySecretName: mysite-tls-key
#    # Cert secret name that will be used in secret for this domain.
#    tlsCertSecretName: mysite-tls-cert
cors:
  # Enable this to allow cross origin resource sharing (CORS).
  enabled: true
  # Value of Access-Control-Allow-Origin header
  origin: "http://localhost:8080"
  # Value of Access-Control-Allow-Methods header
  methods: '*'
# Enable this to turn on "down for maintenance" page.
maintenance: false
nginxReplicas: 5
gunicornReplicas: 20
djangoSecretKey: "<Your django secret key>"
postgresHost: "<Your RDS DB identifier>.clsla2zlnxez.<Your aws region>.rds.amazonaws.com"
postgresUsername: "<Your postgres username>"
postgresPassword: "<Your postgres password>"
redisHost: "<Your ElastiCache endpoint>"
elasticsearchHost: "https://<Your Amazon Elasticsearch Service VPC endpoint>"
<<<<<<< HEAD
transcodeHost: "http://transcode-svc:8080"
objectStorageHost: "https://<Your S3 bucket endpoint>"
objectStorageBucketName: "<Your S3 bucket name>"
objectStorageRegionName: "<Your S3 bucket region>"
objectStorageAccessKey: "<Your S3 bucket access key>"
objectStorageSecretKey: "<Your S3 bucket secret key>"
=======
liveBucket:
  config: >-
    {
      "endpoint_url": "fill me in",
      "region_name": "fill me in",
      "aws_access_key_id": "fill me in",
      "aws_secret_access_key": "fill me in"
    }
  storeType: "AWS"
  name: "<your bucket name>"
  # proxy: "<proxy domain, if required>"
>>>>>>> a5f56b68
dockerUsername: "<Your ECR username>"
dockerPassword: "<Your ECR password>"
dockerRegistry: "<Your aws account ID>.dkr.ecr.<Your aws region>.amazonaws.com"
# Enable this to require HTTPS. Be sure to set true for production deployments!
requireHttps: true
certCron:
  # Enable this to enable a cron job to automatically update certificates
  # periodically from LetsEncrypt. If this is not provided, the Secret objects
  # tls-cert and tls-key must be created manually. See scripts/cert.sh for an
  # example of how to do this.
  enabled: true
maintenanceCron:
  # Enable this to allow maintenance cron jobs to run, such as garbage collection
  # of deleted database objects and database backups.
  enabled: true
migrations:
  # Enable this if database migrations are allowed.
  enabled: true
# List of storage classes for use by workflows. One of these will be randomly
# passed as a workflow parameter to algorithm workflows, and randomly selected
# for transcode workflows.
workflowStorageClasses:
  - aws-efs
  - aws-efs-01
  - aws-efs-02
  - aws-efs-03
pv:
  nfsServer: "<Your efs filesystem ID>.efs.<Your aws region>.amazonaws.com"
  nfsMountOptions:
    - nfsvers=4.1
    - rsize=1048576
    - wsize=1048576
    - hard
    - timeo=600
    - retrans=2
    - noresvport
  path: "/"
uploadBucket:
  enabled: false
  config: "json in folded block (>- ...)"
  storeType: "<one of AWS, MINIO, GCP, or OCI>"
  name: "<your bucket name>"
  # proxy: "<proxy domain, if required>"
backupBucket:
  enabled: false
  config: "json in folded block (>- ...)"
  storeType: "<one of AWS, MINIO, GCP, or OCI>"
  name: "<your bucket name>"
  # proxy: "<proxy domain, if required>"
hpa:
  nginxMinReplicas: 2
  nginxMaxReplicas: 10
  nginxCpuPercent: 50
  gunicornMinReplicas: 4
  gunicornMaxReplicas: 10
  gunicornCpuPercent: 50
metallb:
  # A load balancer implementation is provided by AWS.
  enabled: false
postgis:
  enabled: false
redis:
  # Enable this to use the Redis helm chart installed as a dependency
  # instead of AWS Elasticache.
  enabled: false
elasticsearch:
  # Enable this to use the Elasticsearch helm chart installed as a
  # dependency instead of AWS Elasticsearch Service.
  enabled: false
filebeat:
  enabled: true
  image: docker.elastic.co/beats/filebeat-oss
  imageTag: 7.10.2
  extraEnvs:
  - name: ELASTICSEARCH_HOST
    value: "https://<Your Amazon Elasticsearch Service VPC endpoint>"
  filebeatConfig:
    filebeat.yml: |
      filebeat.inputs:
      - type: container
        paths:
        - /var/log/containers/*.log
        processors:
        - add_kubernetes_metadata:
            host: '${NODE_NAME}'
            matchers:
            - logs_path:
                logs_path: "/var/log/containers/"
      output.elasticsearch:
        hosts: ['${ELASTICSEARCH_HOST:elasticsearch-master}:${ELASTICSEARCH_PORT:9200}']
      setup.ilm.enabled: false
kibana:
  enabled: true
  image: docker.elastic.co/kibana/kibana-oss
  imageTag: 7.10.2
  kibanaConfig:
    kibana.yml: |
      server:
        basePath: /logs
minio:
  enabled: false
kube-prometheus-stack:
  enabled: true
  prometheusOperator:
    resources:
      requests:
        cpu: 250m
        memory: 1Gi
  prometheus:
    server:
      extraArgs:
        web.external-url: /prometheus/
        web.route-prefix: "/"
    prometheusSpec:
      replicas: 1
      resources:
        requests:
          cpu: 500m
          memory: 2Gi
      storageSpec:
        volumeClaimTemplate:
          spec:
            storageClassName: gp2
            resources:
              requests:
                storage: 1Gi
      additionalScrapeConfigs:
        - job_name: node_exporter
          scrape_interval: 10s
          metrics_path: "/metrics"
          static_configs:
            - targets: ["tator-prometheus-node-exporter:9100"]
        - job_name: statsd_exporter
          scrape_interval: 10s
          metrics_path: "/metrics"
          static_configs:
            - targets: ["tator-prometheus-statsd-exporter:9102"]
        - job_name: nginx_status
          scrape_interval: 10s
          metrics_path: "/metrics"
          static_configs:
            - targets: ["nginx-svc:9113"]
  grafana:
    grafana.ini:
      server:
        domain: *domain
        root_url: "%(protocol)s://%(domain)s/grafana/"
        serve_from_sub_path: true
      auth.anonymous:
        enabled: true
        org_role: Admin
prometheus-adapter:
  enabled: true
  prometheus:
    url: http://prometheus-operated
    port: 9090
  rules:
    default: false
    resource:
      cpu:
        containerQuery: sum(rate(container_cpu_usage_seconds_total{<<.LabelMatchers>>, container!=""}[3m])) by (<<.GroupBy>>)
        nodeQuery: sum(rate(container_cpu_usage_seconds_total{<<.LabelMatchers>>, id='/'}[3m])) by (<<.GroupBy>>)
        resources:
          overrides:
            node:
              resource: node
            namespace:
              resource: namespace
            pod:
              resource: pod
        containerLabel: container
      memory:
        containerQuery: sum(container_memory_working_set_bytes{<<.LabelMatchers>>, container!=""}) by (<<.GroupBy>>)
        nodeQuery: sum(container_memory_working_set_bytes{<<.LabelMatchers>>,id='/'}) by (<<.GroupBy>>)
        resources:
          overrides:
            node:
              resource: node
            namespace:
              resource: namespace
            pod:
              resource: pod
        containerLabel: container
      window: 3m
remoteTranscodes:
  # Enable this if you would like to do transcodes with a different
  # Kubernetes cluster, such as an on-premises cluster. Follow instructions
  # at doc/job-cluster.md to set up the cluster.
  enabled: true
  # Host/port are obtained via the following (run on the transcode cluster):
  #   echo $(kubectl config view --minify | grep server | cut -f 2- -d ":" | tr -d " ")
  host: "your.transcode.domain.org"
  port: "6443"
  # Token can be obtained via the following (run on the transcode cluster):
  #   SECRET_NAME=$(kubectl get secrets | grep ^default | cut -f1 -d ' ')
  #   TOKEN=$(kubectl describe secret $SECRET_NAME | grep -E '^token' | cut -f2 -d':' | tr -d " ")
  #   echo $TOKEN
  token: "Bearer <Your token here>"
  # Certificate can be obtained via the following (run on the transcode cluster):
  #   SECRET_NAME=$(kubectl get secrets | grep ^default | cut -f1 -d ' ')
  #   CERT=$(kubectl get secret $SECRET_NAME -o yaml | grep -E '^  ca.crt' | cut -f2 -d':' | tr -d " ")
  #   echo $CERT | base64 --decode
  cert: |
    -----BEGIN CERTIFICATE-----
    <Insert certificate here>
    -----END CERTIFICATE-----
okta:
  enabled: false
  oauth2_key: "fill me in"
  oauth2_secret: "fill me in"
  oauth2_token_uri: "fill me in"
  oauth2_issuer: "fill me in"
  oauth2_auth_uri: "fill me in"
saml:
  enabled: false
  metadata_url: "fill me in"
  sso_url: "fill me in"
email:
  enabled: false
  sender: "<fill in>"
  aws_region: "<fill in>"
  aws_access_key_id: "<fill in>"
  aws_secret_access_key: "<fill in>"<|MERGE_RESOLUTION|>--- conflicted
+++ resolved
@@ -38,14 +38,7 @@
 postgresPassword: "<Your postgres password>"
 redisHost: "<Your ElastiCache endpoint>"
 elasticsearchHost: "https://<Your Amazon Elasticsearch Service VPC endpoint>"
-<<<<<<< HEAD
 transcodeHost: "http://transcode-svc:8080"
-objectStorageHost: "https://<Your S3 bucket endpoint>"
-objectStorageBucketName: "<Your S3 bucket name>"
-objectStorageRegionName: "<Your S3 bucket region>"
-objectStorageAccessKey: "<Your S3 bucket access key>"
-objectStorageSecretKey: "<Your S3 bucket secret key>"
-=======
 liveBucket:
   config: >-
     {
@@ -57,7 +50,6 @@
   storeType: "AWS"
   name: "<your bucket name>"
   # proxy: "<proxy domain, if required>"
->>>>>>> a5f56b68
 dockerUsername: "<Your ECR username>"
 dockerPassword: "<Your ECR password>"
 dockerRegistry: "<Your aws account ID>.dkr.ecr.<Your aws region>.amazonaws.com"
