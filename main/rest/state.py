import logging
import datetime
import itertools

from django.db import transaction
from django.contrib.contenttypes.models import ContentType
from django.contrib.postgres.aggregates import ArrayAgg
from django.http import Http404
import numpy as np

from ..models import State
from ..models import StateType
from ..models import Media
from ..models import Localization
from ..models import Project
from ..models import Membership
from ..models import Version
from ..models import User
from ..models import InterpolationMethods
from ..models import database_qs
from ..models import database_query_ids
from ..search import TatorSearch
from ..schema import StateListSchema
from ..schema import StateDetailSchema
from ..schema import MergeStatesSchema
from ..schema import TrimStateEndSchema
from ..schema.components import state as state_schema

from ._base_views import BaseListView
from ._base_views import BaseDetailView
from ._annotation_query import get_annotation_queryset
from ._attributes import patch_attributes
from ._attributes import bulk_patch_attributes
from ._attributes import validate_attributes
from ._util import (
    bulk_create_from_generator,
    bulk_delete_and_log_changes,
    bulk_log_creation,
    bulk_update_and_log_changes,
    computeRequiredFields,
    check_required_fields,
    delete_and_log_changes,
    log_changes,
)
from ._permissions import ProjectEditPermission

logger = logging.getLogger(__name__)

STATE_PROPERTIES = list(state_schema['properties'].keys())
STATE_PROPERTIES.pop(STATE_PROPERTIES.index('media'))
STATE_PROPERTIES.pop(STATE_PROPERTIES.index('localizations'))

def _fill_m2m(response_data):
    # Get many to many fields.
    state_ids = [state['id'] for state in response_data]
    localizations = {obj['state_id']:obj['localizations'] for obj in
        State.localizations.through.objects\
        .filter(state__in=state_ids)\
        .values('state_id').order_by('state_id')\
        .annotate(localizations=ArrayAgg('localization_id')).iterator()}
    media = {obj['state_id']:obj['media'] for obj in
        State.media.through.objects\
        .filter(state__in=state_ids)\
        .values('state_id').order_by('state_id')\
        .annotate(media=ArrayAgg('media_id')).iterator()}
    # Copy many to many fields into response data.
    for state in response_data:
        state['localizations'] = localizations.get(state['id'], [])
        state['media'] = media.get(state['id'], [])
    return response_data

class StateListAPI(BaseListView):
    """ Interact with list of states.

        A state is a description of a collection of other objects. The objects a state describes
        could be media (image or video), video frames, or localizations. A state referring
        to a collection of localizations is often referred to as a track. States are
        a type of entity in Tator, meaning they can be described by user defined attributes.

        This endpoint supports bulk patch of user-defined state attributes and bulk delete.
        Both are accomplished using the same query parameters used for a GET request.

        It is importarant to know the fields required for a given entity_type_id as they are
        expected in the request data for this function. As an example, if the entity_type_id has
        attribute types associated with it named time and position, the JSON object must have
        them specified as keys.
    """
    schema=StateListSchema()
    permission_classes = [ProjectEditPermission]
    http_method_names = ['get', 'post', 'patch', 'delete', 'put']
    entity_type = StateType # Needed by attribute filter mixin

    def _get(self, params):
        t0 = datetime.datetime.now()
        qs = get_annotation_queryset(self.kwargs['project'], params, 'state')
        response_data = list(qs.values(*STATE_PROPERTIES))

        t1 = datetime.datetime.now()
        response_data = _fill_m2m(response_data)
        if self.request.accepted_renderer.format == 'csv':

            # CSV creation requires a bit more
            user_ids = set([d['modified_by'] for d in response_data])
            users = list(User.objects.filter(id__in=user_ids).values('id','email'))
            email_dict = {}
            for user in users:
                email_dict[user['id']] = user['email']

            media_ids = set(media for d in response_data for media in d['media'])
            medias = list(Media.objects.filter(id__in=media_ids).values('id','name'))
            filename_dict = {media['id']:media['name'] for media in medias}

            for element in response_data:
                del element['meta']

                oldAttributes = element['attributes']
                del element['attributes']
                element.update(oldAttributes)

                user_id = element['modified_by']
                media_ids = element['media']

                element['user'] = email_dict[user_id]
                element['media'] = [filename_dict[media_id] for media_id in media_ids]

            if 'type' in params:
                type_object=StateType.objects.get(pk=params['type'])
                if type_object.association == 'Frame' and type_object.interpolation == InterpolationMethods.LATEST:
                    for idx,el in enumerate(response_data):
                        mediaEl=Media.objects.get(pk=el['media'])
                        endFrame=0
                        if idx + 1 < len(response_data):
                            next_element=response_data[idx+1]
                            endFrame=next_element['frame']
                        else:
                            endFrame=mediaEl.num_frames
                        el['media']=mediaEl.name

                        el['endFrame'] = endFrame
                        el['startSeconds'] = int(el['frame']) * mediaEl.fps
                        el['endSeconds'] = int(el['endFrame']) * mediaEl.fps
        t2 = datetime.datetime.now()
        logger.info(f"Number of states: {len(response_data)}")
        logger.info(f"Time to get states: {t1-t0}")
        logger.info(f"Time to get states many to many fields: {t2-t1}")
        return response_data

    def _post(self, params):
        # Check that we are getting a state list.
        if 'body' in params:
            state_specs = params['body']
        else:
            raise Exception('State creation requires list of states!')

        # Get a default version.
        membership = Membership.objects.get(user=self.request.user, project=params['project'])
        if membership.default_version:
            default_version = membership.default_version
        else:
            default_version = Version.objects.filter(project=params['project'],
                                                     number__gte=0).order_by('number')
            if default_version.exists():
                default_version = default_version[0]
            else:
                # If no versions exist, create one.
                default_version = Version.objects.create(
                    name="Baseline",
                    description="Initial version",
                    project=project,
                    number=0,
                )

        # Find unique foreign keys.
        meta_ids = set([state['type'] for state in state_specs])
        version_ids = set([state.get('version', None) for state in state_specs])
        version_ids.add(default_version.id)
        localization_ids = set()
        media_ids = set()
        for state_spec in state_specs:
            localization_ids.update(state_spec.get('localization_ids', []))
            media_ids.update(state_spec['media_ids'])

        # Make foreign key querysets.
        meta_qs = StateType.objects.filter(pk__in=meta_ids)
        version_qs = Version.objects.filter(pk__in=version_ids)
        localization_qs = Localization.objects.filter(pk__in=localization_ids)
        media_qs = Media.objects.filter(pk__in=media_ids)

        # Construct foreign key dictionaries.
        project = Project.objects.get(pk=params['project'])
        metas = {obj.id:obj for obj in meta_qs.iterator()}
        versions = {obj.id:obj for obj in version_qs.iterator()}
        versions[None] = default_version

        # Make sure project of all foreign keys is correct.
        meta_projects = list(meta_qs.values_list('project', flat=True).distinct())
        version_projects = list(version_qs.values_list('project', flat=True).distinct())
        localization_projects = list(localization_qs.values_list('project', flat=True).distinct())
        media_projects = list(media_qs.values_list('project', flat=True).distinct())
        if len(meta_projects) != 1:
            raise Exception(f"Localization types must be part of project {project.id}, got "
                            f"projects {meta_projects}!")
        elif meta_projects[0] != project.id:
            raise Exception(f"Localization types must be part of project {project.id}, got "
                            f"project {meta_projects[0]}!")
        if len(version_projects) != 1:
            raise Exception(f"Versions must be part of project {project.id}, got projects "
                            f"{version_projects}!")
        elif version_projects[0] != project.id:
            raise Exception(f"Versions must be part of project {project.id}, got project "
                            f"{version_projects[0]}!")
        if len(localization_ids) > 0:
            if len(localization_projects) != 1:
                raise Exception(f"Localizations must be part of project {project.id}, got projects "
                                f"{localization_projects}!")
            elif localization_projects[0] != project.id:
                raise Exception(f"Localizations must be part of project {project.id}, got project "
                                f"{localization_projects[0]}!")
        if len(media_projects) != 1:
            raise Exception(f"Media must be part of project {project.id}, got projects "
                            f"{media_projects}!")
        elif media_projects[0] != project.id:
            raise Exception(f"Media must be part of project {project.id}, got project "
                            f"{media_projects[0]}!")

        # Get required fields for attributes.
        required_fields = {id_:computeRequiredFields(metas[id_]) for id_ in meta_ids}
        attr_specs = [check_required_fields(required_fields[state['type']][0],
                                            required_fields[state['type']][2],
                                            state)
                      for state in state_specs]

        # Create the state objects.
        objs = (
            State(
                project=project,
                meta=metas[state_spec["type"]],
                attributes=attrs,
                created_by=self.request.user,
                modified_by=self.request.user,
                version=versions[state_spec.get("version", None)],
                frame=state_spec.get("frame", None),
                parent=State.objects.get(pk=state_spec.get("parent")) if state_spec.get("parent") else None,
            )
            for state_spec, attrs in zip(state_specs, attr_specs)
        )
        states = bulk_create_from_generator(objs, State)

        # Create media relations.
        media_relations = []
        for state, state_spec in zip(states, state_specs):
            for media_id in state_spec['media_ids']:
                media_states = State.media.through(
                    state_id=state.id,
                    media_id=media_id,
                )
                media_relations.append(media_states)
                if len(media_relations) > 1000:
                    State.media.through.objects.bulk_create(media_relations,
                                                            ignore_conflicts=True)
                    media_relations = []
        State.media.through.objects.bulk_create(media_relations,
                                                ignore_conflicts=True)

        # Create localization relations.
        loc_relations = []
        for state, state_spec in zip(states, state_specs):
            if 'localization_ids' in state_spec:
                for localization_id in state_spec['localization_ids']:
                    loc_states = State.localizations.through(
                        state_id=state.id,
                        localization_id=localization_id,
                    )
                    loc_relations.append(loc_states)
                    if len(loc_relations) > 1000:
                        State.localizations.through.objects.bulk_create(loc_relations,
                                                                        ignore_conflicts=True)
                        loc_relations = []
        State.localizations.through.objects.bulk_create(loc_relations,
                                                        ignore_conflicts=True)

        # Calculate segments (this is not triggered for bulk created m2m).
        localization_ids = itertools.chain(*[state_spec.get('localization_ids', [])
                                             for state_spec in state_specs])
        loc_id_to_frame = {loc['id']:loc['frame'] for loc in
                           Localization.objects.filter(pk__in=localization_ids)\
                           .values('id', 'frame').iterator()}
        for state, state_spec in zip(states, state_specs):
            frames = [loc_id_to_frame[loc_id] for loc_id in state_spec.get('localization_ids', [])]
            if len(frames) > 0:
                frames = np.sort(frames)
                segments = np.split(frames, np.where(np.diff(frames) != 1)[0] + 1)
                state.segments = [[int(segment[0]), int(segment[-1])] for segment in segments]
        State.objects.bulk_update(states, ['segments'])

        ids = bulk_log_creation(states, project, self.request.user)

        return {'message': f'Successfully created {len(ids)} states!', 'id': ids}

    def _delete(self, params):
        qs = get_annotation_queryset(params['project'], params, 'state')
        count = qs.count()
        if count > 0:
<<<<<<< HEAD
            # Delete states.
            bulk_delete_and_log_changes(qs, params["project"], self.request.user)
=======
            if params['prune'] == 1:
                # Delete states.
                bulk_delete_and_log_changes(qs, params["project"], self.request.user)
                query = get_annotation_es_query(params['project'], params, 'state')
                TatorSearch().delete(self.kwargs['project'], query)
            else:
                obj = qs.first()
                entity_type = obj.meta
                bulk_update_and_log_changes(
                qs,
                params["project"],
                self.request.user,
                update_kwargs={"variant_deleted": True},
                new_attributes=None)
                query = get_annotation_es_query(params['project'], params, 'state')
                TatorSearch().update(self.kwargs['project'], entity_type, query, {'_variant_deleted': True})
>>>>>>> 53e53384

        return {'message': f'Successfully deleted {count} states!'}

    def _patch(self, params):
        qs = get_annotation_queryset(params['project'], params, 'state')
        patched_version = params.pop("new_version", None)
        count = qs.count()
        if count > 0:
            new_attrs = validate_attributes(params, qs[0])
            update_kwargs = {"modified_by": self.request.user}
            if patched_version is not None:
                update_kwargs["version"] = patched_version
            bulk_update_and_log_changes(
                qs, params["project"], self.request.user, update_kwargs=update_kwargs, new_attributes=new_attrs
            )

<<<<<<< HEAD
=======
            if patched_version is not None:
                new_attrs['_annotation_version'] = patched_version

            query = get_annotation_es_query(params['project'], params, 'state')
            TatorSearch().update(self.kwargs['project'], qs[0].meta, query, new_attrs)

>>>>>>> 53e53384
        return {'message': f'Successfully updated {count} states!'}

    def _put(self, params):
        """ Retrieve list of states by ID.
        """
        return self._get(params)

class StateDetailAPI(BaseDetailView):
    """ Interact with an individual state.

        A state is a description of a collection of other objects. The objects a state describes
        could be media (image or video), video frames, or localizations. A state referring
        to a collection of localizations is often referred to as a track. States are
        a types of entity in Tator, meaning they can be described by user defined attributes.
    """
    schema = StateDetailSchema()
    permission_classes = [ProjectEditPermission]
    lookup_field = 'id'
    http_method_names = ['get', 'patch', 'delete']

    def _get(self, params):
        qs = State.objects.filter(pk=params['id'], deleted=False)
        if not qs.exists():
            raise Http404
        state = database_qs(qs)[0]
        # Get many to many fields.
        state['localizations'] = list(State.localizations.through.objects\
                                      .filter(state_id=state['id'])\
                                      .aggregate(localizations=ArrayAgg('localization_id'))\
                                      ['localizations'])
        state['media'] = list(State.media.through.objects\
                              .filter(state_id=state['id'])\
                              .aggregate(media=ArrayAgg('media_id'))\
                              ['media'])
        return state

    @transaction.atomic
    def _patch(self, params):
        obj = State.objects.get(pk=params['id'], deleted=False)
        model_dict = obj.model_dict

        if 'frame' in params:
            obj.frame = params['frame']

        if 'media_ids' in params:
            media_elements = Media.objects.filter(pk__in=params['media_ids'])
            obj.media.set(media_elements)

        if 'localization_ids' in params:
            localizations = Localization.objects.filter(pk__in=params['localization_ids'])
            obj.localizations.set(localizations)

        if 'localization_ids_add' in params:
            localizations = Localization.objects.filter(pk__in=params['localization_ids_add'])
            obj.localizations.add(*list(localizations))

        if 'localization_ids_remove' in params:
            localizations = Localization.objects.filter(pk__in=params['localization_ids_remove'])
            obj.localizations.remove(*list(localizations))

        # Make sure media and localizations are part of this project.
        media_qs = Media.objects.filter(pk__in=obj.media.all())
        localization_qs = Localization.objects.filter(pk__in=obj.localizations.all())
        media_projects = list(media_qs.values_list('project', flat=True).distinct())
        localization_projects = list(localization_qs.values_list('project', flat=True).distinct())
        if obj.localizations.count() > 0:
            if len(localization_projects) != 1:
                raise Exception(f"Localizations must be part of project {obj.project.id}, got projects "
                                f"{localization_projects}!")
            elif localization_projects[0] != obj.project.id:
                raise Exception(f"Localizations must be part of project {obj.project.id}, got project "
                                f"{localization_projects[0]}!")
        if obj.media.count() > 0:
            if len(media_projects) != 1:
                raise Exception(f"Media must be part of project {obj.project.id}, got projects "
                                f"{media_projects}!")
            elif media_projects[0] != obj.project.id:
                raise Exception(f"Media must be part of project {obj.project.id}, got project "
                                f"{media_projects[0]}!")

        new_attrs = validate_attributes(params, obj)
        obj = patch_attributes(new_attrs, obj)
        # Update modified_by to be the last user
        obj.modified_by = self.request.user

        obj.save()
        log_changes(obj, model_dict, obj.project, self.request.user)

        return {'message': f'State {params["id"]} successfully updated!'}

    def _delete(self, params):
        state = State.objects.get(pk=params['id'], deleted=False)
        project = state.project
        model_dict = state.model_dict
        delete_localizations = []
        if state.meta.delete_child_localizations:

            # Only delete localizations that are not not a part of other states
            for loc in state.localizations.all():

                loc_qs = Localization.state_set.through.objects.filter(localization_id=loc.id).exclude(state_id=state.id)

                if not loc_qs.exists():
                    delete_localizations.append(loc.id)

<<<<<<< HEAD
        delete_and_log_changes(state, project, self.request.user)

        qs = Localization.objects.filter(pk__in=delete_localizations)
        bulk_delete_and_log_changes(qs, project, self.request.user)
=======
        if params['prune'] == 1:
            delete_and_log_changes(state, project, self.request.user)
            TatorSearch().delete_document(state)

            qs = Localization.objects.filter(pk__in=delete_localizations)
            bulk_delete_and_log_changes(qs, project, self.request.user)
            for loc in qs.iterator():
                TatorSearch().delete_document(loc)
        else:
            state.variant_deleted = True
            state.save()
            log_changes(state, state.model_dict, state.project, self.request.user)
            qs = Localization.objects.filter(pk__in=delete_localizations)
            bulk_update_and_log_changes(
                qs,
                project,
                self.request.user,
                update_kwargs={"variant_deleted": True},
                new_attributes=None)
>>>>>>> 53e53384

        return {'message': f'State {params["id"]} successfully deleted!'}

    def get_queryset(self):
        return State.objects.all()

class MergeStatesAPI(BaseDetailView):
    """ #TODO
    """

    schema = MergeStatesSchema()
    permission_classes = [ProjectEditPermission]
    lookup_field = 'id'
    http_method_names = ['patch']

    @transaction.atomic
    def _patch(self, params: dict) -> dict:

        obj = State.objects.get(pk=params['id'])
        otherObj = State.objects.get(pk=params['merge_state_id'])
        localizations = otherObj.localizations.all()
        localization_ids = list(localizations.values_list('id', flat=True))
        obj.localizations.add(*localization_ids)
        obj.save()

        otherObj.delete()

        return {'message': f'Localizations from state {params["merge_state_id"]} has been merged into {params["id"]}. State {params["merge_state_id"]} has been deleted.'}

    def get_queryset(self):
        return State.objects.all()

class TrimStateEndAPI(BaseDetailView):
    """ #TODO
    """

    schema = TrimStateEndSchema()
    permission_classes = [ProjectEditPermission]
    lookup_field = 'id'
    http_method_names = ['patch']

    @transaction.atomic
    def _patch(self, params: dict) -> dict:

        obj = State.objects.get(pk=params['id'], deleted=False)
        localizations = obj.localizations.order_by('frame')

        if params['endpoint'] == 'start':
            keep_localization = lambda frame: frame >= params['frame']

        elif params['endpoint'] == 'end':
            keep_localization = lambda frame: frame <= params['frame']

        else:
            raise ValueError("ERROR: Invalid endpoint parameter provided.")

        localizations_to_remove = []
        for loc in localizations:
            if not keep_localization(frame=loc.frame):
                localizations_to_remove.append(loc.id)

        localizations = Localization.objects.filter(pk__in=localizations_to_remove)
        obj.localizations.remove(*list(localizations))
        obj.save()

        deleted_localizations = []
        for loc_id in localizations_to_remove:
            qs = State.objects.filter(localizations__pk=loc_id)
            if not qs.exists():
                deleted_localizations.append(loc_id)

        qs = Localization.objects.filter(pk__in=deleted_localizations)
        qs._raw_delete(qs.db)

        return {'message': f'State {params["id"]} has been updated. Deleted {len(deleted_localizations)} localizations.'}

    def get_queryset(self):
        return State.objects.all()<|MERGE_RESOLUTION|>--- conflicted
+++ resolved
@@ -301,15 +301,9 @@
         qs = get_annotation_queryset(params['project'], params, 'state')
         count = qs.count()
         if count > 0:
-<<<<<<< HEAD
-            # Delete states.
-            bulk_delete_and_log_changes(qs, params["project"], self.request.user)
-=======
             if params['prune'] == 1:
                 # Delete states.
                 bulk_delete_and_log_changes(qs, params["project"], self.request.user)
-                query = get_annotation_es_query(params['project'], params, 'state')
-                TatorSearch().delete(self.kwargs['project'], query)
             else:
                 obj = qs.first()
                 entity_type = obj.meta
@@ -319,9 +313,6 @@
                 self.request.user,
                 update_kwargs={"variant_deleted": True},
                 new_attributes=None)
-                query = get_annotation_es_query(params['project'], params, 'state')
-                TatorSearch().update(self.kwargs['project'], entity_type, query, {'_variant_deleted': True})
->>>>>>> 53e53384
 
         return {'message': f'Successfully deleted {count} states!'}
 
@@ -338,15 +329,6 @@
                 qs, params["project"], self.request.user, update_kwargs=update_kwargs, new_attributes=new_attrs
             )
 
-<<<<<<< HEAD
-=======
-            if patched_version is not None:
-                new_attrs['_annotation_version'] = patched_version
-
-            query = get_annotation_es_query(params['project'], params, 'state')
-            TatorSearch().update(self.kwargs['project'], qs[0].meta, query, new_attrs)
-
->>>>>>> 53e53384
         return {'message': f'Successfully updated {count} states!'}
 
     def _put(self, params):
@@ -452,20 +434,10 @@
                 if not loc_qs.exists():
                     delete_localizations.append(loc.id)
 
-<<<<<<< HEAD
-        delete_and_log_changes(state, project, self.request.user)
-
-        qs = Localization.objects.filter(pk__in=delete_localizations)
-        bulk_delete_and_log_changes(qs, project, self.request.user)
-=======
         if params['prune'] == 1:
             delete_and_log_changes(state, project, self.request.user)
-            TatorSearch().delete_document(state)
-
             qs = Localization.objects.filter(pk__in=delete_localizations)
             bulk_delete_and_log_changes(qs, project, self.request.user)
-            for loc in qs.iterator():
-                TatorSearch().delete_document(loc)
         else:
             state.variant_deleted = True
             state.save()
@@ -477,7 +449,6 @@
                 self.request.user,
                 update_kwargs={"variant_deleted": True},
                 new_attributes=None)
->>>>>>> 53e53384
 
         return {'message': f'State {params["id"]} successfully deleted!'}
 
