import logging
import datetime
from django.db.models import Subquery
from django.db import transaction
from django.contrib.contenttypes.models import ContentType
from django.http import Http404

from ..models import Localization
from ..models import LocalizationType
from ..models import Media
from ..models import MediaType
from ..models import Membership
from ..models import State
from ..models import User
from ..models import Project
from ..models import Version
from ..models import database_qs
from ..models import database_query_ids
from ..search import TatorSearch
from ..schema import LocalizationListSchema
from ..schema import LocalizationDetailSchema
from ..schema import parse
from ..schema.components import localization as localization_schema

from ._base_views import BaseListView
from ._base_views import BaseDetailView
from ._annotation_query import get_annotation_queryset
from ._attributes import patch_attributes
from ._attributes import bulk_patch_attributes
from ._attributes import validate_attributes
from ._util import (
    bulk_create_from_generator,
    bulk_delete_and_log_changes,
    bulk_log_creation,
    bulk_update_and_log_changes,
    computeRequiredFields,
    check_required_fields,
    delete_and_log_changes,
    log_changes,
    construct_elemental_id_from_parent
)
from ._permissions import ProjectEditPermission

logger = logging.getLogger(__name__)

LOCALIZATION_PROPERTIES = list(localization_schema['properties'].keys())

class LocalizationListAPI(BaseListView):
    """ Interact with list of localizations.

        Localizations are shape annotations drawn on a video or image. They are currently of type
        box, line, or dot. Each shape has slightly different data members. Localizations are
        a type of entity in Tator, meaning they can be described by user defined attributes.

        This endpoint supports bulk patch of user-defined localization attributes and bulk delete.
        Both are accomplished using the same query parameters used for a GET request.
    """
    schema = LocalizationListSchema()
    permission_classes = [ProjectEditPermission]
    http_method_names = ['get', 'post', 'patch', 'delete', 'put']
    entity_type = LocalizationType # Needed by attribute filter mixin

    def _get(self, params):
        logger.info(f"PARAMS={params}")
        qs = get_annotation_queryset(self.kwargs['project'], params, 'localization')
        response_data = list(qs.values(*LOCALIZATION_PROPERTIES))

        # Adjust fields for csv output.
        if self.request.accepted_renderer.format == 'csv':
            # CSV creation requires a bit more
            user_ids = set([d['user'] for d in response_data])
            users = list(User.objects.filter(id__in=user_ids).values('id','email'))
            email_dict = {}
            for user in users:
                email_dict[user['id']] = user['email']

            media_ids = set([d['media'] for d in response_data])
            medias = list(Media.objects.filter(id__in=media_ids).values('id','name'))
            filename_dict = {}
            for media in medias:
                filename_dict[media['id']] = media['name']

            for element in response_data:
                del element['meta']

                oldAttributes = element['attributes']
                del element['attributes']
                element.update(oldAttributes)

                user_id = element['user']
                media_id = element['media']

                element['user'] = email_dict[user_id]
                element['media'] = filename_dict[media_id]
        return response_data

    def _post(self, params):
        # Check that we are getting a localization list.
        if 'body' in params:
            loc_specs = params['body']
        else:
            raise Exception('Localization creation requires list of localizations!')

        # Get a default version.
        membership = Membership.objects.get(user=self.request.user, project=params['project'])
        if membership.default_version:
            default_version = membership.default_version
        else:
            default_version = Version.objects.filter(project=params['project'],
                                                     number__gte=0).order_by('number')
            if default_version.exists():
                default_version = default_version[0]
            else:
                # If no versions exist, create one.
                default_version = Version.objects.create(
                    name="Baseline",
                    description="Initial version",
                    project=project,
                    number=0,
                )

        # Find unique foreign keys.
        meta_ids = set([loc['type'] for loc in loc_specs])
        media_ids = set([loc['media_id'] for loc in loc_specs])
        version_ids = set([loc.get('version', None) for loc in loc_specs])
        version_ids.add(default_version.id)

        # Make foreign key querysets.
        meta_qs = LocalizationType.objects.filter(pk__in=meta_ids)
        media_qs = Media.objects.filter(pk__in=media_ids)
        version_qs = Version.objects.filter(pk__in=version_ids)

        # Construct foreign key dictionaries.
        project = Project.objects.get(pk=params['project'])
        metas = {obj.id:obj for obj in meta_qs.iterator()}
        medias = {obj.id:obj for obj in media_qs.iterator()}
        versions = {obj.id:obj for obj in version_qs.iterator()}
        versions[None] = default_version

        # Make sure project of all foreign keys is correct.
        meta_projects = list(meta_qs.values_list('project', flat=True).distinct())
        media_projects = list(media_qs.values_list('project', flat=True).distinct())
        version_projects = list(version_qs.values_list('project', flat=True).distinct())
        if len(meta_projects) != 1:
            raise Exception(f"Localization types must be part of project {project.id}, got "
                            f"projects {meta_projects}!")
        elif meta_projects[0] != project.id:
            raise Exception(f"Localization types must be part of project {project.id}, got "
                            f"project {meta_projects[0]}!")
        if len(media_projects) != 1:
            raise Exception(f"Media must be part of project {project.id}, got projects "
                            f"{media_projects}!")
        elif media_projects[0] != project.id:
            raise Exception(f"Media must be part of project {project.id}, got project "
                            f"{media_projects[0]}!")
        if len(version_projects) != 1:
            raise Exception(f"Versions must be part of project {project.id}, got projects "
                            f"{version_projects}!")
        elif version_projects[0] != project.id:
            raise Exception(f"Versions must be part of project {project.id}, got project "
                            f"{version_projects[0]}!")

        # Get required fields for attributes.
        required_fields = {id_:computeRequiredFields(metas[id_]) for id_ in meta_ids}
        attr_specs = [check_required_fields(required_fields[loc['type']][0],
                                            required_fields[loc['type']][2],
                                            loc)
                      for loc in loc_specs]

        # Create the localization objects.
        objs = (
            Localization(
                project=project,
                meta=metas[loc_spec["type"]],
                media=medias[loc_spec["media_id"]],
                user=self.request.user,
                attributes=attrs,
                created_by=self.request.user,
                modified_by=self.request.user,
                version=versions[loc_spec.get("version", None)],
                parent=Localization.objects.get(pk=loc_spec.get("parent")) if loc_spec.get("parent") else None,
                x=loc_spec.get("x", None),
                y=loc_spec.get("y", None),
                u=loc_spec.get("u", None),
                v=loc_spec.get("v", None),
                width=loc_spec.get("width", None),
                height=loc_spec.get("height", None),
                points=loc_spec.get("points", None),
                frame=loc_spec.get("frame", None),
                elemental_id=construct_elemental_id_from_parent(Localization.objects.get(pk=loc_spec.get("parent")) if loc_spec.get("parent") else None)
            )
            for loc_spec, attrs in zip(loc_specs, attr_specs)
        )
        localizations = bulk_create_from_generator(objs, Localization)

        ids = bulk_log_creation(localizations, project, self.request.user)

        # Return created IDs.
        return {'message': f'Successfully created {len(ids)} localizations!', 'id': ids}

    def _delete(self, params):
        qs = get_annotation_queryset(params['project'], params, 'localization')
        count = qs.count()
        if count > 0:
<<<<<<< HEAD
            # Delete the localizations.
            bulk_delete_and_log_changes(qs, params["project"], self.request.user)
=======
            if params['prune'] == 1:
                # Delete the localizations.
                bulk_delete_and_log_changes(qs, params["project"], self.request.user)
                query = get_annotation_es_query(params['project'], params, 'localization')
                TatorSearch().delete(self.kwargs['project'], query)
            else:
                obj = qs.first()
                entity_type = obj.meta
                bulk_update_and_log_changes(
                qs,
                params["project"],
                self.request.user,
                update_kwargs={"variant_deleted": True},
                new_attributes=None)
                query = get_annotation_es_query(params['project'], params, 'localization')
                TatorSearch().update(self.kwargs['project'], entity_type, query, {'_variant_deleted': True})
>>>>>>> 53e53384

        return {'message': f'Successfully deleted {count} localizations!'}

    def _patch(self, params):
        patched_version = params.pop("new_version", None)
        qs = get_annotation_queryset(params['project'], params, 'localization')
        count = qs.count()
        if count > 0:
            # Get the current representation of the object for comparison
            obj = qs.first()
            first_id = obj.id
            entity_type = obj.meta
            new_attrs = validate_attributes(params, qs[0])
            update_kwargs = {"modified_by": self.request.user}
            if patched_version is not None:
                update_kwargs["version"] = patched_version

            bulk_update_and_log_changes(
                qs,
                params["project"],
                self.request.user,
                update_kwargs=update_kwargs,
                new_attributes=new_attrs,
            )

<<<<<<< HEAD
=======
            if patched_version is not None:
                new_attrs['_annotation_version'] = patched_version

            query = get_annotation_es_query(params['project'], params, 'localization')
            TatorSearch().update(self.kwargs['project'], entity_type, query, new_attrs)

>>>>>>> 53e53384
        return {'message': f'Successfully updated {count} localizations!'}

    def _put(self, params):
        """ Retrieve list of localizations by ID.
        """
        return self._get(params)

class LocalizationDetailAPI(BaseDetailView):
    """ Interact with single localization.

        Localizations are shape annotations drawn on a video or image. They are currently of type
        box, line, or dot. Each shape has slightly different data members. Localizations are
        a type of entity in Tator, meaning they can be described by user defined attributes.
    """
    schema = LocalizationDetailSchema()
    permission_classes = [ProjectEditPermission]
    lookup_field = 'id'
    http_method_names = ['get', 'patch', 'delete']

    def _get(self, params):
        qs = Localization.objects.filter(pk=params['id'], deleted=False)
        if not qs.exists():
            raise Http404
        return database_qs(qs)[0]

    @transaction.atomic
    def _patch(self, params):
        obj = Localization.objects.get(pk=params['id'], deleted=False)
        model_dict = obj.model_dict

        # Patch common attributes.
        frame = params.get("frame", None)
        version = params.get("version", None)

        if frame is not None:
            obj.frame = frame
        if version is not None:
            obj.version = version

        if obj.meta.dtype == 'box':
            x = params.get("x", None)
            y = params.get("y", None)
            height = params.get("height", None)
            width = params.get("width", None)
            thumbnail_image = params.get("thumbnail_image", None)
            if x is not None:
                obj.x = x
            if y is not None:
                obj.y = y
            if height:
                obj.height = height
            if width:
                obj.width = width

            # If the localization moved; the thumbnail is expired
            if (x or y or height or width) and obj.thumbnail_image:
                obj.thumbnail_image.delete()

            if thumbnail_image:
                try:
                    thumbnail_obj = Media.objects.get(pk=thumbnail_image)
                    obj.thumbnail_image = thumbnail_obj
                except:
                    logger.error("Bad thumbnail reference given")
        elif obj.meta.dtype == 'line':
            x = params.get("x", None)
            y = params.get("y", None)
            u = params.get("u", None)
            v = params.get("v", None)
            if x is not None:
                obj.x = x
            if y is not None:
                obj.y = y
            if u:
                obj.u = u
            if v:
                obj.v = v
        elif obj.meta.dtype == 'dot':
            x = params.get("x", None)
            y = params.get("y", None)
            if x is not None:
                obj.x = x
            if y is not None:
                obj.y = y
        elif obj.meta.dtype == 'poly':
            points = params.get("points", None)
            if points:
                obj.points = points
        else:
            # TODO: Handle circles.
            pass

        new_attrs = validate_attributes(params, obj)
        obj = patch_attributes(new_attrs, obj)

        if params.get("elemental_id", None):
            obj.elemental_id = params.get("elemental_id", None)

        # Update modified_by to be the last user
        obj.modified_by = self.request.user

        # Patch the thumbnail attributes
        if obj.thumbnail_image:
            obj.thumbnail_image = patch_attributes(new_attrs, obj.thumbnail_image)
            obj.thumbnail_image.save()

        obj.save()
        log_changes(obj, model_dict, obj.project, self.request.user)

        return {'message': f'Localization {params["id"]} successfully updated!'}

    def _delete(self, params):
        qs = Localization.objects.filter(pk=params['id'], deleted=False)
        if not qs.exists():
            raise Http404
        obj = qs[0]
<<<<<<< HEAD
        delete_and_log_changes(obj, obj.project, self.request.user)
=======
        if params['prune'] == 1:
            delete_and_log_changes(obj, obj.project, self.request.user)
            TatorSearch().delete_document(obj)
        else:
            b = qs[0]
            b.variant_deleted = True
            b.save()
            log_changes(b, b.model_dict, b.project, self.request.user)
>>>>>>> 53e53384
        return {'message': f'Localization {params["id"]} successfully deleted!'}

    def get_queryset(self):
        return Localization.objects.all()
<|MERGE_RESOLUTION|>--- conflicted
+++ resolved
@@ -202,15 +202,9 @@
         qs = get_annotation_queryset(params['project'], params, 'localization')
         count = qs.count()
         if count > 0:
-<<<<<<< HEAD
-            # Delete the localizations.
-            bulk_delete_and_log_changes(qs, params["project"], self.request.user)
-=======
             if params['prune'] == 1:
                 # Delete the localizations.
                 bulk_delete_and_log_changes(qs, params["project"], self.request.user)
-                query = get_annotation_es_query(params['project'], params, 'localization')
-                TatorSearch().delete(self.kwargs['project'], query)
             else:
                 obj = qs.first()
                 entity_type = obj.meta
@@ -220,9 +214,6 @@
                 self.request.user,
                 update_kwargs={"variant_deleted": True},
                 new_attributes=None)
-                query = get_annotation_es_query(params['project'], params, 'localization')
-                TatorSearch().update(self.kwargs['project'], entity_type, query, {'_variant_deleted': True})
->>>>>>> 53e53384
 
         return {'message': f'Successfully deleted {count} localizations!'}
 
@@ -248,15 +239,6 @@
                 new_attributes=new_attrs,
             )
 
-<<<<<<< HEAD
-=======
-            if patched_version is not None:
-                new_attrs['_annotation_version'] = patched_version
-
-            query = get_annotation_es_query(params['project'], params, 'localization')
-            TatorSearch().update(self.kwargs['project'], entity_type, query, new_attrs)
-
->>>>>>> 53e53384
         return {'message': f'Successfully updated {count} localizations!'}
 
     def _put(self, params):
@@ -373,18 +355,13 @@
         if not qs.exists():
             raise Http404
         obj = qs[0]
-<<<<<<< HEAD
-        delete_and_log_changes(obj, obj.project, self.request.user)
-=======
         if params['prune'] == 1:
             delete_and_log_changes(obj, obj.project, self.request.user)
-            TatorSearch().delete_document(obj)
         else:
             b = qs[0]
             b.variant_deleted = True
             b.save()
             log_changes(b, b.model_dict, b.project, self.request.user)
->>>>>>> 53e53384
         return {'message': f'Localization {params["id"]} successfully deleted!'}
 
     def get_queryset(self):
