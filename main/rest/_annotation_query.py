--- conflicted
+++ resolved
@@ -25,116 +25,7 @@
 ANNOTATION_LOOKUP = {'localization': Localization,
                      'state': State}
 
-<<<<<<< HEAD
 ANNOTATION_TYPE_LOOKUP = {'localization': LocalizationType, 'state': StateType}
-=======
-def get_annotation_es_query(project, params, annotation_type):
-    """Converts annotation query string into a list of IDs and a count.
-       annotation_type: Should be one of `localization` or `state`.
-    """
-    media_id = params.get('media_id')
-    media_id_put = params.get('media_ids') # PUT request only
-    media_query = params.get('media_query') # PUT request only
-    if annotation_type == 'localization':
-        localization_ids = params.get('ids') # PUT request only
-        state_ids = params.get('state_ids') # PUT request only
-    elif annotation_type == 'state':
-        localization_ids = params.get('localization_ids') # PUT request only
-        state_ids = params.get('ids') # PUT request only
-    filter_type = params.get('type')
-    version = params.get('version')
-    frame = params.get('frame')
-    apply_merge = params.get('merge')
-    start = params.get('start')
-    stop = params.get('stop')
-    after = params.get('after')
-    elemental_id = params.get('elementalId')
-
-    if apply_merge and (start or stop):
-        raise Exception(f"Elasticsearch based queries with pagination are incompatible with "
-                        f"'merge'! PARAMS={params}")
-
-    if state_ids and (annotation_type == 'localization'):
-        raise Exception("Elasticsearch based localization queries do not support 'state_ids'!")
-
-    if localization_ids and (annotation_type == 'state'):
-        raise Exception("Elasticsearch based state queries do not support 'localization_ids'!")
-
-    query = defaultdict(lambda: defaultdict(lambda: defaultdict(lambda: defaultdict(dict))))
-    query['sort']['_postgres_id'] = 'asc'
-    media_bools = []
-    annotation_types = ["box", "line", "dot", "poly"]
-    if annotation_type == 'localization':
-        annotation_bools = [{'bool': {
-            "should": [{"match": {"_dtype": type_}} for type_ in annotation_types],
-            'minimum_should_match': 1,
-        }}]
-    elif annotation_type == 'state':
-        annotation_bools = [{'match': {'_dtype': 'state'}}]
-    else:
-        raise ValueError(f"Programming error: invalid annotation type {annotation_type}")
-
-    media_ids = []
-    media_types = ["image", "video", "multi"]
-    if media_id_put is not None:
-        media_ids.extend(f"{type_}_{id_}" for type_ in media_types for id_ in media_id_put)
-
-    if media_query is not None:
-        media_query_ids = query_string_to_media_ids(project, media_query)
-        media_ids.extend(f"{type_}_{id_}" for type_ in media_types for id_ in media_query_ids)
-
-    if media_id is not None:
-        media_ids.extend(f"{type_}_{id_}" for type_ in media_types for id_ in media_id)
-    if media_ids:
-        media_bools.append({'ids': {'values': media_ids}})
-
-    annotation_ids = []
-    if localization_ids is not None:
-        annotation_ids.extend(
-            f"{type_}_{id_}" for type_ in annotation_types for id_ in localization_ids
-        )
-    if state_ids is not None:
-        annotation_ids.extend(f"state_{id_}" for id_ in state_ids)
-    if annotation_ids:
-        annotation_bools.append({'ids': {'values': annotation_ids}})
-
-    if filter_type is not None:
-        annotation_bools.append({'match': {'_meta': {'query': int(filter_type)}}})
-
-    if version is not None:
-        annotation_bools.append({'terms': {'_annotation_version': version}})
-
-    if frame is not None:
-        annotation_bools.append({'match': {'_frame': {'query': int(frame)}}})
-
-    if start is not None:
-        query['from'] = int(start)
-        if start > 10000:
-            raise ValueError("Parameter 'start' must be less than 10000! Try using 'after'.")
-
-    if start is None and stop is not None:
-        query['size'] = int(stop)
-        if stop > 10000:
-            raise ValueError("Parameter 'stop' must be less than 10000! Try using 'after'.")
-
-    if start is not None and stop is not None:
-        query['size'] = int(stop) - int(start)
-        if start + stop > 10000:
-            raise ValueError("Parameter 'start' plus 'stop' must be less than 10000! Try using "
-                             "'after'.")
-
-    if after is not None:
-        annotation_bools.append({'range': {'_postgres_id': {'gt': after}}})
-
-    if elemental_id is not None:
-        annotation_bools.append({'match': {'_elemental_id': elemental_id}})
-
-    # TODO: Remove modified parameter.
-    query = get_attribute_es_query(params, query, media_bools, project, False,
-                                   annotation_bools, True)
-
-    return query
->>>>>>> 53e53384
 
 def _get_annotation_psql_queryset(project, filter_ops, params, annotation_type):
     """ Constructs a psql queryset.
@@ -288,14 +179,7 @@
                          .filter(pk__in=qs.values_list('pk', flat=True))\
                          .filter(variant_deleted=False)
         
-<<<<<<< HEAD
-    if exclude_parents:
-=======
-    # Coalesce is a no-op that prevents PSQL from using the primary key index for small
-    # LIMIT values (which results in slow queries).
-    if apply_merge or (stop is None):
->>>>>>> 53e53384
-        qs = qs.order_by('id')
+    qs = qs.order_by('id')
 
     if (start is not None) and (stop is not None):
         qs = qs[start:stop]
@@ -311,36 +195,12 @@
     return qs
         
 def get_annotation_queryset(project, params, annotation_type):
-<<<<<<< HEAD
     # annotation_type is either localization or state
     filter_type = params.get('type')
     project = params.get('project')
     filter_ops=[]
     if filter_type:
         types = ANNOTATION_TYPE_LOOKUP[annotation_type].objects.filter(pk=filter_type)
-=======
-    # Determine whether to use ES or not.
-    use_es, filter_ops = _use_es(project, params)
-
-    if use_es:
-        # If using ES, do the search and construct the queryset.
-        query = get_annotation_es_query(project, params, annotation_type)
-        annotation_ids, _  = TatorSearch().search(project, query)
-        qs = ANNOTATION_LOOKUP[annotation_type].objects.filter(pk__in=annotation_ids)
-
-        # Apply merge if no pagination.
-        apply_merge = params.get('merge')
-        if apply_merge:
-            parent_set = ANNOTATION_LOOKUP[annotation_type].objects.filter(pk__in=Subquery(qs.values('parent')))
-            qs = qs.difference(parent_set)
-
-        show_deleted = params.get('showDeleted')
-        if not show_deleted:
-            qs = ANNOTATION_LOOKUP[annotation_type].objects\
-                         .filter(pk__in=qs.values_list('pk', flat=True))\
-                         .filter(variant_deleted=False)
-        qs = qs.order_by('id')
->>>>>>> 53e53384
     else:
         types = ANNOTATION_TYPE_LOOKUP[annotation_type].objects.filter(project=project)
     for entity_type in types:
@@ -349,35 +209,4 @@
     return qs
 
 def get_annotation_count(project, params, annotation_type):
-<<<<<<< HEAD
     return get_annotation_queryset(project,params,annotation_type).count()
-=======
-    # Determine whether to use ES or not.
-    use_es, filter_ops = _use_es(project, params)
-
-    if use_es:
-        # If using ES, do the search and get the count.
-        query = get_annotation_es_query(project, params, annotation_type)
-        annotation_ids, _  = TatorSearch().search(project, query)
-
-        # Apply merge if no pagination.
-        apply_merge = params.get('merge')
-        show_deleted = params.get('showDeleted')
-        if apply_merge or not show_deleted:
-            qs = ANNOTATION_LOOKUP[annotation_type].objects.filter(pk__in=annotation_ids)
-            if apply_merge:
-                parent_set = ANNOTATION_LOOKUP[annotation_type].objects.filter(pk__in=Subquery(qs.values('parent')))
-                qs = qs.difference(parent_set)
-            if not show_deleted:
-                qs = ANNOTATION_LOOKUP[annotation_type].objects\
-                            .filter(pk__in=qs.values_list('pk', flat=True))\
-                            .filter(variant_deleted=False)
-            count = qs.count()
-        else:
-            count = len(annotation_ids)
-    else:
-        # If using PSQL, construct the queryset.
-        qs = _get_annotation_psql_queryset(project, filter_ops, params, annotation_type)
-        count = qs.count()
-    return count
->>>>>>> 53e53384
