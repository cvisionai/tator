from collections import defaultdict
import logging
import os
from time import sleep
import subprocess
import json
import datetime
from math import ceil
from typing import List
from pprint import pformat, pprint

from progressbar import progressbar, ProgressBar
from dateutil.parser import parse
from boto3.s3.transfer import S3Transfer

from main.models import *
from main.search import TatorSearch
from main.store import get_tator_store

from django.conf import settings

from elasticsearch import Elasticsearch
from elasticsearch.helpers import streaming_bulk

logger = logging.getLogger(__name__)

""" Utility scripts for data management in django-shell """

def updateProjectTotals(force=False):
    projects=Project.objects.all()
    for project in projects:
        temp_files = TemporaryFile.objects.filter(project=project)
        files = Media.objects.filter(project=project, deleted=False)
        num_files = temp_files.count() + files.count()
        if force or num_files != project.num_files:
            project.num_files = num_files
            duration_info = files.values('num_frames', 'fps')
            project.duration = sum([info['num_frames'] / info['fps'] for info in duration_info
                                    if info['num_frames'] and info['fps']])
            logger.info(f"Updating {project.name}: Num files = {project.num_files}, "
                        f"Duration = {project.duration}")
        if not project.thumb:
            media = Media.objects.filter(project=project, media_files__isnull=False).first()
            if media:
                tator_store = get_tator_store(project.bucket, connect_timeout=1, read_timeout=1, max_attempts=1)
                if "thumbnail" in media.media_files and media.media_files["thumbnail"]:
                    src_path = media.media_files['thumbnail'][0]['path']
                    dest_path = f"{project.organization.pk}/{project.pk}/{os.path.basename(src_path)}"
                    exists = tator_store.check_key(src_path)
                    needs_copy = not tator_store.check_key(dest_path)
                    if exists and needs_copy:
                        tator_store.copy(src_path, dest_path)
                        project.thumb = dest_path
        users = User.objects.filter(pk__in=Membership.objects.filter(project=project)\
                            .values_list('user')).order_by('last_name')
        usernames = [str(user) for user in users]
        creator = str(project.creator)
        if creator in usernames:
            usernames.remove(creator)
            usernames.insert(0, creator)
        project.usernames = usernames
        project.save()

def waitForMigrations():
    """Sleeps until database objects can be accessed.
    """
    while True:
        try:
            list(Project.objects.all())
            break
        except:
            sleep(10)

INDEX_CHUNK_SIZE = 50000
CLASS_MAPPING = {'media': Media,
                 'localizations': Localization,
                 'states': State,
                 'treeleaves': Leaf,
                 'files': File}

def get_num_index_chunks(project_number, section, max_age_days=None):
    """ Returns number of chunks for parallel indexing operation.
    """
    count = 1
    if section in CLASS_MAPPING:
        qs = CLASS_MAPPING[section].objects.filter(project=project_number, meta__isnull=False)
        if max_age_days:
            min_modified = datetime.datetime.now() - datetime.timedelta(days=max_age_days)
            qs = qs.filter(modified_datetime__gte=min_modified)
        count = ceil(qs.count() / INDEX_CHUNK_SIZE)
    return count

def buildSearchIndices(project_number, section, mode='index', chunk=None, max_age_days=None):
    """ Builds search index for a project.
        section must be one of:
        'index' - create the index for the project if it does not exist
        'mappings' - create mappings for the project if they do not exist
        'media' - create documents for media
        'states' - create documents for states
        'localizations' - create documents for localizations
        'treeleaves' - create documents for treeleaves
        'files' - create documents for files
    """
    project_name = Project.objects.get(pk=project_number).name
    logger.info(f"Building search indices for project {project_number}: {project_name}")

    if section == 'index':
        # Create indices
        logger.info("Building index...")
        TatorSearch().create_index(project_number)
        logger.info("Build index complete!")
        return

    if section == 'mappings':
        # Create mappings
        logger.info("Building mappings for media types...")
        for type_ in progressbar(list(MediaType.objects.filter(project=project_number))):
            TatorSearch().create_mapping(type_)
        logger.info("Building mappings for localization types...")
        for type_ in progressbar(list(LocalizationType.objects.filter(project=project_number))):
            TatorSearch().create_mapping(type_)
        logger.info("Building mappings for state types...")
        for type_ in progressbar(list(StateType.objects.filter(project=project_number))):
            TatorSearch().create_mapping(type_)
        logger.info("Building mappings for leaf types...")
        for type_ in progressbar(list(LeafType.objects.filter(project=project_number))):
            TatorSearch().create_mapping(type_)
        logger.info("Building mappings for file types...")
        for type_ in progressbar(list(FileType.objects.filter(project=project_number))):
            TatorSearch().create_mapping(type_)
        logger.info("Build mappings complete!")
        return

    class DeferredCall:
        def __init__(self, qs):
            self._qs = qs
        def __call__(self):
            for entity in self._qs.iterator():
                if not entity.deleted:
                    for doc in TatorSearch().build_document(entity, mode):
                        yield doc

    # Get queryset based on selected section.
    logger.info(f"Building documents for {section}...")
    qs = CLASS_MAPPING[section].objects.filter(project=project_number, meta__isnull=False)

    # Apply max age filter.
    if max_age_days:
        min_modified = datetime.datetime.now() - datetime.timedelta(days=max_age_days)
        qs = qs.filter(modified_datetime__gte=min_modified)

    # Apply limit/offset if chunk parameter given.
    if chunk is not None:
        offset = INDEX_CHUNK_SIZE * chunk
        qs = qs.order_by('id')[offset:offset+INDEX_CHUNK_SIZE]

    batch_size = 500
    count = 0
    bar = ProgressBar(redirect_stderr=True, redirect_stdout=True)
    dc = DeferredCall(qs)
    total = qs.count()
    bar.start(max_value=total)
    for ok, result in streaming_bulk(TatorSearch().es, dc(),chunk_size=batch_size, raise_on_error=False):
        action, result = result.popitem()
        if not ok:
            print(f"Failed to {action} document! {result}")
        bar.update(min(count, total))
        count += 1
        if count > total:
            print(f"Count exceeds list size by {total - count}")
    bar.finish()

def makeDefaultVersion(project_number):
    """ Creates a default version for a project and sets all localizations
        and states to that version. Meant for usage on projects that were
        not previously using versions.
    """
    project = Project.objects.get(pk=project_number)
    version = Version.objects.filter(project=project, number=0)
    if version.exists():
        version = version[0]
    else:
        version = make_default_version(project)
    logger.info("Updating localizations...")
    qs = Localization.objects.filter(project=project)
    qs.update(version=version)
    logger.info("Updating states...")
    qs = State.objects.filter(project=project)
    qs.update(version=version)

def make_video_definition(disk_file, url_path):
        cmd = [
        "ffprobe",
        "-v","error",
        "-show_entries", "stream",
        "-print_format", "json",
        disk_file,
        ]
        output = subprocess.run(cmd, stdout=subprocess.PIPE, check=True).stdout
        video_info = json.loads(output)
        stream_idx=0
        for idx, stream in enumerate(video_info["streams"]):
            if stream["codec_type"] == "video":
                stream_idx=idx
                break
        stream = video_info["streams"][stream_idx]
        video_def = getVideoDefinition(
            url_path,
            stream["codec_name"],
            (stream["height"], stream["width"]),
            codec_description=stream["codec_long_name"])

        return video_def

def migrateVideosToNewSchema(project):
    videos = Media.objects.filter(project=project, meta__dtype='video')
    for video in progressbar(videos):
        streaming_definition = make_video_definition(
            os.path.join(settings.MEDIA_ROOT,
                         video.file.name),
            os.path.join(settings.MEDIA_URL,
                         video.file.name))
        if video.segment_info:
            streaming_definition['segment_info'] = video.segment_info
        if video.original:
            archival_definition = make_video_definition(video.original,
                                                        video.original)
        media_files = {"streaming" : [streaming_definition]}

        if archival_definition:
            media_files.update({"archival": [archival_definition]})
        video.media_files = media_files
        pprint(media_files)
        video.save()

def fixVideoDims(project):
    videos = Media.objects.filter(project=project, meta__dtype='video')
    for video in progressbar(videos):
        try:
            if video.original:
                archival_definition = make_video_definition(video.original,
                                                            video.original)
                video.height = archival_definition["resolution"][0]
                video.width = archival_definition["resolution"][1]
                video.save()
        except:
            print(f"Error on {video.pk}")

def clearOldFilebeatIndices():
    es = Elasticsearch([os.getenv('ELASTICSEARCH_HOST')])
    for index in es.indices.get('filebeat-*'):
        tokens = str(index).split('-')
        if len(tokens) < 3:
            continue
        dt = parse(tokens[2])
        delta = datetime.datetime.now() - dt
        if delta.days > 7:
            logger.info(f"Deleting old filebeat index {index}")
            es.indices.delete(str(index))

def make_sections():
    for project in Project.objects.all().iterator():
        es = Elasticsearch([os.getenv('ELASTICSEARCH_HOST')])
        result = es.search(index=f'project_{project.pk}',
                           body={'size': 0,
                                 'aggs': {'sections': {'terms': {'field': 'tator_user_sections',
                                                                 'size': 1000}}}},
                           stored_fields=[])
        for section in result['aggregations']['sections']['buckets']:
            Section.objects.create(project=project,
                                   name=section['key'],
                                   tator_user_sections=section['key'])
            logger.info(f"Created section {section['key']} in project {project.pk}!")

def make_resources():

    # Function to build resource objects from paths.
    def _resources_from_paths(paths):
        paths = [os.readlink(path) if os.path.islink(path) else path for path in paths]
        exists = list(Resource.objects.filter(path__in=paths).values_list('path', flat=True))
        needs_create = list(set(paths).difference(exists))
        paths = []
        return [Resource(path=p) for p in needs_create]

    # Function to get paths from media.
    def _paths_from_media(media):
        paths = []
        if media.file:
            paths.append(media.file.path)
        if media.media_files:
            for key in ['streaming', 'archival', 'audio', 'image', 'thumbnail', 'thumbnail_gif', 'attachment']:
                if key in media.media_files:
                    paths += [f['path'] for f in media.media_files[key]]
                    if key == 'streaming':
                        try:
                            paths += [f['segment_info'] for f in media.media_files[key]]
                        except:
                            logger.info(f"Media {media.id} does not have a segment file!")
        if media.original:
            paths.append(media.original)
        return paths

    # Create all resource objects that don't already exist.
    num_resources = 0
    path_list = []
    create_buffer = []
    for media in Media.objects.all().iterator():
        path_list += _paths_from_media(media)
        if len(path_list) > 1000:
            create_buffer += _resources_from_paths(path_list)
            path_list = []
        if len(create_buffer) > 1000:
            Resource.objects.bulk_create(create_buffer)
            num_resources += len(create_buffer)
            create_buffer = []
            logger.info(f"Created {num_resources} resources...")
    if len(path_list) > 0:
        create_buffer += _resources_from_paths(path_list)
        path_list = []
    if len(create_buffer) > 0:
        Resource.objects.bulk_create(create_buffer)
        num_resources += len(create_buffer)
        create_buffer = []
        logger.info(f"Created {num_resources} resources...")
    logger.info("Resource creation complete!")

    # Create many to many relations.
    Resource.media.through.objects.all().delete()
    num_relations = 0
    media_relations = []
    for media in Media.objects.all().iterator():
        path_list = _paths_from_media(media)
        path_list = [os.readlink(path) if os.path.islink(path) else path for path in path_list]
        for resource in Resource.objects.filter(path__in=path_list).iterator():
            media_relation = Resource.media.through(
                resource_id=resource.id,
                media_id=media.id,
            )
            media_relations.append(media_relation)
        if len(media_relations) > 1000:
            Resource.media.through.objects.bulk_create(media_relations)
            num_relations += len(media_relations)
            media_relations = []
            logger.info(f"Created {num_relations} media relations...")
    if len(media_relations) > 0:
        Resource.media.through.objects.bulk_create(media_relations)
        num_relations += len(media_relations)
        media_relations = []
        logger.info(f"Created {num_relations} media relations...")
    logger.info("Media relation creation complete!")

def set_default_versions():
    memberships = Membership.objects.all()
    for membership in list(memberships):
        versions = Version.objects.filter(project=membership.project, number__gte=0).order_by('number')
        if versions.exists():
            versions_by_name = {version.name: version for version in versions}
            if str(membership.user) in versions_by_name:
                membership.default_version = versions_by_name[str(membership.user)]
            else:
                membership.default_version = versions[0]
            logger.info(f"Set default version for user {membership.user}, project "
                        f"{membership.project} to {membership.default_version.name}...")
            membership.save()
    logger.info(f"Set all default versions!")

def move_backups_to_s3():
    # Try to use the default backup bucket
    store = get_tator_store(backup=True)
    if store is None:
        # Fall back to the default live bucket
        store = get_tator_store()
        bucket_name = os.getenv("BUCKET_NAME")
    else:
        bucket_name = os.getenv("BACKUP_STORAGE_BUCKET_NAME")

    client = store.client
    transfer = S3Transfer(client)
    num_moved = 0
    for backup in os.listdir('/backup'):
        logger.info(f"Moving {backup} to S3...")
        key = f'backup/{backup}'
        path = os.path.join('/backup', backup)
        transfer.upload_file(path, bucket_name, key)
        os.remove(path)
        num_moved += 1
    logger.info(f"Finished moving {num_moved} files!")


ARCHIVE_MEDIA_KEYS = ["streaming", "archival", "audio", "image", "attachment"]
def fix_bad_archives(*, project_id_list=None, live_run=False, force_update=False):
    media_to_update = set()
    path_filename = "manifest_spec.txt"

    def _tag_needs_updating(path, store):
        return force_update or not store._object_tagged_for_archive(path)

    def _sc_needs_updating(path, store):
        return (
            force_update
            or store.head_object(path).get("StorageClass", "STANDARD") != store.get_archive_sc()
        )

    def _update_tag(path, store):
        if live_run:
            try:
                store._put_archive_tag(path)
            except:
                logger.warning(f"Tag operation on {path} failed", exc_info=True)
                return False
        else:
            media_to_update.add(f"{path}\n")

        return True

    def _archive_multi(multi, store):
        media_ids = multi.media_files.get("ids")
        if not media_ids:
            return "failed"

        success = True
        sc_needs_updating = False
        tag_needs_updating = False
        media_qs = Media.objects.filter(pk__in=media_ids)
        for single in media_qs.iterator():
            single_success, single_sc_needs_updating, single_tag_needs_updating = _archive_single(
                single, store
            )
            success = success and single_success
            sc_needs_updating = sc_needs_updating or single_sc_needs_updating
            tag_needs_updating = tag_needs_updating or single_tag_needs_updating

        return success, sc_needs_updating, tag_needs_updating

    def _archive_single(single, store):
        success = True
        sc_needs_updating = False
        tag_needs_updating = False
        for key in ARCHIVE_MEDIA_KEYS:
            if not (key in single.media_files and single.media_files[key]):
                continue

            for obj in single.media_files[key]:
                try:
                    path = obj["path"]
                except:
                    logger.warning(f"Could not get path from {key} in {single.id}", exc_info=True)
                    success = False
                    continue

                if not _sc_needs_updating(path, store):
                    continue

                sc_needs_updating = True
                if not _tag_needs_updating(path, store):
                    continue

                tag_needs_updating = True
                try:
                    success = _update_tag(path, store) and success
                except:
                    logger.warning(
                        f"Copy operation on {path} from {single.id} failed", exc_info=True
                    )
                    success = False

                if key == "streaming":
                    try:
                        success = _update_tag(obj["segment_info"], store) and success
                    except:
                        success = False

        return success, sc_needs_updating, tag_needs_updating

    logger.info(f"fix_bad_archives {'live' if live_run else 'dry'} run")

    archive_state_dict = {}
    project_qs = Project.objects.all()

    if project_id_list:
        project_qs = project_qs.filter(pk__in=project_id_list)

    for project in project_qs.iterator():
        tator_store = get_tator_store(project.bucket)
        proj_id = project.id
        logger.info(f"Analyzing project {proj_id}...")
        archived_media_qs = Media.objects.filter(project=project, archive_state="archived")
        media_count = archived_media_qs.count()
        if media_count < 1:
            logger.info(f"No archived media in project {proj_id}, moving on")
            continue

        archive_state_dict[proj_id] = {
            "correct_sc": 0,
            "successfully_archived": 0,
            "correct_tag": 0,
            "successfully_tagged": 0,
            "failed": 0,
        }
        idx = 0
        for media in archived_media_qs.iterator():
            idx += 1
            if idx % 250 == 0 or idx == media_count:
                logger.info(
                    f"Processed {idx} of {media_count} archived media for project {project.id}"
                )

            if not media.meta:
                logger.warning(f"No dtype for '{media.id}'")
                continue

            media_dtype = media.meta.dtype
            if media_dtype in ["image", "video"]:
                success, sc_needs_updating, tag_needs_updating = _archive_single(media, tator_store)
            elif media_dtype == "multi":
                success, sc_needs_updating, tag_needs_updating = _archive_multi(media, tator_store)
            else:
                logger.warning(
                    f"Unrecognized dtype '{media_dtype}' for media {media.id}, failed to archive"
                )
                continue

            if success:
                if tag_needs_updating:
                    archive_state_dict[proj_id]["successfully_tagged"] += 1
                else:
                    archive_state_dict[proj_id]["correct_tag"] += 1

                if sc_needs_updating:
                    archive_state_dict[proj_id]["successfully_archived"] += 1
                else:
                    archive_state_dict[proj_id]["correct_sc"] += 1
            else:
                archive_state_dict[proj_id]["failed"] += 1

    logger.info(f"fix_bad_archives stats:\n{pformat(archive_state_dict)}\n")
    if media_to_update:
        with open(path_filename, "w") as fp:
            fp.writelines(media_to_update)


def fix_bad_restores(
        *, media_id_list, live_run=False, force_update=False, restored_by_date=None
):
    update_sc = set()
    update_tag = set()
    archived_resources = set()
    sc_filename = "still_archived.json"
    tag_filename = "still_tagged.json"
    ar_filename = "archived_resources.json"

    def _tag_needs_updating(path, store):
        try:
            return force_update or store._object_tagged_for_archive(path)
        except:
            logging.warning(f"Could not detect object tags for {path}", exc_info=True)
            return False

    def _sc_needs_updating(path, store):
        return (
            force_update
            or store.head_object(path).get("StorageClass", "STANDARD") != store.get_live_sc()
        )

    def _update_sc(single, store):
        success = True
        if live_run:
            try:
                single.archive_state = "to_live"
                single.save()
            except:
                logger.warning(f"archive state update on {single.id} failed", exc_info=True)
                return False
        else:
            update_sc.add(f"{single.id}\n")

        return success

    def _check_and_update(file_info, store, has_segment_info):
        success = True
        sc_needs_updating = False
        tag_needs_updating = False
        path_keys = ["path"]
        if has_segment_info:
            path_keys.append("segment_info")

        for path_key in path_keys:
            try:
                path = file_info[path_key]
            except:
                logger.warning(f"Could not get {path_key}", exc_info=True)
                success = False
                continue

            if _sc_needs_updating(path, store):
                sc_needs_updating = True
                archived_resources.add(path)

            if _tag_needs_updating(path, store):
                tag_needs_updating = True
                update_tag.add(f"{path}\n")

        return success, sc_needs_updating, tag_needs_updating

    def _archive_multi(multi, store):
        media_ids = multi.media_files.get("ids")
        if not media_ids:
            return "failed"

        success = True
        sc_needs_updating = False
        tag_needs_updating = False
        media_qs = Media.objects.filter(pk__in=media_ids)
        for single in media_qs.iterator():
            single_success, single_sc_needs_updating, single_tag_needs_updating = _archive_single(
                single, store
            )
            success = success and single_success
            sc_needs_updating = sc_needs_updating or single_sc_needs_updating
            tag_needs_updating = tag_needs_updating or single_tag_needs_updating

        return success, sc_needs_updating, tag_needs_updating

    def _archive_single(single, store):
        success = True
        sc_needs_updating = False
        tag_needs_updating = False
        if single.media_files:
            for key in ARCHIVE_MEDIA_KEYS:
                if key in single.media_files and single.media_files[key]:
                    for file_info in single.media_files[key]:
                        has_segment_info = key == "streaming"
                        bools = _check_and_update(file_info, store, has_segment_info)
                        success = success and bools[0]
                        sc_needs_updating = sc_needs_updating or bools[1]
                        tag_needs_updating = tag_needs_updating or bools[2]

            if sc_needs_updating:
              try:
                  success = _update_sc(single, store) and success
              except:
                  logger.warning(
                      f"Storage class operation on {path} from {single.id} failed", exc_info=True
                  )
                  success = False
        else:
            logger.warning(f"Media {single.id} has no media files")

        return success, sc_needs_updating, tag_needs_updating

    logger.info(f"fix_bad_restore {'live' if live_run else 'dry'} run")

    live_state_dict = {}
    tator_store_lookup = {}
    media_qs = Media.objects.filter(pk__in=media_id_list)
    media_count = media_qs.count()

    for idx, media in enumerate(media_qs.iterator()):
        proj_id = media.project.id
        if proj_id not in tator_store_lookup:
            tator_store_lookup[proj_id] = get_tator_store(media.project.bucket)
        if proj_id not in live_state_dict:
            live_state_dict[proj_id] = {
                "correct_sc": 0,
                "wrong_sc": 0,
                "correct_tag": 0,
                "wrong_tag": 0,
                "failed": 0,
            }

        if idx % 250 == 0 or idx == media_count:
            logger.info(f"Processed {idx} of {media_count} media")

        if not media.meta:
            logger.warning(f"No dtype for '{media.id}'")
            continue

        media_dtype = media.meta.dtype
        tator_store = tator_store_lookup[proj_id]
        if media_dtype in ["image", "video"]:
            success, sc_needs_updating, tag_needs_updating = _archive_single(media, tator_store)
        elif media_dtype == "multi":
            success, sc_needs_updating, tag_needs_updating = _archive_multi(media, tator_store)
        else:
            logger.warning(
                f"Unrecognized dtype '{media_dtype}' for media {media.id}, failed to archive"
            )
            continue

        if success:
            if tag_needs_updating:
                live_state_dict[proj_id]["wrong_tag"] += 1
            else:
                live_state_dict[proj_id]["correct_tag"] += 1

            if sc_needs_updating:
                live_state_dict[proj_id]["wrong_sc"] += 1
            else:
                live_state_dict[proj_id]["correct_sc"] += 1
        else:
            live_state_dict[proj_id]["failed"] += 1

    logger.info(f"fix_bad_restores stats:\n{pformat(live_state_dict)}\n")
    if update_sc:
        with open(sc_filename, "w") as fp:
            json.dump(list(update_sc), fp)
    if update_tag:
        with open(tag_filename, "w") as fp:
            json.dump(list(update_tag), fp)
    if archived_resources:
        with open(ar_filename, "w") as fp:
            json.dump(list(archived_resources), fp)


def update_media_archive_state(
    media: Media,
    dtype: str,
    archive_state: str,
    restoration_requested: bool,
    clone_ids: List[int],
    **op_kwargs: dict,
) -> List[int]:
    """
    Attempts to update the archive state of all media associated with a video or image, except for
    thumbnails. If successful, the archive state of the media and its clones is changed according to
    the given arguments and the number of media updated is returned.

    :param media: The media to update
    :type media: Media
    :param dtype: The dtype of the media object to update
    :type dtype: str
    :param archive_state: The target for `media.archive_state`
    :type archive_state: str
    :param restoration_requested: The target for `media.restoration_requested`
    :type restoration_requested: bool
    :param clone_ids: The clones to update if updating the original is successful
    :type clone_ids: List[int]
    :param op_kwargs: The keyword arguments to forward to the archive state change operation
    :type op_kwargs: dict
    :rtype: List[int]
    """

    # Lookup table for operators based on the target `archive_state` and `restoration_requested`
    # values. `update_operator` must accept one string argument and return a boolean; it performs
    # the desired archive operation. `multi_state_comp_test` must accept an iterable and return a
    # boolean; it combines the comparisons of a multi's single media against the target archive
    # state with the desired boolean operation (AND or OR). `single_allowed_states` is the list of
    # combinations of `archive_state` and `request_restoration` that a multi's constituent videos
    # must be in for `_archive_state_comp` to return True.
    if archive_state == "archived" and restoration_requested is False:
        update_operator = Resource.archive_resource
        multi_state_comp_test = any
        single_allowed_states = [("archived", False)]
    elif archive_state == "to_live" and restoration_requested is True:
        update_operator = Resource.request_restoration
        multi_state_comp_test = all
        single_allowed_states = [("to_live", True), ("live", False)]
    elif archive_state == "live" and restoration_requested is False:
        update_operator = Resource.restore_resource
        multi_state_comp_test = all
        single_allowed_states = [("live", False)]
    else:
        update_operator = lambda _in: False
        multi_state_comp_test = lambda _in: False
        single_allowed_states = []

    def _archive_state_comp(_media):
        """
        Compares the `archive_state` and `restoration_requested` values of the given media object
        against the desired target values. Returns `True` if they both match, `False` otherwise.
        """
        return any(
            _media.archive_state == _archive_state
            and _media.restoration_requested == _restoration_requested
            for _archive_state, _restoration_requested in single_allowed_states
        )

    # If there are no media files, consider the noop update attempt successful
    update_success = True
    if media.media_files:
        if dtype in ["image", "video"]:
            for path in media.path_iterator(keys=ARCHIVE_MEDIA_KEYS):
                update_success = update_success and update_operator(path, **op_kwargs)
        elif dtype == "multi":
            if not _archive_state_comp(media):
                single_states = (
                    _archive_state_comp(single)
                    for single in Media.objects.filter(pk__in=media.media_files["ids"])
                )
                # There is nothing to update in a multi, check that its constituent videos are in
                # the correct state
                update_success = multi_state_comp_test(single_states)
        else:
            update_success = False
            logger.warning(
                f"Unknown media dtype '{dtype}' for media '{media.id}', skipping operation"
            )

    successful_ids = []
    if update_success:
        successful_ids.append(media.id)
        successful_ids += clone_ids

    return successful_ids


def get_clone_info(media: Media) -> dict:
    """
    Gets the exhaustive list of clone ids of the given media. The return value is a dictionary with
    two keys:

    - `clones`: contains the set of all integer media ids of all clones of the original media.
    - `original`: contains the media object and integer project id of the original clone.

    :param media: The media to find clones of.
    :type media: Media
    :rtype: dict
    """

    # Set up the return dict
    media_dict = {"clones": set(), "original": {"project": None, "media": None}}

    dtype = getattr(media.meta, "dtype", None)

    if dtype not in ["image", "video"]:
        raise ValueError(f"get_clone_info expects media dtype `image` or `video`, got '{dtype}'")

    # Set media_dict["original"] to the part of the path that is the media id to which this object
    # was originally uploaded
    paths = [path for path in media.path_iterator(keys=ARCHIVE_MEDIA_KEYS)]
    if paths:
        id0 = paths[0].split("/")[2]
        for path in paths[1:]:
            id1 = path.split("/")[2]
            if id0 != id1:
                logger.error(
                    f"Got at least two 'original ids' for media '{media.id}': {id0} and {id1}"
                )
                return media_dict
            id0 = id1

<<<<<<< HEAD
    project_id, media_id = [int(part) for part in paths[0].split("/")[1:3]]
    media_dict["original"]["project"] = project_id
    media_dict["original"]["media"] = Media.objects.get(pk=media_id)

    # Shared base queryset
    media_qs = Media.objects.filter(resource_media__path__in=paths)
    media_dict["clones"].update(ele for ele in media_qs.values_list("id", flat=True))
    media_dict["clones"].remove(media_dict["original"]["media"].id)
=======
        project_id, media_id = [int(part) for part in paths[0].split("/")[1:3]]
        media_dict["original"]["project"] = project_id
        media_dict["original"]["media"] = Media.objects.get(pk=media_id)

        # Shared base queryset
        media_qs = Media.objects.filter(resource_media__path__in=paths)
        media_dict["clones"].update(ele for ele in media_qs.values_list("id", flat=True))
        media_dict["clones"].remove(media_dict["original"]["media"].id)
    else:
        media_dict["original"]["media"] = media
        if media.project:
            media_dict["original"]["project"] = media.project.id
>>>>>>> 3369e579

    return media_dict


def update_queryset_archive_state(media_qs, target_state):
    """
    Manages updating the media contained in the given queryset with the given target state.
    """
    qs_ids = set(media_qs.values_list("id", flat=True))
    updated = []
    not_ready = {"cloned": defaultdict(list), "original": defaultdict(list)}
    for media in media_qs.iterator():
        if not media.media_files:
            # No files to move to archive storage, consider this media archived
            media.archive_status_date = datetime.datetime.now(datetime.timezone.utc)
            media.archive_state = target_state["archive_state"]
            media.save()
            continue

        # Get clone info
        media_dtype = getattr(media.meta, "dtype", None)
        if media_dtype in ["image", "video"]:
            clone_info = get_clone_info(media)

            if clone_info["original"]["media"] is None:
                logger.error(
                    f"Could not find original clone for media '{media.id}', skipping operation"
                )
                continue

            if media.id in clone_info["clones"]:
                original_media = clone_info["original"]["media"]
                om_archive_state = original_media.archive_state
                om_rr_state = original_media.restoration_requested
                target_archive_state = target_state["archive_state"]
                target_rr_state = target_state["restoration_requested"]
                if om_archive_state == target_archive_state and om_rr_state == target_rr_state:
                    # Original clone is already in the target archive state, make the derivative
                    # clone match
                    media.archive_status_date = datetime.datetime.now(datetime.timezone.utc)
                    media.archive_state = target_archive_state
                    media.restoration_requested = target_rr_state
                    media.save()
                    continue
                elif original_media.id not in qs_ids:
                    # Accumulate the lists of cloned media that aren't ready
                    not_ready_entry = {
                        "media_requesting_archive": media.id,
                        "original_media": clone_info["original"]["media"],
                        "original_project": clone_info["original"]["project"],
                        "clone_project": media.project.id,
                    }
                    project_id = not_ready_entry["clone_project"]
                    not_ready["cloned"][project_id].append(not_ready_entry)
                    project_id = not_ready_entry["original_project"]
                    not_ready["original"][project_id].append(not_ready_entry)
                continue

            clone_ids = list(clone_info["clones"])
        elif media_dtype == "multi":
            clone_ids = []
        else:
            logger.warning(
                f"Unknown media dtype '{media_dtype}' for media '{media.id}', skipping operation"
            )
            continue

        updated += update_media_archive_state(
            media=media, dtype=media_dtype, clone_ids=clone_ids, **target_state
        )

    if updated:
        updated_qs = Media.objects.select_for_update().filter(pk__in=updated)
        updated_qs.update(
            archive_status_date=datetime.datetime.now(datetime.timezone.utc),
            archive_state=target_state["archive_state"],
            restoration_requested=target_state["restoration_requested"],
        )

    logger.info(f"Updated a total of {len(updated)} media!")

    return not_ready


def notify_admins(not_ready, ses=None):
    """
    Using the dict returned by `update_queryset_archive_state`, this logs all blocked operations
    and, if enabled, emails all project admins with the same information.
    """
    all_project_ids = set(list(not_ready["cloned"].keys()) + list(not_ready["original"].keys()))

    for project_id in all_project_ids:
        email_text_list = []

        blocked_media = not_ready["cloned"].get(project_id, [])
        if blocked_media:
            email_text_list.append(f"Blocked media in `to_live`:")

        for instance in blocked_media:
            msg = (
                f"Archive operation on '{instance['media_requesting_archive']}' blocked by: "
                f"{instance['original_media']} from project {instance['original_project']}."
            )
            logger.warning(msg)
            email_text_list.append(msg)

        blocking_media = not_ready["original"].get(project_id, [])
        if blocking_media:
            email_text_list.append("\n")
            email_text_list.append(f"Originals blocking clones in `to_archive`:")

        for instance in blocking_media:
            msg = (
                f"The clone {instance['media_requesting_archive']} from project "
                f"{instance['original_project']} of original {instance['original_media']} "
                f"attempted to change archive state. Consider changing the original to match."
            )
            logger.warning(msg)
            email_text_list.append(msg)

        if settings.TATOR_EMAIL_ENABLED:
            project = Project.objects.get(pk=project_id)

            # Get project administrators
            recipient_ids = Affiliation.objects.filter(
                organization=project.organization, permission="Admin"
            ).values_list("user", flat=True)
            recipients = list(
                User.objects.filter(pk__in=recipient_ids).values_list("email", flat=True)
            )

            ses.email(
                sender=settings.TATOR_EMAIL_SENDER,
                recipients=recipients,
                title=f"Nightly archive for {project.name} ({project.id}) failed",
                text="\n\n".join(email_text_list),
            )


def _convert_s3_bucket(bucket, store_type):
    try:
        bucket.config = {
            "endpoint_url": bucket.endpoint_url,
            "region_name": bucket.region,
            "aws_access_key_id": bucket.access_key,
            "aws_secret_access_key": bucket.secret_key,
        }
        bucket.store_type = store_type
        bucket.save()
    except:
        logger.warning(f"Could not convert bucket {bucket.id}!")
        return False
    return True


def _convert_gcp_bucket(bucket, store_type):
    try:
        bucket.config = json.loads(bucket.gcs_key_info)
        bucket.store_type = store_type
        bucket.save()
    except:
        logger.warning(f"Could not convert bucket {bucket.id}!")
        return False
    return True


def convert_old_buckets():
    bucket_qs = Bucket.objects.all()

    for bucket in bucket_qs.iterator():
        if not bucket.config:
            success = False
            store = get_tator_store(bucket)
            store_type = store._server

            if store_type == ObjectStore.AWS:
                success = _convert_s3_bucket(bucket, store_type)
            elif store_type == ObjectStore.MINIO:
                success = _convert_s3_bucket(bucket, store_type)
            elif store_type == ObjectStore.GCP:
                success = _convert_gcp_bucket(bucket, store_type)
            elif store_type == ObjectStore.OCI:
                logger.warning("OCI buckets must be converted manually, skipping '{bucket.id}'")
            else:
                logger.warning(f"Unhandled store type '{store_type}'")

            if success:
                logger.info(f"Converted {store_type} bucket ({bucket.id})!")<|MERGE_RESOLUTION|>--- conflicted
+++ resolved
@@ -839,16 +839,6 @@
                 return media_dict
             id0 = id1
 
-<<<<<<< HEAD
-    project_id, media_id = [int(part) for part in paths[0].split("/")[1:3]]
-    media_dict["original"]["project"] = project_id
-    media_dict["original"]["media"] = Media.objects.get(pk=media_id)
-
-    # Shared base queryset
-    media_qs = Media.objects.filter(resource_media__path__in=paths)
-    media_dict["clones"].update(ele for ele in media_qs.values_list("id", flat=True))
-    media_dict["clones"].remove(media_dict["original"]["media"].id)
-=======
         project_id, media_id = [int(part) for part in paths[0].split("/")[1:3]]
         media_dict["original"]["project"] = project_id
         media_dict["original"]["media"] = Media.objects.get(pk=media_id)
@@ -861,7 +851,6 @@
         media_dict["original"]["media"] = media
         if media.project:
             media_dict["original"]["project"] = media.project.id
->>>>>>> 3369e579
 
     return media_dict
 
