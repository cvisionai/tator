--- conflicted
+++ resolved
@@ -990,7 +990,6 @@
                 text="\n\n".join(email_text_list),
             )
 
-<<<<<<< HEAD
 def add_elemental_id(project, metadata_type):
     assert metadata_type in ['localization', 'state']
     if metadata_type == 'localization':
@@ -1033,7 +1032,7 @@
             s.object_search = json.loads(object_search)
             s.save()
             print(f"Updated {s.pk}")
-=======
+
 
 def _convert_s3_bucket(bucket, store_type):
     try:
@@ -1083,5 +1082,4 @@
                 logger.warning(f"Unhandled store type '{store_type}'")
 
             if success:
-                logger.info(f"Converted {store_type} bucket ({bucket.id})!")
->>>>>>> 13ceb825
+                logger.info(f"Converted {store_type} bucket ({bucket.id})!")