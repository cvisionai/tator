from collections import defaultdict
import logging
import os
from time import sleep
import subprocess
import json
import datetime
from math import ceil
from typing import List
from pprint import pformat, pprint

from progressbar import progressbar, ProgressBar
from dateutil.parser import parse
from boto3.s3.transfer import S3Transfer
<<<<<<< HEAD
=======
from PIL import Image
import progressbar
import uuid
>>>>>>> 53e53384

from main.models import *
from main.search import TatorSearch
from main.store import get_tator_store

from django.conf import settings

from elasticsearch import Elasticsearch
from elasticsearch.helpers import streaming_bulk

logger = logging.getLogger(__name__)

""" Utility scripts for data management in django-shell """

def updateProjectTotals(force=False):
    projects=Project.objects.all()
    for project in projects:
        temp_files = TemporaryFile.objects.filter(project=project)
        files = Media.objects.filter(project=project, deleted=False)
        num_files = temp_files.count() + files.count()
        if force or num_files != project.num_files:
            project.num_files = num_files
            duration_info = files.values('num_frames', 'fps')
            project.duration = sum([info['num_frames'] / info['fps'] for info in duration_info
                                    if info['num_frames'] and info['fps']])
            logger.info(f"Updating {project.name}: Num files = {project.num_files}, "
                        f"Duration = {project.duration}")
        if not project.thumb:
            media = Media.objects.filter(project=project, media_files__isnull=False).first()
            if media:
                tator_store = get_tator_store(project.bucket, connect_timeout=1, read_timeout=1, max_attempts=1)
                if "thumbnail" in media.media_files and media.media_files["thumbnail"]:
                    src_path = media.media_files['thumbnail'][0]['path']
                    dest_path = f"{project.organization.pk}/{project.pk}/{os.path.basename(src_path)}"
                    exists = tator_store.check_key(src_path)
                    needs_copy = not tator_store.check_key(dest_path)
                    if exists and needs_copy:
                        tator_store.copy(src_path, dest_path)
                        project.thumb = dest_path
        users = User.objects.filter(pk__in=Membership.objects.filter(project=project)\
                            .values_list('user')).order_by('last_name')
        usernames = [str(user) for user in users]
        creator = str(project.creator)
        if creator in usernames:
            usernames.remove(creator)
            usernames.insert(0, creator)
        project.usernames = usernames
        project.save()

def waitForMigrations():
    """Sleeps until database objects can be accessed.
    """
    while True:
        try:
            list(Project.objects.all())
            break
        except:
            sleep(10)

INDEX_CHUNK_SIZE = 50000
CLASS_MAPPING = {'media': Media,
                 'localizations': Localization,
                 'states': State,
                 'treeleaves': Leaf,
                 'files': File}

def get_num_index_chunks(project_number, section, max_age_days=None):
    """ Returns number of chunks for parallel indexing operation.
    """
    count = 1
    if section in CLASS_MAPPING:
        qs = CLASS_MAPPING[section].objects.filter(project=project_number, meta__isnull=False)
        if max_age_days:
            min_modified = datetime.datetime.now() - datetime.timedelta(days=max_age_days)
            qs = qs.filter(modified_datetime__gte=min_modified)
        count = ceil(qs.count() / INDEX_CHUNK_SIZE)
    return count

def rebuildAllSearchIndices(project_number):
    try:
        TatorSearch().es.indices.delete(f"project_{project_number}")
    except:
        pass
    for section in ['index', 'mappings', 'media', 'states', 'localizations', 'treeleaves', 'files']:
        buildSearchIndices(project_number, section)
def buildSearchIndices(project_number, section, mode='index', chunk=None, max_age_days=None):
    """ Builds search index for a project.
        section must be one of:
        'mappings' - create mappings for the project if they do not exist
        'media' - create documents for media
        'states' - create documents for states
        'localizations' - create documents for localizations
        'treeleaves' - create documents for treeleaves
        'files' - create documents for files
    """
    project_name = Project.objects.get(pk=project_number).name
    logger.info(f"Building search indices for project {project_number}: {project_name}")

    if section == 'mappings':
        # Create mappings
        logger.info("Building mappings for media types...")
        for type_ in progressbar.progressbar(list(MediaType.objects.filter(project=project_number))):
            TatorSearch().create_mapping(type_)
        logger.info("Building mappings for localization types...")
        for type_ in progressbar.progressbar(list(LocalizationType.objects.filter(project=project_number))):
            TatorSearch().create_mapping(type_)
        logger.info("Building mappings for state types...")
        for type_ in progressbar.progressbar(list(StateType.objects.filter(project=project_number))):
            TatorSearch().create_mapping(type_)
        logger.info("Building mappings for leaf types...")
        for type_ in progressbar.progressbar(list(LeafType.objects.filter(project=project_number))):
            TatorSearch().create_mapping(type_)
        logger.info("Building mappings for file types...")
        for type_ in progressbar.progressbar(list(FileType.objects.filter(project=project_number))):
            TatorSearch().create_mapping(type_)
        logger.info("Build mappings complete!")
        return

    class DeferredCall:
        def __init__(self, qs):
            self._qs = qs
        def __call__(self):
            for entity in self._qs.iterator():
                if not entity.deleted:
                    for doc in TatorSearch().build_document(entity, mode):
                        yield doc

    # Get queryset based on selected section.
    logger.info(f"Building documents for {section}...")
    qs = CLASS_MAPPING[section].objects.filter(project=project_number, meta__isnull=False)

    # Apply max age filter.
    if max_age_days:
        min_modified = datetime.datetime.now() - datetime.timedelta(days=max_age_days)
        qs = qs.filter(modified_datetime__gte=min_modified)

    # Apply limit/offset if chunk parameter given.
    if chunk is not None:
        offset = INDEX_CHUNK_SIZE * chunk
        qs = qs.order_by('id')[offset:offset+INDEX_CHUNK_SIZE]

    batch_size = 500
    count = 0
    bar = ProgressBar(redirect_stderr=True, redirect_stdout=True)
    dc = DeferredCall(qs)
    total = qs.count()
    bar.start(max_value=total)
    for ok, result in streaming_bulk(TatorSearch().es, dc(),chunk_size=batch_size, raise_on_error=False):
        action, result = result.popitem()
        if not ok:
            print(f"Failed to {action} document! {result}")
        bar.update(min(count, total))
        count += 1
        if count > total:
            print(f"Count exceeds list size by {total - count}")
    bar.finish()

def makeDefaultVersion(project_number):
    """ Creates a default version for a project and sets all localizations
        and states to that version. Meant for usage on projects that were
        not previously using versions.
    """
    project = Project.objects.get(pk=project_number)
    version = Version.objects.filter(project=project, number=0)
    if version.exists():
        version = version[0]
    else:
        version = make_default_version(project)
    logger.info("Updating localizations...")
    qs = Localization.objects.filter(project=project)
    qs.update(version=version)
    logger.info("Updating states...")
    qs = State.objects.filter(project=project)
    qs.update(version=version)

def make_video_definition(disk_file, url_path):
        cmd = [
        "ffprobe",
        "-v","error",
        "-show_entries", "stream",
        "-print_format", "json",
        disk_file,
        ]
        output = subprocess.run(cmd, stdout=subprocess.PIPE, check=True).stdout
        video_info = json.loads(output)
        stream_idx=0
        for idx, stream in enumerate(video_info["streams"]):
            if stream["codec_type"] == "video":
                stream_idx=idx
                break
        stream = video_info["streams"][stream_idx]
        video_def = getVideoDefinition(
            url_path,
            stream["codec_name"],
            (stream["height"], stream["width"]),
            codec_description=stream["codec_long_name"])

        return video_def

def migrateVideosToNewSchema(project):
    videos = Media.objects.filter(project=project, meta__dtype='video')
    for video in progressbar(videos):
        streaming_definition = make_video_definition(
            os.path.join(settings.MEDIA_ROOT,
                         video.file.name),
            os.path.join(settings.MEDIA_URL,
                         video.file.name))
        if video.segment_info:
            streaming_definition['segment_info'] = video.segment_info
        if video.original:
            archival_definition = make_video_definition(video.original,
                                                        video.original)
        media_files = {"streaming" : [streaming_definition]}

        if archival_definition:
            media_files.update({"archival": [archival_definition]})
        video.media_files = media_files
        pprint(media_files)
        video.save()

def fixVideoDims(project):
    videos = Media.objects.filter(project=project, meta__dtype='video')
    for video in progressbar(videos):
        try:
            if video.original:
                archival_definition = make_video_definition(video.original,
                                                            video.original)
                video.height = archival_definition["resolution"][0]
                video.width = archival_definition["resolution"][1]
                video.save()
        except:
            print(f"Error on {video.pk}")

def clearOldFilebeatIndices():
    es = Elasticsearch([os.getenv('ELASTICSEARCH_HOST')])
    for index in es.indices.get('filebeat-*'):
        tokens = str(index).split('-')
        if len(tokens) < 3:
            continue
        dt = parse(tokens[2])
        delta = datetime.datetime.now() - dt
        if delta.days > 7:
            logger.info(f"Deleting old filebeat index {index}")
            es.indices.delete(str(index))

def make_sections():
    for project in Project.objects.all().iterator():
        es = Elasticsearch([os.getenv('ELASTICSEARCH_HOST')])
        result = es.search(index=f'project_{project.pk}',
                           body={'size': 0,
                                 'aggs': {'sections': {'terms': {'field': 'tator_user_sections',
                                                                 'size': 1000}}}},
                           stored_fields=[])
        for section in result['aggregations']['sections']['buckets']:
            Section.objects.create(project=project,
                                   name=section['key'],
                                   tator_user_sections=section['key'])
            logger.info(f"Created section {section['key']} in project {project.pk}!")

def make_resources():

    # Function to build resource objects from paths.
    def _resources_from_paths(paths):
        paths = [os.readlink(path) if os.path.islink(path) else path for path in paths]
        exists = list(Resource.objects.filter(path__in=paths).values_list('path', flat=True))
        needs_create = list(set(paths).difference(exists))
        paths = []
        return [Resource(path=p) for p in needs_create]

    # Function to get paths from media.
    def _paths_from_media(media):
        paths = []
        if media.file:
            paths.append(media.file.path)
        if media.media_files:
            for key in ['streaming', 'archival', 'audio', 'image', 'thumbnail', 'thumbnail_gif', 'attachment']:
                if key in media.media_files:
                    paths += [f['path'] for f in media.media_files[key]]
                    if key == 'streaming':
                        try:
                            paths += [f['segment_info'] for f in media.media_files[key]]
                        except:
                            logger.info(f"Media {media.id} does not have a segment file!")
        if media.original:
            paths.append(media.original)
        return paths

    # Create all resource objects that don't already exist.
    num_resources = 0
    path_list = []
    create_buffer = []
    for media in Media.objects.all().iterator():
        path_list += _paths_from_media(media)
        if len(path_list) > 1000:
            create_buffer += _resources_from_paths(path_list)
            path_list = []
        if len(create_buffer) > 1000:
            Resource.objects.bulk_create(create_buffer)
            num_resources += len(create_buffer)
            create_buffer = []
            logger.info(f"Created {num_resources} resources...")
    if len(path_list) > 0:
        create_buffer += _resources_from_paths(path_list)
        path_list = []
    if len(create_buffer) > 0:
        Resource.objects.bulk_create(create_buffer)
        num_resources += len(create_buffer)
        create_buffer = []
        logger.info(f"Created {num_resources} resources...")
    logger.info("Resource creation complete!")

    # Create many to many relations.
    Resource.media.through.objects.all().delete()
    num_relations = 0
    media_relations = []
    for media in Media.objects.all().iterator():
        path_list = _paths_from_media(media)
        path_list = [os.readlink(path) if os.path.islink(path) else path for path in path_list]
        for resource in Resource.objects.filter(path__in=path_list).iterator():
            media_relation = Resource.media.through(
                resource_id=resource.id,
                media_id=media.id,
            )
            media_relations.append(media_relation)
        if len(media_relations) > 1000:
            Resource.media.through.objects.bulk_create(media_relations)
            num_relations += len(media_relations)
            media_relations = []
            logger.info(f"Created {num_relations} media relations...")
    if len(media_relations) > 0:
        Resource.media.through.objects.bulk_create(media_relations)
        num_relations += len(media_relations)
        media_relations = []
        logger.info(f"Created {num_relations} media relations...")
    logger.info("Media relation creation complete!")

def set_default_versions():
    memberships = Membership.objects.all()
    for membership in list(memberships):
        versions = Version.objects.filter(project=membership.project, number__gte=0).order_by('number')
        if versions.exists():
            versions_by_name = {version.name: version for version in versions}
            if str(membership.user) in versions_by_name:
                membership.default_version = versions_by_name[str(membership.user)]
            else:
                membership.default_version = versions[0]
            logger.info(f"Set default version for user {membership.user}, project "
                        f"{membership.project} to {membership.default_version.name}...")
            membership.save()
    logger.info(f"Set all default versions!")

def move_backups_to_s3():
    # Try to use the default backup bucket
    store = get_tator_store(backup=True)
    if store is None:
        # Fall back to the default live bucket
        store = get_tator_store()
        bucket_name = os.getenv("BUCKET_NAME")
    else:
        bucket_name = os.getenv("BACKUP_STORAGE_BUCKET_NAME")

    client = store.client
    transfer = S3Transfer(client)
    num_moved = 0
    for backup in os.listdir('/backup'):
        logger.info(f"Moving {backup} to S3...")
        key = f'backup/{backup}'
        path = os.path.join('/backup', backup)
        transfer.upload_file(path, bucket_name, key)
        os.remove(path)
        num_moved += 1
    logger.info(f"Finished moving {num_moved} files!")


ARCHIVE_MEDIA_KEYS = ["streaming", "archival", "audio", "image", "attachment"]
def fix_bad_archives(*, project_id_list=None, live_run=False, force_update=False):
    media_to_update = set()
    path_filename = "manifest_spec.txt"

    def _tag_needs_updating(path, store):
        return force_update or not store._object_tagged_for_archive(path)

    def _sc_needs_updating(path, store):
        return (
            force_update
            or store.head_object(path).get("StorageClass", "STANDARD") != store.get_archive_sc()
        )

    def _update_tag(path, store):
        if live_run:
            try:
                store._put_archive_tag(path)
            except:
                logger.warning(f"Tag operation on {path} failed", exc_info=True)
                return False
        else:
            media_to_update.add(f"{path}\n")

        return True

    def _archive_multi(multi, store):
        media_ids = multi.media_files.get("ids")
        if not media_ids:
            return "failed"

        success = True
        sc_needs_updating = False
        tag_needs_updating = False
        media_qs = Media.objects.filter(pk__in=media_ids)
        for single in media_qs.iterator():
            single_success, single_sc_needs_updating, single_tag_needs_updating = _archive_single(
                single, store
            )
            success = success and single_success
            sc_needs_updating = sc_needs_updating or single_sc_needs_updating
            tag_needs_updating = tag_needs_updating or single_tag_needs_updating

        return success, sc_needs_updating, tag_needs_updating

    def _archive_single(single, store):
        success = True
        sc_needs_updating = False
        tag_needs_updating = False
        for key in ARCHIVE_MEDIA_KEYS:
            if not (key in single.media_files and single.media_files[key]):
                continue

            for obj in single.media_files[key]:
                try:
                    path = obj["path"]
                except:
                    logger.warning(f"Could not get path from {key} in {single.id}", exc_info=True)
                    success = False
                    continue

                if not _sc_needs_updating(path, store):
                    continue

                sc_needs_updating = True
                if not _tag_needs_updating(path, store):
                    continue

                tag_needs_updating = True
                try:
                    success = _update_tag(path, store) and success
                except:
                    logger.warning(
                        f"Copy operation on {path} from {single.id} failed", exc_info=True
                    )
                    success = False

                if key == "streaming":
                    try:
                        success = _update_tag(obj["segment_info"], store) and success
                    except:
                        success = False

        return success, sc_needs_updating, tag_needs_updating

    logger.info(f"fix_bad_archives {'live' if live_run else 'dry'} run")

    archive_state_dict = {}
    project_qs = Project.objects.all()

    if project_id_list:
        project_qs = project_qs.filter(pk__in=project_id_list)

    for project in project_qs.iterator():
        tator_store = get_tator_store(project.bucket)
        proj_id = project.id
        logger.info(f"Analyzing project {proj_id}...")
        archived_media_qs = Media.objects.filter(project=project, archive_state="archived")
        media_count = archived_media_qs.count()
        if media_count < 1:
            logger.info(f"No archived media in project {proj_id}, moving on")
            continue

        archive_state_dict[proj_id] = {
            "correct_sc": 0,
            "successfully_archived": 0,
            "correct_tag": 0,
            "successfully_tagged": 0,
            "failed": 0,
        }
        idx = 0
        for media in archived_media_qs.iterator():
            idx += 1
            if idx % 250 == 0 or idx == media_count:
                logger.info(
                    f"Processed {idx} of {media_count} archived media for project {project.id}"
                )

            if not media.meta:
                logger.warning(f"No dtype for '{media.id}'")
                continue

            media_dtype = media.meta.dtype
            if media_dtype in ["image", "video"]:
                success, sc_needs_updating, tag_needs_updating = _archive_single(media, tator_store)
            elif media_dtype == "multi":
                success, sc_needs_updating, tag_needs_updating = _archive_multi(media, tator_store)
            else:
                logger.warning(
                    f"Unrecognized dtype '{media_dtype}' for media {media.id}, failed to archive"
                )
                continue

            if success:
                if tag_needs_updating:
                    archive_state_dict[proj_id]["successfully_tagged"] += 1
                else:
                    archive_state_dict[proj_id]["correct_tag"] += 1

                if sc_needs_updating:
                    archive_state_dict[proj_id]["successfully_archived"] += 1
                else:
                    archive_state_dict[proj_id]["correct_sc"] += 1
            else:
                archive_state_dict[proj_id]["failed"] += 1

    logger.info(f"fix_bad_archives stats:\n{pformat(archive_state_dict)}\n")
    if media_to_update:
        with open(path_filename, "w") as fp:
            fp.writelines(media_to_update)


def fix_bad_restores(
        *, media_id_list, live_run=False, force_update=False, restored_by_date=None
):
    update_sc = set()
    update_tag = set()
    archived_resources = set()
    sc_filename = "still_archived.json"
    tag_filename = "still_tagged.json"
    ar_filename = "archived_resources.json"

    def _tag_needs_updating(path, store):
        try:
            return force_update or store._object_tagged_for_archive(path)
        except:
            logging.warning(f"Could not detect object tags for {path}", exc_info=True)
            return False

    def _sc_needs_updating(path, store):
        return (
            force_update
            or store.head_object(path).get("StorageClass", "STANDARD") != store.get_live_sc()
        )

    def _update_sc(single, store):
        success = True
        if live_run:
            try:
                single.archive_state = "to_live"
                single.save()
            except:
                logger.warning(f"archive state update on {single.id} failed", exc_info=True)
                return False
        else:
            update_sc.add(f"{single.id}\n")

        return success

    def _check_and_update(file_info, store, has_segment_info):
        success = True
        sc_needs_updating = False
        tag_needs_updating = False
        path_keys = ["path"]
        if has_segment_info:
            path_keys.append("segment_info")

        for path_key in path_keys:
            try:
                path = file_info[path_key]
            except:
                logger.warning(f"Could not get {path_key}", exc_info=True)
                success = False
                continue

            if _sc_needs_updating(path, store):
                sc_needs_updating = True
                archived_resources.add(path)

            if _tag_needs_updating(path, store):
                tag_needs_updating = True
                update_tag.add(f"{path}\n")

        return success, sc_needs_updating, tag_needs_updating

    def _archive_multi(multi, store):
        media_ids = multi.media_files.get("ids")
        if not media_ids:
            return "failed"

        success = True
        sc_needs_updating = False
        tag_needs_updating = False
        media_qs = Media.objects.filter(pk__in=media_ids)
        for single in media_qs.iterator():
            single_success, single_sc_needs_updating, single_tag_needs_updating = _archive_single(
                single, store
            )
            success = success and single_success
            sc_needs_updating = sc_needs_updating or single_sc_needs_updating
            tag_needs_updating = tag_needs_updating or single_tag_needs_updating

        return success, sc_needs_updating, tag_needs_updating

    def _archive_single(single, store):
        success = True
        sc_needs_updating = False
        tag_needs_updating = False
        if single.media_files:
            for key in ARCHIVE_MEDIA_KEYS:
                if key in single.media_files and single.media_files[key]:
                    for file_info in single.media_files[key]:
                        has_segment_info = key == "streaming"
                        bools = _check_and_update(file_info, store, has_segment_info)
                        success = success and bools[0]
                        sc_needs_updating = sc_needs_updating or bools[1]
                        tag_needs_updating = tag_needs_updating or bools[2]

            if sc_needs_updating:
              try:
                  success = _update_sc(single, store) and success
              except:
                  logger.warning(
                      f"Storage class operation on {path} from {single.id} failed", exc_info=True
                  )
                  success = False
        else:
            logger.warning(f"Media {single.id} has no media files")

        return success, sc_needs_updating, tag_needs_updating

    logger.info(f"fix_bad_restore {'live' if live_run else 'dry'} run")

    live_state_dict = {}
    tator_store_lookup = {}
    media_qs = Media.objects.filter(pk__in=media_id_list)
    media_count = media_qs.count()

    for idx, media in enumerate(media_qs.iterator()):
        proj_id = media.project.id
        if proj_id not in tator_store_lookup:
            tator_store_lookup[proj_id] = get_tator_store(media.project.bucket)
        if proj_id not in live_state_dict:
            live_state_dict[proj_id] = {
                "correct_sc": 0,
                "wrong_sc": 0,
                "correct_tag": 0,
                "wrong_tag": 0,
                "failed": 0,
            }

        if idx % 250 == 0 or idx == media_count:
            logger.info(f"Processed {idx} of {media_count} media")

        if not media.meta:
            logger.warning(f"No dtype for '{media.id}'")
            continue

        media_dtype = media.meta.dtype
        tator_store = tator_store_lookup[proj_id]
        if media_dtype in ["image", "video"]:
            success, sc_needs_updating, tag_needs_updating = _archive_single(media, tator_store)
        elif media_dtype == "multi":
            success, sc_needs_updating, tag_needs_updating = _archive_multi(media, tator_store)
        else:
            logger.warning(
                f"Unrecognized dtype '{media_dtype}' for media {media.id}, failed to archive"
            )
            continue

        if success:
            if tag_needs_updating:
                live_state_dict[proj_id]["wrong_tag"] += 1
            else:
                live_state_dict[proj_id]["correct_tag"] += 1

            if sc_needs_updating:
                live_state_dict[proj_id]["wrong_sc"] += 1
            else:
                live_state_dict[proj_id]["correct_sc"] += 1
        else:
            live_state_dict[proj_id]["failed"] += 1

    logger.info(f"fix_bad_restores stats:\n{pformat(live_state_dict)}\n")
    if update_sc:
        with open(sc_filename, "w") as fp:
            json.dump(list(update_sc), fp)
    if update_tag:
        with open(tag_filename, "w") as fp:
            json.dump(list(update_tag), fp)
    if archived_resources:
        with open(ar_filename, "w") as fp:
            json.dump(list(archived_resources), fp)


def update_media_archive_state(
    media: Media,
    dtype: str,
    archive_state: str,
    restoration_requested: bool,
    clone_ids: List[int],
    **op_kwargs: dict,
) -> List[int]:
    """
    Attempts to update the archive state of all media associated with a video or image, except for
    thumbnails. If successful, the archive state of the media and its clones is changed according to
    the given arguments and the number of media updated is returned.

    :param media: The media to update
    :type media: Media
    :param dtype: The dtype of the media object to update
    :type dtype: str
    :param archive_state: The target for `media.archive_state`
    :type archive_state: str
    :param restoration_requested: The target for `media.restoration_requested`
    :type restoration_requested: bool
    :param clone_ids: The clones to update if updating the original is successful
    :type clone_ids: List[int]
    :param op_kwargs: The keyword arguments to forward to the archive state change operation
    :type op_kwargs: dict
    :rtype: List[int]
    """

    # Lookup table for operators based on the target `archive_state` and `restoration_requested`
    # values. `update_operator` must accept one string argument and return a boolean; it performs
    # the desired archive operation. `multi_state_comp_test` must accept an iterable and return a
    # boolean; it combines the comparisons of a multi's single media against the target archive
    # state with the desired boolean operation (AND or OR). `single_allowed_states` is the list of
    # combinations of `archive_state` and `request_restoration` that a multi's constituent videos
    # must be in for `_archive_state_comp` to return True.
    if archive_state == "archived" and restoration_requested is False:
        update_operator = Resource.archive_resource
        multi_state_comp_test = any
        single_allowed_states = [("archived", False)]
    elif archive_state == "to_live" and restoration_requested is True:
        update_operator = Resource.request_restoration
        multi_state_comp_test = all
        single_allowed_states = [("to_live", True), ("live", False)]
    elif archive_state == "live" and restoration_requested is False:
        update_operator = Resource.restore_resource
        multi_state_comp_test = all
        single_allowed_states = [("live", False)]
    else:
        update_operator = lambda _in: False
        multi_state_comp_test = lambda _in: False
        single_allowed_states = []

    def _archive_state_comp(_media):
        """
        Compares the `archive_state` and `restoration_requested` values of the given media object
        against the desired target values. Returns `True` if they both match, `False` otherwise.
        """
        return any(
            _media.archive_state == _archive_state
            and _media.restoration_requested == _restoration_requested
            for _archive_state, _restoration_requested in single_allowed_states
        )

    # If there are no media files, consider the noop update attempt successful
    update_success = True
    if media.media_files:
        if dtype in ["image", "video"]:
            for path in media.path_iterator(keys=ARCHIVE_MEDIA_KEYS):
                update_success = update_success and update_operator(path, **op_kwargs)
        elif dtype == "multi":
            if not _archive_state_comp(media):
                single_states = (
                    _archive_state_comp(single)
                    for single in Media.objects.filter(pk__in=media.media_files["ids"])
                )
                # There is nothing to update in a multi, check that its constituent videos are in
                # the correct state
                update_success = multi_state_comp_test(single_states)
        else:
            update_success = False
            logger.warning(
                f"Unknown media dtype '{dtype}' for media '{media.id}', skipping operation"
            )

    successful_ids = []
    if update_success:
        successful_ids.append(media.id)
        successful_ids += clone_ids

    return successful_ids


def get_clone_info(media: Media) -> dict:
    """
    Gets the exhaustive list of clone ids of the given media. The return value is a dictionary with
    two keys:

    - `clones`: contains the set of all integer media ids of all clones of the original media.
    - `original`: contains the media object and integer project id of the original clone.

    :param media: The media to find clones of.
    :type media: Media
    :rtype: dict
    """

    # Set up the return dict
    media_dict = {"clones": set(), "original": {"project": None, "media": None}}

    dtype = getattr(media.meta, "dtype", None)

    if dtype not in ["image", "video"]:
        raise ValueError(f"get_clone_info expects media dtype `image` or `video`, got '{dtype}'")

    # Set media_dict["original"] to the part of the path that is the media id to which this object
    # was originally uploaded
    paths = [path for path in media.path_iterator(keys=ARCHIVE_MEDIA_KEYS)]
    id0 = paths[0].split("/")[2]
    for path in paths[1:]:
        id1 = path.split("/")[2]
        if id0 != id1:
            logger.error(
                f"Got at least two 'original ids' for media '{media.id}': {id0} and {id1}"
            )
            return media_dict
        id0 = id1

    project_id, media_id = [int(part) for part in paths[0].split("/")[1:3]]
    media_dict["original"]["project"] = project_id
    media_dict["original"]["media"] = Media.objects.get(pk=media_id)

    # Shared base queryset
    media_qs = Media.objects.filter(resource_media__path__in=paths)
    media_dict["clones"].update(ele for ele in media_qs.values_list("id", flat=True))
    media_dict["clones"].remove(media_dict["original"]["media"].id)

    return media_dict


def update_queryset_archive_state(media_qs, target_state):
    """
    Manages updating the media contained in the given queryset with the given target state.
    """
    qs_ids = set(media_qs.values_list("id", flat=True))
    updated = []
    not_ready = {"cloned": defaultdict(list), "original": defaultdict(list)}
    for media in media_qs.iterator():
        if not media.media_files:
            # No files to move to archive storage, consider this media archived
            media.archive_status_date = datetime.datetime.now(datetime.timezone.utc)
            media.archive_state = target_state["archive_state"]
            media.save()
            continue

        # Get clone info
        media_dtype = getattr(media.meta, "dtype", None)
        if media_dtype in ["image", "video"]:
            clone_info = get_clone_info(media)

            if clone_info["original"]["media"] is None:
                logger.error(
                    f"Could not find original clone for media '{media.id}', skipping operation"
                )
                continue

            if media.id in clone_info["clones"]:
                original_media = clone_info["original"]["media"]
                om_archive_state = original_media.archive_state
                om_rr_state = original_media.restoration_requested
                target_archive_state = target_state["archive_state"]
                target_rr_state = target_state["restoration_requested"]
                if om_archive_state == target_archive_state and om_rr_state == target_rr_state:
                    # Original clone is already in the target archive state, make the derivative
                    # clone match
                    media.archive_status_date = datetime.datetime.now(datetime.timezone.utc)
                    media.archive_state = target_archive_state
                    media.restoration_requested = target_rr_state
                    media.save()
                    continue
                elif original_media.id not in qs_ids:
                    # Accumulate the lists of cloned media that aren't ready
                    not_ready_entry = {
                        "media_requesting_archive": media.id,
                        "original_media": clone_info["original"]["media"],
                        "original_project": clone_info["original"]["project"],
                        "clone_project": media.project.id,
                    }
                    project_id = not_ready_entry["clone_project"]
                    not_ready["cloned"][project_id].append(not_ready_entry)
                    project_id = not_ready_entry["original_project"]
                    not_ready["original"][project_id].append(not_ready_entry)
                continue

            clone_ids = list(clone_info["clones"])
        elif media_dtype == "multi":
            clone_ids = []
        else:
            logger.warning(
                f"Unknown media dtype '{media_dtype}' for media '{media.id}', skipping operation"
            )
            continue

        updated += update_media_archive_state(
            media=media, dtype=media_dtype, clone_ids=clone_ids, **target_state
        )

    if updated:
        updated_qs = Media.objects.select_for_update().filter(pk__in=updated)
        updated_qs.update(
            archive_status_date=datetime.datetime.now(datetime.timezone.utc),
            archive_state=target_state["archive_state"],
            restoration_requested=target_state["restoration_requested"],
        )

    logger.info(f"Updated a total of {len(updated)} media!")

    return not_ready


def notify_admins(not_ready, ses=None):
    """
    Using the dict returned by `update_queryset_archive_state`, this logs all blocked operations
    and, if enabled, emails all project admins with the same information.
    """
    all_project_ids = set(list(not_ready["cloned"].keys()) + list(not_ready["original"].keys()))

    for project_id in all_project_ids:
        email_text_list = []

        blocked_media = not_ready["cloned"].get(project_id, [])
        if blocked_media:
            email_text_list.append(f"Blocked media in `to_live`:")

        for instance in blocked_media:
            msg = (
                f"Archive operation on '{instance['media_requesting_archive']}' blocked by: "
                f"{instance['original_media']} from project {instance['original_project']}."
            )
            logger.warning(msg)
            email_text_list.append(msg)

        blocking_media = not_ready["original"].get(project_id, [])
        if blocking_media:
            email_text_list.append("\n")
            email_text_list.append(f"Originals blocking clones in `to_archive`:")

        for instance in blocking_media:
            msg = (
                f"The clone {instance['media_requesting_archive']} from project "
                f"{instance['original_project']} of original {instance['original_media']} "
                f"attempted to change archive state. Consider changing the original to match."
            )
            logger.warning(msg)
            email_text_list.append(msg)

        if settings.TATOR_EMAIL_ENABLED:
            project = Project.objects.get(pk=project_id)

            # Get project administrators
            recipient_ids = Affiliation.objects.filter(
                organization=project.organization, permission="Admin"
            ).values_list("user", flat=True)
            recipients = list(
                User.objects.filter(pk__in=recipient_ids).values_list("email", flat=True)
            )

            ses.email(
                sender=settings.TATOR_EMAIL_SENDER,
                recipients=recipients,
                title=f"Nightly archive for {project.name} ({project.id}) failed",
                text="\n\n".join(email_text_list),
            )

def add_elemental_id(project, metadata_type):
    assert metadata_type in ['localization', 'state']
    if metadata_type == 'localization':
        type_obj = LocalizationType
        obj_obj = Localization
    elif metadata_type == 'state':
        type_obj = StateType
        obj_obj = State

    types = type_obj.objects.filter(project=project)
    parents_to_change = obj_obj.objects.filter(project=project, meta__in=types, parent__isnull=True, elemental_id__isnull=True)
    print(f"Updating {parents_to_change.count()} parents ")
    for parent in progressbar.progressbar(parents_to_change):
        parent.elemental_id = uuid.uuid4()
        parent.save()

    children_to_change = obj_obj.objects.filter(project=project, meta__in=types, parent__isnull=False)
    for child in progressbar.progressbar(children_to_change):
        child.elemental_id = child.parent.elemental_id
        child.save()
<|MERGE_RESOLUTION|>--- conflicted
+++ resolved
@@ -12,12 +12,8 @@
 from progressbar import progressbar, ProgressBar
 from dateutil.parser import parse
 from boto3.s3.transfer import S3Transfer
-<<<<<<< HEAD
-=======
-from PIL import Image
-import progressbar
+
 import uuid
->>>>>>> 53e53384
 
 from main.models import *
 from main.search import TatorSearch
