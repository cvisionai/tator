--- conflicted
+++ resolved
@@ -730,13 +730,8 @@
         response = self.client.delete(
             f'/rest/{self.list_uri}/{self.project.pk}'
             f'?type={self.entity_type.pk}'
-<<<<<<< HEAD
-            f'&attribute=String Test::DELETE ME!!!')
-        assertResponse(self, response, status.HTTP_200_OK)
-=======
             f'&attribute=String Test::DELETE ME!!!', {'prune': 1}, format='json')
-        self.assertEqual(response.status_code, status.HTTP_200_OK)
->>>>>>> 53e53384
+        assertResponse(self, response, status.HTTP_200_OK)
         for obj_id in obj_ids:
             response = self.client.get(f'/rest/{self.detail_uri}/{obj_id}')
             assertResponse(self, response, status.HTTP_404_NOT_FOUND)
