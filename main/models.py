import json
import os
import psycopg2
from typing import List, Generator, Tuple

from django.contrib.contenttypes.fields import GenericForeignKey
from django.contrib.contenttypes.models import ContentType
from django.contrib.gis.db.models import Model
from django.contrib.gis.db.models import ForeignKey
from django.contrib.gis.db.models import ManyToManyField
from django.contrib.gis.db.models import OneToOneField
from django.contrib.gis.db.models import CharField
from django.contrib.gis.db.models import TextField
from django.contrib.gis.db.models import URLField
from django.contrib.gis.db.models import SlugField
from django.contrib.gis.db.models import BooleanField
from django.contrib.gis.db.models import IntegerField
from django.contrib.gis.db.models import BigIntegerField
from django.contrib.gis.db.models import PositiveIntegerField
from django.contrib.gis.db.models import FloatField
from django.contrib.gis.db.models import DateTimeField
from django.contrib.gis.db.models import PointField
from django.contrib.gis.db.models import FileField
from django.contrib.gis.db.models import FilePathField
from django.contrib.gis.db.models import EmailField
from django.contrib.gis.db.models import PROTECT
from django.contrib.gis.db.models import CASCADE
from django.contrib.gis.db.models import SET_NULL
from django.contrib.gis.geos import Point
from django.contrib.auth.models import AbstractUser
from django.contrib.auth.models import UserManager
from django.contrib.postgres.fields import ArrayField
from django.core.validators import MinValueValidator
from django.core.validators import RegexValidator
from django.db.models import JSONField
from django.db.models import FloatField, Transform,UUIDField
from django.db.models.signals import post_save
from django.db.models.signals import pre_delete
from django.db.models.signals import post_delete
from django.db.models.signals import m2m_changed
from django.dispatch import receiver
from django.conf import settings
from django.forms.models import model_to_dict
from enumfields import Enum
from enumfields import EnumField
from django_ltree.fields import PathField
from django.db import transaction

from .backup import TatorBackupManager
from .search import TatorSearch
from .ses import TatorSES
from .download import download_file
from .encoders import TatorJSONEncoder
from .store import (
    get_tator_store,
    ObjectStore,
    get_storage_lookup,
    DEFAULT_STORAGE_CLASSES,
    VALID_STORAGE_CLASSES,
)
from .cognito import TatorCognito

from collections import UserDict

import pytz
import datetime
import logging
import os
import shutil
import uuid

# Load the main.view logger
logger = logging.getLogger(__name__)

class ModelDiffMixin(object):
    """
    A model mixin that tracks model fields' values and provide some useful api
    to know what fields have been changed.

    Based on the code in https://stackoverflow.com/a/13842223.
    """

    @staticmethod
    def _diff(old, new):
        """
        Calculates the difference between two model dicts from the same object after a change was
        applied.
        """
        for name, v in old.items():
            new_v = new[name]
            if name != "attributes" and v != new_v:
                yield (f"_{name}", v, new_v)

        old_attributes = old.get("attributes", {})
        new_attributes = new.get("attributes", {})
        for name, v in new_attributes.items():
            old_v = old_attributes.get(name)
            if v != old_v:
                yield (name, old_v, v)

    @property
    def model_dict(self):
        """
        Returns the dictionary representation of the model for comparison.
        """
        model_fields = [field.name for field in self._meta.fields]
        model_dict = model_to_dict(self, fields=model_fields)
        for field in model_fields:
            if (
                field in model_dict
                and self._meta.get_field(field).get_internal_type() == "JSONField"
            ):
                model_dict[field] = dict(model_dict[field]) if model_dict[field] else {}
        for k, v in model_dict.items():
            if type(v) == datetime.datetime:
                model_dict[k] = v.strftime("%Y_%m_%d__%H_%M_%S")
        return model_dict

    @staticmethod
    def _init_change_dict():
        return {"old": [], "new": []}

    def change_dict(self, old):
        """
        Returns the dictionary that is stored in the `description_of_change` field of the ChangeLog
        table.
        """
        change_dict = self._init_change_dict()

        for name, old_val, new_val in self._diff(old, self.model_dict):
            change_dict["old"].append({"name": name, "value": old_val})
            change_dict["new"].append({"name": name, "value": new_val})

        return change_dict

    @property
    def delete_dict(self):
        """
        Returns the dictionary that is stored in the `description_of_change` field of the ChangeLog
        table when a row is deleted.
        """
        change_dict = self._init_change_dict()

        old = self.model_dict
        new = {key: None for key in old.keys() if key != "attributes"}
        new["attributes"] = {key: None for key in old.get("attributes", {})}

        for name, old_val, new_val in self._diff(old, new):
            change_dict["old"].append({"name": name, "value": old_val})
            change_dict["new"].append({"name": name, "value": new_val})

        return change_dict

    @property
    def create_dict(self):
        """
        Returns the dictionary that is stored in the `description_of_change` field of the ChangeLog
        table when a row is created.
        """
        change_dict = self._init_change_dict()

        new = self.model_dict
        old = {key: None for key in new.keys() if key != "attributes"}
        old["attributes"] = {key: None for key in new.get("attributes", {})}

        for name, old_val, new_val in self._diff(old, new):
            change_dict["old"].append({"name": name, "value": old_val})
            change_dict["new"].append({"name": name, "value": new_val})

        return change_dict


class Depth(Transform):
    lookup_name = "depth"
    function = "nlevel"

    @property
    def output_field(self):
        return IntegerField()

PathField.register_lookup(Depth)

FileFormat= [('mp4','mp4'), ('webm','webm'), ('mov', 'mov')]
ImageFileFormat= [('jpg','jpg'), ('png','png'), ('bmp', 'bmp'), ('raw', 'raw')]

## Describes different association models in the database
AssociationTypes = [('Media','Relates to one or more media items'),
                    ('Frame', 'Relates to a specific frame in a video'), #Relates to one or more frames in a video
                    ('Localization', 'Relates to localization(s)')] #Relates to one-to-many localizations

class MediaAccess(Enum):
    VIEWABLE = 'viewable'
    DOWNLOADABLE = 'downloadable'
    ARCHIVAL = 'archival'
    REMOVE = 'remove'

class Marker(Enum):
    NONE = 'none'
    CROSSHAIR = 'crosshair'
    SQUARE = 'square'
    CIRCLE = 'circle'

class InterpolationMethods(Enum):
    NONE = 'none'
    LATEST = 'latest'
    NEAREST = 'nearest'
    LINEAR = 'linear'
    SPLINE = 'spline'

class JobResult(Enum):
    FINISHED = 'finished'
    FAILED = 'failed'

class JobStatus(Enum): # Keeping for migration compatiblity
    pass

class JobChannel(Enum): # Keeping for migration compatiblity
    pass

class Permission(Enum):
    NO_ACCESS = 'n'
    VIEW_ONLY = 'r'
    CAN_EDIT = 'w'
    CAN_TRANSFER = 't'
    CAN_EXECUTE = 'x'
    FULL_CONTROL = 'a'

class HistogramPlotType(Enum):
    PIE = 'pie'
    BAR = 'bar'

class TwoDPlotType(Enum):
    LINE = 'line'
    SCATTER = 'scatter'

class Organization(Model):
    name = CharField(max_length=128)
    thumb = CharField(max_length=1024, null=True, blank=True)
    # TODO Reinstate the `default=Permission.NO_ACCESS` after the next release
    default_membership_permission = EnumField(Permission, max_length=1, blank=True, null=True)
    def user_permission(self, user_id):
        permission = None
        qs = self.affiliation_set.filter(user_id=user_id)
        if qs.exists():
            permission = qs[0].permission
        return permission
    def __str__(self):
        return self.name

class TatorUserManager(UserManager):
    valid_providers = ["cognito", "okta"]

    def get_or_create_for_oauth2(self, payload, provider):
        if provider not in self.valid_providers:
            raise ValueError(
                f"Expected oauth2 provider in {self.valid_providers}, got '{provider}'"
            )

        # The field to query in the user model is the provider name with `_id` appended
        provider_id = {f"{provider}_id": payload["sub"]}

        try:
            return self.get(**provider_id)
        except self.model.DoesNotExist:
            pass

        first_name = payload["given_name"]
        last_name = payload["family_name"]
        initials = f"{first_name[0]}{last_name[0]}"
        user_definition = {
            "username": payload["email"],
            "first_name": first_name,
            "last_name": last_name,
            "initials": initials,
            "email": payload["email"],
            "is_active": True,
        }
        user_definition.update(provider_id)
        user = User(**user_definition)
        user.save()

        return user

class User(AbstractUser):
    objects=TatorUserManager()
    cognito_id = UUIDField(primary_key=False, db_index=True, null=True, blank=True, editable=False)
    okta_id = CharField(max_length=32, primary_key=False, db_index=True, null=True, blank=True, editable=False)
    middle_initial = CharField(max_length=1)
    initials = CharField(max_length=3)
    last_login = DateTimeField(null=True, blank=True)
    last_failed_login = DateTimeField(null=True, blank=True)
    failed_login_count = IntegerField(default=0)
    confirmation_token = UUIDField(primary_key=False, db_index=True, null=True, blank=True)
    """ Used for email address confirmation for anonymous registrations. """

    def move_to_cognito(self, email_verified=False, temp_pw=None):
        cognito = TatorCognito()
        response = cognito.create_user(self, email_verified, temp_pw)
        for attribute in response['User']['Attributes']:
            if attribute['Name'] == 'sub':
                self.cognito_id = attribute['Value']
        self.save()

    def set_password_cognito(self, password, permanent=False):
        cognito = TatorCognito()
        cognito.set_password(self, password, permanent)

    def reset_password_cognito(self):
        cognito = TatorCognito()
        cognito.reset_password(self)

    def set_password(self, password):
        super().set_password(password)
        if os.getenv('COGNITO_ENABLED') == 'TRUE':
            self.set_password_cognito(password, True)

    def __str__(self):
        if self.first_name or self.last_name:
            return f"{self.first_name} {self.last_name}"
        else:
            return f"{self.username}"

@receiver(post_save, sender=User)
def user_save(sender, instance, created, **kwargs):
    if os.getenv('COGNITO_ENABLED') == 'TRUE':
        if created:
            instance.move_to_cognito()
        else:
            TatorCognito().update_attributes(instance)
    if created:
        if settings.SAML_ENABLED and not instance.email:
            instance.email = instance.username
            instance.save()
        invites = Invitation.objects.filter(email=instance.email, status='Pending')
        if (invites.count() == 0) and (os.getenv('AUTOCREATE_ORGANIZATIONS')):
            organization = Organization.objects.create(name=f"{instance}'s Team")
            Affiliation.objects.create(organization=organization,
                                       user=instance,
                                       permission='Admin')

class PasswordReset(Model):
    user = ForeignKey(User, on_delete=CASCADE)
    reset_token = UUIDField(primary_key=False, db_index=True, editable=False,
                            default=uuid.uuid1)
    created_datetime = DateTimeField(auto_now_add=True, null=True, blank=True)

class Invitation(Model):
    email = EmailField()
    organization = ForeignKey(Organization, on_delete=CASCADE)
    permission = CharField(max_length=16,
                           choices=[('Member', 'Member'), ('Admin', 'Admin')],
                           default='Member')
    registration_token = UUIDField(primary_key=False, db_index=True, editable=False,
                                   default=uuid.uuid1)
    status = CharField(max_length=16,
                       choices=[('Pending', 'Pending'), ('Expired', 'Expired'),
                                ('Accepted', 'Accepted')],
                       default='Pending')
    created_by = ForeignKey(User, on_delete=SET_NULL, null=True, blank=True)
    created_datetime = DateTimeField(auto_now_add=True, null=True, blank=True)

    def __str__(self):
        return (f'{self.email} | {self.organization} | {self.created_by} | '
                f'{self.created_datetime} | {self.status}')

class Affiliation(Model):
    """Stores a user and their permissions in an organization.
    """
    organization = ForeignKey(Organization, on_delete=CASCADE)
    user = ForeignKey(User, on_delete=CASCADE)
    permission = CharField(max_length=16,
                           choices=[('Member', 'Member'), ('Admin', 'Admin')],
                           default='Member')
    def __str__(self):
        return f'{self.user} | {self.organization}'

@receiver(post_save, sender=Affiliation)
def affiliation_save(sender, instance, created, **kwargs):
    if created:
        # Send email notification to organizational admins.
        organization = instance.organization
        user = instance.user
        if settings.TATOR_EMAIL_ENABLED:
            recipients = Affiliation.objects.filter(organization=organization, permission='Admin')\
                                            .values_list('user', flat=True)
            recipients = User.objects.filter(pk__in=recipients).values_list('email', flat=True)
            recipients = list(recipients)
            TatorSES().email(
                sender=settings.TATOR_EMAIL_SENDER,
                recipients=recipients,
                title=f"{user} added to {organization}",
                text=f"You are being notified that a new user {user} (username {user.username}, "
                     f"email {user.email}) has been added to the Tator organization "
                     f"{organization}. This message has been sent to all organization admins. "
                      "No action is required.",
                )
            logger.info(f"Sent email to {recipients} indicating {user} added to {organization}.")


class Bucket(Model):
    """ Stores info required for remote S3 buckets.
    """
    organization = ForeignKey(Organization, on_delete=SET_NULL, null=True, blank=True)
    name = CharField(max_length=63)
    config = JSONField(null=True, blank=True)
    store_type = EnumField(ObjectStore, max_length=32, null=True, blank=True)
    # TODO remove fields access_key, secret_key, endpoint_url, and region ##########################
    access_key = CharField(max_length=128, null=True, blank=True)
    secret_key = CharField(max_length=40, null=True, blank=True)
    endpoint_url = CharField(max_length=1024, null=True, blank=True)
    region = CharField(max_length=16, null=True, blank=True)
    # TODO remove fields access_key, secret_key, endpoint_url, and region ##########################
    archive_sc = CharField(
        max_length=16,
        choices=[
            ("STANDARD", "STANDARD"),
            ("DEEP_ARCHIVE", "DEEP_ARCHIVE"),
            ("COLDLINE", "COLDLINE"),
        ],
    )
    live_sc = CharField(max_length=16, choices=[("STANDARD", "STANDARD")])
    # TODO remove field gcs_key_info ###############################################################
    gcs_key_info = TextField(null=True, blank=True)
    # TODO remove field gcs_key_info ###############################################################

    def validate_storage_classes(store_type, params):
        """
        Checks for the existence of `live_sc` and `archive_sc` and validates them if they exist. If
        they are invalid for the given `endpoint_url`, raises a `ValueError`. If they do not exist,
        they are set in a copy of the `params` dict and this copy is returned.
        """
        new_params = dict(params)
        storage_type = {
            ObjectStore.AWS: "Amazon S3",
            ObjectStore.MINIO: "MinIO",
            ObjectStore.GCP: "Google Cloud Storage",
            ObjectStore.OCI: "Oracle Cloud Storage",
        }

        for sc_type in ["archive_sc", "live_sc"]:
            try:
                valid_storage_classes = VALID_STORAGE_CLASSES[sc_type][store_type]
                default_storage_class = DEFAULT_STORAGE_CLASSES[sc_type][store_type]
            except KeyError:
                raise ValueError(f"Found unknown server type {store_type}")

            storage_class = new_params.setdefault(sc_type, default_storage_class)
            if storage_class not in valid_storage_classes:
                raise ValueError(
                    f"{sc_type[:-3].title()} storage class '{storage_class}' invalid for {storage_type[store_type]} store"
                )

        return new_params


class Project(Model):
    name = CharField(max_length=128)
    creator = ForeignKey(User, on_delete=PROTECT, related_name='creator', db_column='creator')
    organization = ForeignKey(Organization, on_delete=SET_NULL, null=True, blank=True, db_column='organization')
    created = DateTimeField(auto_now_add=True)
    size = BigIntegerField(default=0)
    """Size of all media in project in bytes.
    """
    num_files = IntegerField(default=0)
    duration = BigIntegerField(default=0)
    """ Duration of all videos in this project.
    """
    summary = CharField(max_length=1024)
    filter_autocomplete = JSONField(null=True, blank=True)
    attribute_type_uuids = JSONField(default=dict, null=True, blank=True)
    enable_downloads = BooleanField(default=True)
    thumb = CharField(max_length=1024, null=True, blank=True)
    usernames = ArrayField(CharField(max_length=256), default=list)
    """ Mapping between attribute type names and UUIDs. Used internally for
        maintaining elasticsearch field aliases.
    """
    bucket = ForeignKey(Bucket, null=True, blank=True, on_delete=SET_NULL,
                        related_name='+')
    """ If set, media will use this bucket by default.
    """
    upload_bucket = ForeignKey(Bucket, null=True, blank=True, on_delete=SET_NULL,
                               related_name='+')
    """ If set, uploads will use this bucket by default.
    """
    backup_bucket = ForeignKey(Bucket, null=True, blank=True, on_delete=SET_NULL,
                               related_name='+')
    """ If set, backups will use this bucket by default.
    """
    default_media = ForeignKey('MediaType', null=True, blank=True, on_delete=SET_NULL,
                               related_name='+')

    """ Default media type for uploads.
    """
    def has_user(self, user_id):
        return self.membership_set.filter(user_id=user_id).exists()

    def user_permission(self, user_id):
        permission = None
        qs = self.membership_set.filter(user_id=user_id)
        if qs.exists():
            permission = qs[0].permission
        return permission

    def __str__(self):
        return self.name

    def get_bucket(self, *, upload=False, backup=False):
        """Abstracts getting the bucket from a project for ease of use"""
        if upload:
            return self.upload_bucket
        if backup:
            return self.backup_bucket
        return self.bucket

    def delete(self, *args, **kwargs):
        Version.objects.filter(project=self).delete()
        MediaType.objects.filter(project=self).delete()
        LocalizationType.objects.filter(project=self).delete()
        StateType.objects.filter(project=self).delete()
        LeafType.objects.filter(project=self).delete()
        FileType.objects.filter(project=self).delete()
        super().delete(*args, **kwargs)

class Version(Model):
    name = CharField(max_length=128)
    description = CharField(max_length=1024, blank=True)
    number = IntegerField()
    project = ForeignKey(Project, on_delete=CASCADE)
    created_datetime = DateTimeField(auto_now_add=True, null=True, blank=True)
    created_by = ForeignKey(User, on_delete=SET_NULL, null=True, blank=True, related_name='version_created_by')
    show_empty = BooleanField(default=True)
    """ Tells the UI to show this version even if the current media does not
        have any annotations.
    """
    bases = ManyToManyField('self', symmetrical=False, blank=True)
    """ This version is a patch to an existing version. A use-case here is using one version
        for each generation of a state-based inference algorithm; all referencing localizations
        in another layer.
    """

    def __str__(self):
        out = f"{self.name}"
        if self.description:
            out += f" | {self.description}"
        return out

def make_default_version(instance):
    return Version.objects.create(
        name="Baseline",
        description="Initial version",
        project=instance,
        number=0,
        show_empty=True,
    )

def add_org_users(project):
    organization = project.organization
    if not organization:
        return

    # TODO Remove `or ...` when there is a default default_membership_permission
    permission = organization.default_membership_permission or Permission.NO_ACCESS

    # If no access is given by default, don't create memberships
    if permission == Permission.NO_ACCESS:
        return

    users = list(
        Affiliation.objects.filter(organization=organization)
        .values_list("user", flat=True)
        .distinct()
    )
    user_qs = User.objects.filter(pk__in=users)
    for user in user_qs:
        if Membership.objects.filter(project=project, user=user).exists():
            continue

        Membership.objects.create(project=project, user=user, permission=permission).save()

@receiver(post_save, sender=Project)
def project_save(sender, instance, created, **kwargs):
    if created:
        make_default_version(instance)
        add_org_users(instance)
    if instance.thumb:
        Resource.add_resource(instance.thumb, None)

@receiver(post_delete, sender=Project)
def project_post_delete(sender, instance, **kwargs):
    TatorSearch().delete_project_indices(instance.pk)
    if instance.thumb:
        safe_delete(instance.thumb, instance.id)
    
class Membership(Model):
    """Stores a user and their access level for a project.
    """
    project = ForeignKey(Project, on_delete=CASCADE, db_column='project')
    user = ForeignKey(User, on_delete=PROTECT, db_column='user')
    permission = EnumField(Permission, max_length=1, default=Permission.CAN_EDIT)
    default_version = ForeignKey(Version, null=True, blank=True, on_delete=SET_NULL)
    def __str__(self):
        return f'{self.user} | {self.permission} | {self.project}'

def getVideoDefinition(path, codec, resolution, **kwargs):
    """ Convenience function to generate video definiton dictionary """
    obj = {"path": path,
           "codec": codec,
           "resolution": resolution}
    for arg in kwargs:
        if arg in ["segment_info",
                   "host",
                   "http_auth",
                   "codec_meme",
                   "codec_description"]:
            obj[arg] = kwargs[arg]
        else:
            raise TypeError(f"Invalid argument '{arg}' supplied")
    return obj

def ProjectBasedFileLocation(instance, filename):
    return os.path.join(f"{instance.project.id}", filename)

class JobCluster(Model):
    name = CharField(max_length=128)
    organization = ForeignKey(Organization, null=True, blank=True, on_delete=SET_NULL)
    host = CharField(max_length=1024)
    port = PositiveIntegerField()
    token = CharField(max_length=1024)
    cert = TextField(max_length=2048)

    def __str__(self):
        return self.name

# Algorithm models

class Algorithm(Model):
    name = CharField(max_length=128)
    project = ForeignKey(Project, on_delete=CASCADE, db_column='project')
    user = ForeignKey(User, on_delete=PROTECT, db_column='user')
    description = CharField(max_length=1024, null=True, blank=True)
    manifest = FileField(upload_to=ProjectBasedFileLocation, null=True, blank=True)
    cluster = ForeignKey(JobCluster, null=True, blank=True, on_delete=SET_NULL, db_column='cluster')
    files_per_job = PositiveIntegerField(
        default=1,
        validators=[MinValueValidator(1),]
    )
    categories = ArrayField(CharField(max_length=128), default=list, null=True)
    parameters = JSONField(default=list, null=True, blank=True)

    def __str__(self):
        return self.name

class TemporaryFile(Model):
    """ Represents a temporary file in the system, can be used for algorithm results or temporary outputs """
    name = CharField(max_length=128)
    """ Human readable name for display purposes """
    project = ForeignKey(Project, on_delete=CASCADE)
    """ Project the temporary file resides in """
    user = ForeignKey(User, on_delete=PROTECT)
    """ User who created the temporary file """
    path = FilePathField(path=settings.MEDIA_ROOT, null=True, blank=True)
    """ Path to file on storage """
    lookup = SlugField(max_length=256)
    """ unique lookup (md5sum of something useful) """
    created_datetime = DateTimeField()
    """ Time that the file was created """
    eol_datetime = DateTimeField()
    """ Time the file expires (reaches EoL) """

    def expire(self):
        """ Set a given temporary file as expired """
        past = datetime.datetime.utcnow() - datetime.timedelta(hours=1)
        past = pytz.timezone("UTC").localize(past)
        self.eol_datetime = past
        self.save()

    def from_local(path, name, project, user, lookup, hours, is_upload=False):
        """ Given a local file create a temporary file storage object
        :returns A saved TemporaryFile:
        """
        extension = os.path.splitext(name)[-1]
        destination_fp=os.path.join(settings.MEDIA_ROOT, f"{project.id}", f"{uuid.uuid1()}{extension}")
        os.makedirs(os.path.dirname(destination_fp), exist_ok=True)
        if is_upload:
            download_file(path, destination_fp)
        else:
            shutil.copyfile(path, destination_fp)

        now = datetime.datetime.utcnow()
        eol =  now + datetime.timedelta(hours=hours)

        temp_file = TemporaryFile(name=name,
                                  project=project,
                                  user=user,
                                  path=destination_fp,
                                  lookup=lookup,
                                  created_datetime=now,
                                  eol_datetime = eol)
        temp_file.save()
        return temp_file

@receiver(pre_delete, sender=TemporaryFile)
def temporary_file_delete(sender, instance, **kwargs):
    if os.path.exists(instance.path):
        os.remove(instance.path)

# Entity types

class MediaType(Model):
    dtype = CharField(max_length=16, choices=[('image', 'image'), ('video', 'video'), ('multi','multi'), ('live','live')])
    project = ForeignKey(Project, on_delete=CASCADE, null=True, blank=True, db_column='project')
    name = CharField(max_length=64)
    description = CharField(max_length=256, blank=True)
    visible = BooleanField(default=True)
    """ Whether this type should be displayed in the UI."""
    editTriggers = JSONField(null=True,
                             blank=True)
    file_format = CharField(max_length=4,
                            null=True,
                            blank=True,
                            default=None)
    default_volume = IntegerField(default=0)
    """ Default Volume for Videos (default is muted) """
    attribute_types = JSONField(default=list, null=True, blank=True)
    """ User defined attributes.

        An array of objects, each containing the following fields:

        name: Name of the attribute.
        description: (optional) Description of the attribute.
        order: Order that the attribute should appear in web UI. Negative means
               do not display.
        dtype: Data type of the attribute. Valid values are bool, int, float,
               string, enum, datetime, geopos, float_array.
        default: (optional) Default value. Valid for all dtypes except datetime.
                 The type should correspond to the dtype (string/enum are strings,
                 int/float are numbers, geopos is a [lon, lat] list).
        minimum: (optional) Minimum value. Valid for int and float dtypes.
        maximum: (optional) Maximum value. Valid for int and float dtypes.
        choices: (optional) Available choices for enum dtype.
        labels: (optional) Labels for available choices for enum dtype.
        autocomplete: (optional) Object of the form {'serviceUrl': '<url>'} that
                      specifies URL of the autocomplete service. Valid for string
                      dtype only.
        use_current: (optional) Boolean indicating whether to use the current time
                     as the default for datetime dtype.
        style: (optional) String of GUI-related styles.
    """
    archive_config = JSONField(default=None, null=True, blank=True)
    streaming_config = JSONField(default=None, null=True,blank=True)
    overlay_config = JSONField(default=None,null=True,blank=True)
    """
    Overlay configuration provides text overlay on video / image based on
    configruation examples:
    Example: {"mode": "constant", "source": "name"} Overlays file name
    Time example:
             {"mode": "datetime", "locale": [locale], "options" : [options]}
            options can contain 'timeZone' which comes from the TZ database name
            https://en.wikipedia.org/wiki/List_of_tz_database_time_zones
            Example: America/Los_Angeles or America/New_York

    Overlay can optionally be a list of multiple overlays
    """
    default_box = ForeignKey('LocalizationType', null=True, blank=True, on_delete=SET_NULL,
                             related_name='+')
    """ Box type used as default in UI. """
    default_line = ForeignKey('LocalizationType', null=True, blank=True, on_delete=SET_NULL,
                             related_name='+')
    """ Line type used as default in UI. """
    default_dot = ForeignKey('LocalizationType', null=True, blank=True, on_delete=SET_NULL,
                             related_name='+')
    """ Dot type used as default in UI. """
    default_poly = ForeignKey('LocalizationType', null=True, blank=True, on_delete=SET_NULL,
                              related_name='+')
    def __str__(self):
        return f'{self.name} | {self.project}'

@receiver(post_save, sender=MediaType)
def media_type_save(sender, instance, **kwargs):
    TatorSearch().create_mapping(instance)

class LocalizationType(Model):
    dtype = CharField(max_length=16,
                      choices=[('box', 'box'), ('line', 'line'), ('dot', 'dot'), ('poly', 'poly')])
    project = ForeignKey(Project, on_delete=CASCADE, null=True, blank=True, db_column='project')
    name = CharField(max_length=64)
    description = CharField(max_length=256, blank=True)
    visible = BooleanField(default=True)
    """ Whether this type should be displayed in the UI."""
    drawable = BooleanField(default=True)
    """ Whether this type can be drawn in the UI."""
    grouping_default = BooleanField(default=True)
    """ Whether to group elements in the UI by default."""
    media = ManyToManyField(MediaType)
    colorMap = JSONField(null=True, blank=True)
    line_width = PositiveIntegerField(default=3)
    attribute_types = JSONField(default=list, null=True, blank=True)
    """ User defined attributes.

        An array of objects, each containing the following fields:

        name: Name of the attribute.
        description: Description of the attribute.
        order: Order that the attribute should appear in web UI. Negative means
               do not display.
        dtype: Data type of the attribute. Valid values are bool, int, float,
               string, enum, datetime, geopos, float_array.
        default: (optional) Default value. Valid for all dtypes except datetime.
                 The type should correspond to the dtype (string/enum are strings,
                 int/float are numbers, geopos is a [lon, lat] list).
        minimum: (optional) Minimum value. Valid for int and float dtypes.
        maximum: (optional) Maximum value. Valid for int and float dtypes.
        choices: (optional) Available choices for enum dtype.
        labels: (optional) Labels for available choices for enum dtype.
        autocomplete: (optional) Object of the form {'serviceUrl': '<url>'} that
                      specifies URL of the autocomplete service. Valid for string
                      dtype only.
        use_current: (optional) Boolean indicating whether to use the current time
                     as the default for datetime dtype.
        style: (optional) String of GUI-related styles.
    """
    def __str__(self):
        return f'{self.name} | {self.project}'

@receiver(post_save, sender=LocalizationType)
def localization_type_save(sender, instance, **kwargs):
    TatorSearch().create_mapping(instance)

class StateType(Model):
    dtype = CharField(max_length=16, choices=[('state', 'state')], default='state')
    project = ForeignKey(Project, on_delete=CASCADE, null=True, blank=True, db_column='project')
    name = CharField(max_length=64)
    description = CharField(max_length=256, blank=True)
    visible = BooleanField(default=True)
    """ Whether this type should be displayed in the UI."""
    grouping_default = BooleanField(default=True)
    """ Whether to group elements in the UI by default."""
    media = ManyToManyField(MediaType)
    interpolation = CharField(max_length=16,
                              choices=[('none', 'none'), ('latest', 'latest')],
                              default='latest')
    association = CharField(max_length=64,
                            choices=AssociationTypes,
                            default=AssociationTypes[0][0])
    attribute_types = JSONField(default=list, null=True, blank=True)
    """ User defined attributes.

        An array of objects, each containing the following fields:

        name: Name of the attribute.
        description: Description of the attribute.
        order: Order that the attribute should appear in web UI. Negative means
               do not display.
        dtype: Data type of the attribute. Valid values are bool, int, float,
               string, enum, datetime, geopos, float_array.
        default: (optional) Default value. Valid for all dtypes except datetime.
                 The type should correspond to the dtype (string/enum are strings,
                 int/float are numbers, geopos is a [lon, lat] list).
        minimum: (optional) Minimum value. Valid for int and float dtypes.
        maximum: (optional) Maximum value. Valid for int and float dtypes.
        choices: (optional) Available choices for enum dtype.
        labels: (optional) Labels for available choices for enum dtype.
        autocomplete: (optional) Object of the form {'serviceUrl': '<url>'} that
                      specifies URL of the autocomplete service. Valid for string
                      dtype only.
        use_current: (optional) Boolean indicating whether to use the current time
                     as the default for datetime dtype.
        style: (optional) String of GUI-related styles.
    """
    delete_child_localizations = BooleanField(default=False)
    """ If enabled, child localizations will be deleted when states of this
        type are deleted.
    """
    default_localization = ForeignKey(LocalizationType, on_delete=SET_NULL, null=True,
                                      blank=True, related_name='+')
    """ If this is a track type, this is the default localization that is created when
        a track is created via the UI.
    """
    def __str__(self):
        return f'{self.name} | {self.project}'

@receiver(post_save, sender=StateType)
def state_type_save(sender, instance, **kwargs):
    TatorSearch().create_mapping(instance)

class LeafType(Model):
    dtype = CharField(max_length=16, choices=[('leaf', 'leaf')], default='leaf')
    project = ForeignKey(Project, on_delete=CASCADE, null=True, blank=True, db_column='project')
    name = CharField(max_length=64)
    description = CharField(max_length=256, blank=True)
    visible = BooleanField(default=True)
    """ Whether this type should be displayed in the UI."""
    attribute_types = JSONField(default=list, null=True, blank=True)
    """ User defined attributes.

        An array of objects, each containing the following fields:

        name: Name of the attribute.
        description: Description of the attribute.
        order: Order that the attribute should appear in web UI. Negative means
               do not display.
        dtype: Data type of the attribute. Valid values are bool, int, float,
               string, enum, datetime, geopos, float_array.
        default: (optional) Default value. Valid for all dtypes except datetime.
                 The type should correspond to the dtype (string/enum are strings,
                 int/float are numbers, geopos is a [lon, lat] list).
        minimum: (optional) Minimum value. Valid for int and float dtypes.
        maximum: (optional) Maximum value. Valid for int and float dtypes.
        choices: (optional) Available choices for enum dtype.
        labels: (optional) Labels for available choices for enum dtype.
        autocomplete: (optional) Object of the form {'serviceUrl': '<url>'} that
                      specifies URL of the autocomplete service. Valid for string
                      dtype only.
        use_current: (optional) Boolean indicating whether to use the current time
                     as the default for datetime dtype.
        style: (optional) String of GUI-related styles.
    """
    def __str__(self):
        return f'{self.name} | {self.project}'

@receiver(post_save, sender=LeafType)
def leaf_type_save(sender, instance, **kwargs):
    TatorSearch().create_mapping(instance)


# Entities (stores actual data)

class Media(Model, ModelDiffMixin):
    """
    Fields:

    original: Originally uploaded file. Users cannot interact with it except
              by downloading it.

              .. deprecated :: Use media_files object

    segment_info: File for segment files to support MSE playback.

                  .. deprecated :: Use meda_files instead

    media_files: Dictionary to contain a map of all files for this media.
                 The schema looks like this:

                 .. code-block ::

                     map = {"archival": [ VIDEO_DEF, VIDEO_DEF,... ],
                            "streaming": [ VIDEO_DEF, VIDEO_DEF, ... ],
                            <"audio": [AUDIO_DEF]>}
                     video_def = {"path": <path_to_disk>,
                                  "codec": <human readable codec>,
                                  "resolution": [<vertical pixel count, e.g. 720>, width]
                     audio_def = {"path": <path_to_disk>,
                                  "codec": <human readable codec>}


                                  ###################
                                  # Optional Fields #
                                  ###################

                                  # Path to the segments.json file for streaming files.
                                  # not expected/required for archival. Required for
                                  # MSE playback with seek support for streaming files.
                                  segment_info = <path_to_json>

                                  # If supplied will use this instead of currently
                                  # connected host. e.g. https://example.com
                                  "host": <host url>
                                  # If specified will be used for HTTP authorization
                                  # in the request for media. I.e. "bearer <token>"
                                  "http_auth": <http auth header>

                                  # Example mime: 'video/mp4; codecs="avc1.64001e"'
                                  # Only relevant for straming files, will assume
                                  # example above if not present.
                                  "codec_mime": <mime for MSE decode>

                                  "codec_description": <description other than codec>}


    """
    project = ForeignKey(Project, on_delete=SET_NULL, null=True, blank=True,
                         db_column='project', related_name='media_project')
    meta = ForeignKey(MediaType, on_delete=SET_NULL, null=True, blank=True, db_column='meta')
    """ Meta points to the definition of the attribute field. That is
        a handful of AttributeTypes are associated to a given MediaType
        that is pointed to by this value. That set describes the `attribute`
        field of this structure. """
    attributes = JSONField(null=True, blank=True, default=dict)
    """ Values of user defined attributes. """
    gid = CharField(max_length=36, null=True, blank=True)
    """ Group ID for the upload that created this media. Note we intentionally do
        not use UUIDField because this field is provided by the uploader and not
        guaranteed to be an actual UUID. """
    uid = CharField(max_length=36, null=True, blank=True)
    """ Unique ID for the upload that created this media. Note we intentionally do
        not use UUIDField because this field is provided by the uploader and not
        guaranteed to be an actual UUID. """
    created_datetime = DateTimeField(auto_now_add=True, null=True, blank=True)
    created_by = ForeignKey(User, on_delete=SET_NULL, null=True, blank=True,
                            related_name='media_created_by', db_column='created_by')
    modified_datetime = DateTimeField(auto_now=True, null=True, blank=True)
    modified_by = ForeignKey(User, on_delete=SET_NULL, null=True, blank=True,
                             related_name='media_modified_by', db_column='modified_by')
    name = CharField(max_length=256, db_index=True)
    md5 = SlugField(max_length=32)
    """ md5 hash of the originally uploaded file. """
    last_edit_start = DateTimeField(null=True, blank=True)
    """ Start datetime of a session in which the media's annotations were edited.
    """
    last_edit_end = DateTimeField(null=True, blank=True)
    """ End datetime of a session in which the media's annotations were edited.
    """
    num_frames = IntegerField(null=True, blank=True)
    fps = FloatField(null=True, blank=True)
    codec = CharField(null=True, blank=True, max_length=256)
    width=IntegerField(null=True)
    height=IntegerField(null=True)
    media_files = JSONField(null=True, blank=True)
    deleted = BooleanField(default=False, db_index=True)
    restoration_requested = BooleanField(default=False)
    archive_status_date = DateTimeField(auto_now_add=True, null=True, blank=True)
    archive_state = CharField(
        max_length=16,
        choices=[
            ("live", "live"),
            ("to_live", "to_live"),
            ("archived", "archived"),
            ("to_archive", "to_archive"),
        ],
        default="live",
    )
    recycled_from = ForeignKey(
        Project, on_delete=SET_NULL, null=True, blank=True, related_name='recycled_from'
    )
    source_url = CharField(max_length=2048, blank=True, null=True)
    """ URL where original media was hosted. """
    summaryLevel = IntegerField(null=True, blank=True)
    """ Level at which this media is best summarized, e.g. every N frames. """
<<<<<<< HEAD
    elemental_id = UUIDField(primary_key = False, db_index=True, editable = True, null=True, blank=True)
=======
    elemental_id = UUIDField(primary_key=False, db_index=True, editable=True, null=True, blank=True)
>>>>>>> 13ceb825
    """ Unique ID for a media to facilitate cross-cluster sync operations """

    def get_file_sizes(self):
        """ Returns total size and download size for this media object.
        """
        total_size = 0
        download_size = None
        if not self.media_files:
            return (total_size, download_size)

        media_keys = [
            "archival", "streaming", "image", "audio", "thumbnail", "thumbnail_gif", "attachment"
        ]
        for key, media_def in self.media_def_iterator(keys=media_keys):
            size = media_def.get("size", 0)
            # Not all path descriptions have a size field or have it populated with a valid
            # value; if it is not an integer or less than 1, get it from storage and cache the
            # result
            if type(size) != int or size < 1:
                size = TatorBackupManager().get_size(
                    Resource.objects.get(path=media_def["path"])
                )
                media_def["size"] = size

            total_size += size
            if key in ["archival", "streaming", "image"] and download_size is None:
                download_size = size
            if key == "streaming":
                json_path = media_def.get("segment_info")
                if json_path:
                    total_size += TatorBackupManager().get_size(
                        Resource.objects.get(path=json_path)
                    )

        return (total_size, download_size)

    def is_backed_up(self):
        """
        Returns True if all resources referenced by the media are backed up.
        """
        if self.meta.dtype == "multi":
            media_qs = Media.objects.filter(pk__in=self.media_files["ids"])
            return all(media.is_backed_up() for media in media_qs.iterator())

        resource_qs = Resource.objects.filter(media=self)
        return all(resource.backed_up for resource in resource_qs.iterator())

    def media_def_iterator(self, keys: List[str] = None) -> Generator[Tuple[str, dict], None, None]:
        """
        Returns a generator that yields the media definition dicts for the desired set of
        `media_files` entries.

        :param keys: The list of keys to search `media_files` for.
        :type keys: List[str]
        :rtype: Generator[Tuple[str, dict], None, None]
        """
        if self.media_files:
            keys = keys or self.media_files.keys()
        else:
            keys = []

        for key in keys:
            files = self.media_files.get(key, [])
            if files is None:
                files = []
            for obj in files:
                # Make sure `obj` is subscriptable
                if hasattr(obj, "__getitem__"):
                    yield (key, obj)

    def path_iterator(self, keys: List[str] = None) -> Generator[str, None, None]:
        """
        Returns a generator that yields the path strings for the desired set of `media_files` entries.

        :param keys: The list of keys to search `media_files` for.
        :type keys: List[str]
        :rtype: Generator[str, None, None]
        """
        if self.media_files:
            keys = keys or self.media_files.keys()
        else:
            keys = []

        for key, media_def in self.media_def_iterator(keys):
            # Do not yield invalid media definitions; must have at least the `path` field and, if
            # streaming, must also have the `segment_info` field
            if "path" not in media_def:
                continue
            if key == "streaming" and "segment_info" not in media_def:
                continue

            yield media_def["path"]

            if key == "streaming":
                yield media_def["segment_info"]


class FileType(Model):
    """ Non-media generic file. Has user-defined attributes.
    """
    project = ForeignKey(Project, on_delete=CASCADE, null=True, blank=True, db_column='project')
    """ Project associated with the file type """
    name = CharField(max_length=64)
    """ Name of the file type"""
    description = CharField(max_length=256, blank=True)
    """ Description of the file type"""
    attribute_types = JSONField(default=list, null=True, blank=True)
    """ Refer to the attribute_types field for the other *Type models
    """
    dtype = CharField(max_length=16, choices=[('file', 'file')], default='file')
    """ Required as part of building the TatorSearch documents
    """

@receiver(post_save, sender=FileType)
def file_type_save(sender, instance, **kwargs):
    TatorSearch().create_mapping(instance)

class File(Model, ModelDiffMixin):
    """ Non-media generic file stored within a project
    """
    created_datetime = DateTimeField(auto_now_add=True, null=True, blank=True)
    """ Datetime when file was created """
    created_by = ForeignKey(User, on_delete=SET_NULL, null=True, blank=True,
                            related_name='file_created_by', db_column='created_by')
    """ User who originally created the file """
    description = CharField(max_length=1024, blank=True)
    """Description of the file"""
    path = FileField(upload_to=ProjectBasedFileLocation, null=True, blank=True)
    """ Path of file """
    modified_datetime = DateTimeField(auto_now=True, null=True, blank=True)
    """ Datetime when file was last modified """
    modified_by = ForeignKey(User, on_delete=SET_NULL, null=True, blank=True,
                             related_name='file_modified_by', db_column='modified_by')
    """ User who last modified the file """
    name = CharField(max_length=128)
    """ Project associated with the file """
    project = ForeignKey(Project, on_delete=CASCADE, db_column='project')
    """ Project associated with the file """
    meta = ForeignKey(FileType, on_delete=SET_NULL, null=True, blank=True, db_column='meta')
    """ Type associated with file """
    attributes = JSONField(null=True, blank=True, default=dict)
    """ Values of user defined attributes. """
    deleted = BooleanField(default=False, db_index=True)

class Resource(Model):
    path = CharField(db_index=True, max_length=256)
    media = ManyToManyField(Media, related_name='resource_media')
    generic_files = ManyToManyField(File, related_name='resource_files')
    bucket = ForeignKey(Bucket, on_delete=PROTECT, null=True, blank=True)
    backed_up = BooleanField(default=False)

    def get_project_from_path(path):
        project_id = path.split("/")[1]
        return Project.objects.get(pk=project_id)

    @transaction.atomic
    def add_resource(path_or_link, media, generic_file=None):
        if os.path.islink(path_or_link):
            path = os.readlink(path_or_link)
        else:
            path = path_or_link
        if media is None and generic_file is None:
            obj, created = Resource.objects.get_or_create(path=path, bucket=None)
        elif media is None:
            obj, created = Resource.objects.get_or_create(path=path, bucket=generic_file.project.bucket)
            obj.generic_files.add(generic_file)
        else:
            obj, created = Resource.objects.get_or_create(path=path, bucket=media.project.bucket)
            obj.media.add(media)

    @transaction.atomic
    def delete_resource(path_or_link, project_id):
        path=path_or_link
        if os.path.exists(path_or_link):
            if os.path.islink(path_or_link):
                path=os.readlink(path_or_link)
                os.remove(path_or_link)
        obj = Resource.objects.get(path=path)

        # If any media or generic files still reference this resource, don't delete it
        if obj.media.all().count() > 0 or obj.generic_files.all().count() > 0:
            return

        logger.info(f"Deleting object {path}")
        obj.delete()
        tator_store = get_tator_store(obj.bucket)
        if tator_store.check_key(path):
            tator_store.delete_object(path)

        # If the resource is not backed up or a `project_id` is not provided, don't try to delete
        # its backup
        if not obj.backed_up or project_id is None:
            return

        # If an object is backed up, that means it is either in a project-specific backup bucket or
        # the default backup bucket
        backup_bucket = Project.objects.get(pk=project_id).get_bucket(backup=True)

        # Use the default backup bucket if the project specific backup bucket is not set
        use_default_backup_bucket = backup_bucket is None
        backup_store = get_tator_store(backup_bucket, backup=use_default_backup_bucket)
        if backup_store.check_key(path):
            backup_store.delete_object(path)

    @transaction.atomic
    def archive_resource(path):
        """
        Moves the object into archive storage. If True is returned by every call to
        Resource.archive_resource on each path in a media object, the following should be executed
        by the management command that called this method:

            media.archive_state = "archived"
            media.save()
        """
        obj = Resource.objects.get(path=path)
        logger.info(f"Archiving object {path}")
        return get_tator_store(obj.bucket).archive_object(path)


    @transaction.atomic
    def request_restoration(path, min_exp_days):
        """
        Requests object restortation from archive storage. If True is returned by every call to
        Resource.request_restoration on each path in a media object, the following should be
        executed by the management command that called this method:

            media.restoration_requested = True
            media.save()
        """
        project = Resource.get_project_from_path(path)
        logger.info(f"Requesting restoration of object {path}")
        return TatorBackupManager().request_restore_resource(path, project, min_exp_days)

    @transaction.atomic
    def restore_resource(path, domain):
        """
        Performs the final copy operation that makes a restoration request permanent. Returns True
        if the copy operation succeeds or if it has succeeded previously. If True is returned by
        every call to Resource.restore_resource on each path in a media object, the following should
        be executed by the management command that called this method:

            media.restoration_requested = False
            media.archive_state = "live"
            media.save()
        """
        project = Resource.get_project_from_path(path)
        logger.info(f"Restoring object {path}")
        return TatorBackupManager().finish_restore_resource(path, project, domain)


@receiver(post_save, sender=Media)
def media_save(sender, instance, created, **kwargs):
    if instance.media_files and created:
        for path in instance.path_iterator():
            Resource.add_resource(path, instance)

def safe_delete(path, project_id=None):
    proj_str = f" from project {project_id}" if project_id else ""
    logger.info(f"Deleting resource for {path}{proj_str}")

    try:
        Resource.delete_resource(path, project_id)
    except:
        logger.warning(f"Could not remove {path}{proj_str}", exc_info=True)

def drop_file_from_resource(path, generic_file):
    """ Drops the specified generic file from the resource. This should be called when
        removing a resource from a File object but the File object is
        not being deleted.
    """
    try:
        logger.info(f"Dropping file {generic_file} from resource {path}")
        obj = Resource.objects.get(path=path)
        obj.generic_files.remove(generic_file)
    except:
        logger.warning(f"Could not remove {generic_file} from {path}", exc_info=True)

def drop_media_from_resource(path, media):
    """ Drops the specified media from the resource. This should be called when
        removing a resource from a Media object's media_files but the Media is
        not being deleted.
    """
    try:
        logger.info(f"Dropping media {media} from resource {path}")
        obj = Resource.objects.get(path=path)
        obj.media.remove(media)
    except:
        logger.warning(f"Could not remove {media} from {path}", exc_info=True)

@receiver(post_delete, sender=Media)
def media_post_delete(sender, instance, **kwargs):
    # Delete all the files referenced in media_files
    project_id = instance.project and instance.project.id
    for path in instance.path_iterator():
        safe_delete(path, project_id)

@receiver(post_save, sender=File)
def file_save(sender, instance, created, **kwargs):
    if instance.path and created:
        Resource.add_resource(instance.path, None, instance)

@receiver(post_delete, sender=File)
def file_post_delete(sender, instance, **kwargs):
    # Delete the path reference
    if not instance.path is None:
        safe_delete(instance.path, instance.project.id)

class Localization(Model, ModelDiffMixin):
    project = ForeignKey(Project, on_delete=SET_NULL, null=True, blank=True, db_column='project')
    meta = ForeignKey(LocalizationType, on_delete=SET_NULL, null=True, blank=True, db_column='meta')
    """ Meta points to the definition of the attribute field. That is
        a handful of AttributeTypes are associated to a given LocalizationType
        that is pointed to by this value. That set describes the `attribute`
        field of this structure. """
    attributes = JSONField(null=True, blank=True, default=dict)
    """ Values of user defined attributes. """
    created_datetime = DateTimeField(auto_now_add=True, null=True, blank=True)
    created_by = ForeignKey(User, on_delete=SET_NULL, null=True, blank=True,
                            related_name='localization_created_by', db_column='created_by')
    modified_datetime = DateTimeField(auto_now=True, null=True, blank=True)
    modified_by = ForeignKey(User, on_delete=SET_NULL, null=True, blank=True,
                             related_name='localization_modified_by', db_column='modified_by')
    user = ForeignKey(User, on_delete=PROTECT, db_column='user')
    media = ForeignKey(Media, on_delete=SET_NULL, null=True, blank=True, db_column='media')
    frame = PositiveIntegerField(null=True, blank=True)
    thumbnail_image = ForeignKey(Media, on_delete=SET_NULL,
                                 null=True, blank=True,
                                 related_name='localization_thumbnail_image',
                                 db_column='thumbnail_image')
    version = ForeignKey(Version, on_delete=SET_NULL, null=True, blank=True, db_column='version')
    x = FloatField(null=True, blank=True)
    """ Horizontal position."""
    y = FloatField(null=True, blank=True)
    """ Vertical position."""
    u = FloatField(null=True, blank=True)
    """ Horizontal vector component for lines."""
    v = FloatField(null=True, blank=True)
    """ Vertical vector component for lines. """
    width = FloatField(null=True, blank=True)
    """ Width for boxes."""
    height = FloatField(null=True, blank=True)
    """ Height for boxes."""
    points = JSONField(null=True, blank=True)
    """ List of points used by poly dtype. """
    parent = ForeignKey("self", on_delete=SET_NULL, null=True, blank=True,db_column='parent')
    """ Pointer to localization in which this one was generated from """
    deleted = BooleanField(default=False, db_index=True)
    elemental_id = UUIDField(primary_key = False, db_index=True, editable = True, null=True, blank=True)
    variant_deleted = BooleanField(default=False, null=True, blank=True, db_index=True)
    """ Indicates this is a variant that is deleted """

@receiver(pre_delete, sender=Localization)
def localization_delete(sender, instance, **kwargs):
    if instance.thumbnail_image:
        instance.thumbnail_image.delete()

class State(Model, ModelDiffMixin):
    """
    A State is an event that occurs, potentially independent, from that of
    a media element. It is associated with 0 (1 to be useful) or more media
    elements. If a frame is supplied it was collected at that time point.
    """
    project = ForeignKey(Project, on_delete=SET_NULL, null=True, blank=True, db_column='project')
    meta = ForeignKey(StateType, on_delete=SET_NULL, null=True, blank=True, db_column='meta')
    """ Meta points to the definition of the attribute field. That is
        a handful of AttributeTypes are associated to a given EntityType
        that is pointed to by this value. That set describes the `attribute`
        field of this structure. """
    attributes = JSONField(null=True, blank=True, default=dict)
    """ Values of user defined attributes. """
    created_datetime = DateTimeField(auto_now_add=True, null=True, blank=True)
    created_by = ForeignKey(User, on_delete=SET_NULL, null=True, blank=True,
                            related_name='state_created_by', db_column='created_by')
    modified_datetime = DateTimeField(auto_now=True, null=True, blank=True)
    modified_by = ForeignKey(User, on_delete=SET_NULL, null=True, blank=True,
                             related_name='state_modified_by', db_column='modified_by')
    version = ForeignKey(Version, on_delete=SET_NULL, null=True, blank=True, db_column='version')
    parent = ForeignKey("self", on_delete=SET_NULL, null=True, blank=True,db_column='parent')
    """ Pointer to localization in which this one was generated from """
    media = ManyToManyField(Media, related_name='media')
    localizations = ManyToManyField(Localization)
    segments = JSONField(null=True, blank=True)
    color = CharField(null=True, blank=True, max_length=8)
    frame = PositiveIntegerField(null=True, blank=True)
    extracted = ForeignKey(Media,
                           on_delete=SET_NULL,
                           null=True,
                           blank=True,
                           related_name='extracted',
                           db_column='extracted')
    deleted = BooleanField(default=False, db_index=True)
    elemental_id = UUIDField(primary_key = False, db_index=True, blank=True, null=True, editable = True)
    variant_deleted = BooleanField(default=False, null=True, blank=True, db_index=True)
    """ Indicates this is a variant that is deleted """
    def selectOnMedia(media_id):
        return State.objects.filter(media__in=media_id)

@receiver(m2m_changed, sender=State.localizations.through)
def calc_segments(sender, **kwargs):
    instance=kwargs['instance']
    sortedLocalizations=Localization.objects.filter(pk__in=instance.localizations.all()).order_by('frame')

    #Bring up related media to association
    instance.media.set(sortedLocalizations.all().values_list('media', flat=True))
    segmentList=[]
    current=[None,None]
    last=None
    for localization in sortedLocalizations:
        if current[0] is None:
            current[0] = localization.frame
            last = current[0]
        else:
            if localization.frame - 1 == last:
                last = localization.frame
            else:
                current[1] = last
                segmentList.append(current.copy())
                current[0] = localization.frame
                current[1] = None
                last = localization.frame
    if current[1] is None:
        current[1] = last
        segmentList.append(current)
    instance.segments = segmentList

class Leaf(Model, ModelDiffMixin):
    project = ForeignKey(Project, on_delete=SET_NULL, null=True, blank=True, db_column='project')
    meta = ForeignKey(LeafType, on_delete=SET_NULL, null=True, blank=True, db_column='meta')
    """ Meta points to the definition of the attribute field. That is
        a handful of AttributeTypes are associated to a given EntityType
        that is pointed to by this value. That set describes the `attribute`
        field of this structure. """
    attributes = JSONField(null=True, blank=True, default=dict)
    """ Values of user defined attributes. """
    created_datetime = DateTimeField(auto_now_add=True, null=True, blank=True)
    created_by = ForeignKey(User, on_delete=SET_NULL, null=True, blank=True,
                            related_name='leaf_created_by', db_column='created_by')
    modified_datetime = DateTimeField(auto_now=True, null=True, blank=True)
    modified_by = ForeignKey(User, on_delete=SET_NULL, null=True, blank=True,
                             related_name='leaf_modified_by', db_column='modified_by')
    parent=ForeignKey('self', on_delete=SET_NULL, blank=True, null=True, db_column='parent')
    path=PathField()
    name = CharField(max_length=255)
    deleted = BooleanField(default=False, db_index=True)

    class Meta:
        verbose_name_plural = "Leaves"

    def __str__(self):
        return str(self.path)

    def depth(self):
        return Leaf.objects.annotate(depth=Depth('path')).get(pk=self.pk).depth

    def subcategories(self, minLevel=1):
        return Leaf.objects.select_related('parent').filter(
            path__descendants=self.path,
            path__depth__gte=self.depth()+minLevel
        )

    def computePath(self):
        """ Returns the string representing the path element """
        pathStr=self.name.replace(" ","_").replace("-","_").replace("(","_").replace(")","_")
        if self.parent:
            pathStr=self.parent.computePath()+"."+pathStr
        elif self.project:
            projName=self.project.name.replace(" ","_").replace("-","_").replace("(","_").replace(")","_")
            pathStr=projName+"."+pathStr
        return pathStr

class Section(Model):
    """ Stores either a lucene search or raw elasticsearch query.
    """
    project = ForeignKey(Project, on_delete=CASCADE, db_column='project')
    name = CharField(max_length=128)
    """ Name of the section.
    """
    lucene_search = CharField(max_length=1024, null=True, blank=True)
    """ Optional lucene query syntax search string.
    """

    object_search = JSONField(null=True, blank=True)
    """
    Object search using a search structure defined as AttributeOperationSpec
    """

    related_object_search = JSONField(null=True, blank=True)
    """
    Object search for using a search struction on related metadata and retreiving the media
    """

    tator_user_sections = CharField(max_length=128, null=True, blank=True)
    """ Identifier used to label media that is part of this section via the
        tator_user_sections attribute. If not set, this search is not scoped
        to a "folder".
    """
    object_search = JSONField(null=True, blank=True)
    """
    Object search using a search structure defined as AttributeOperationSpec
    """
    related_object_search = JSONField(null=True, blank=True)
    """
    Object search for using a search structure on related metadata and retrieving the media
    """
    visible = BooleanField(default=True)
    """ Whether this section should be displayed in the UI.
    """

class Favorite(Model):
    """ Stores an annotation saved by a user.
    """
    project = ForeignKey(Project, on_delete=CASCADE, db_column='project')
    user = ForeignKey(User, on_delete=CASCADE, db_column='user')
    localization_meta = ForeignKey(LocalizationType, on_delete=CASCADE, null=True, blank=True)
    state_meta = ForeignKey(StateType, on_delete=CASCADE, null=True, blank=True)
    meta = PositiveIntegerField()
    name = CharField(max_length=128)
    page = PositiveIntegerField(default=1)
    values = JSONField()
    entityTypeName = CharField(max_length=16, choices=[('Localization', 'Localization'), ('State','State')], null=True, blank=True)

class Bookmark(Model):
    """ Stores a link saved by a user.
    """
    project = ForeignKey(Project, on_delete=CASCADE, db_column='project')
    user = ForeignKey(User, on_delete=CASCADE, db_column='user')
    name = CharField(max_length=128)
    uri = CharField(max_length=1024)

class ChangeLog(Model):
    """ Stores individual changesets for entities """
    project = ForeignKey(Project, on_delete=CASCADE)
    user = ForeignKey(User, on_delete=SET_NULL, null=True)
    modified_datetime = DateTimeField(auto_now_add=True, null=True, blank=True)
    description_of_change = JSONField(encoder=TatorJSONEncoder)
    """
    The description of the change applied. A single object with the keys `old` and `new`, each
    containing a list of objects with the keys `name` and `value`. Each object in the `old` list
    should have a pair in the `new` list (i.e. the same value in the `name` field) with different
    values in the `value` field. For example:
    {
      old: [{
        name: "Species",
        value: "Lobster"
      }, {
        name: "Length",
        value: 31
      }],
      new: [{
        name: "Species",
        value: "Cod"
      }, {
        name: "Length",
        value: 52
      }]
    }
    """

class ChangeToObject(Model):
    """ Association table that correlates a ChangeLog object to one or more objects """
    ref_table = ForeignKey(ContentType, on_delete=SET_NULL, null=True)
    """ The model of the changed object """
    ref_id = PositiveIntegerField()
    """ The id of the changed object """
    change_id = ForeignKey(ChangeLog, on_delete=SET_NULL, null=True)
    """ The change that affected the object """

class Announcement(Model):
    """ Message that may be displayed to users.
    """
    markdown = CharField(max_length=2048)
    """ This text will be displayed using a markdown parser. """
    created_datetime = DateTimeField(auto_now_add=True)
    eol_datetime = DateTimeField()

class AnnouncementToUser(Model):
    """ Mapping between announcement and user. The presence of a row in this table
        means an announcement should be displayed to the user.
    """
    announcement = ForeignKey(Announcement, on_delete=CASCADE)
    user = ForeignKey(User, on_delete=CASCADE)

class Dashboard(Model):
    """ Standalone HTML page shown as an dashboard/applet within a project.
    """
    categories = ArrayField(CharField(max_length=128), default=list, null=True)
    """ List of categories associated with the applet. This field is currently ignored. """
    description = CharField(max_length=1024, blank=True)
    """ Description of the applet. """
    html_file = FileField(upload_to=ProjectBasedFileLocation, null=True, blank=True)
    """ Dashboard/Applet's HTML file """
    name = CharField(max_length=128)
    """ Name of the applet """
    project = ForeignKey(Project, on_delete=CASCADE, db_column='project')
    """ Project associated with the applet """

def type_to_obj(typeObj):
    """Returns a data object for a given type object"""
    _dict = {
        FileType: File,
        MediaType: Media,
        LocalizationType: Localization,
        StateType: State,
        LeafType: Leaf,
    }

    if typeObj in _dict:
        return _dict[typeObj]
    else:
        return None

def make_dict(keys, row):
    d={}
    for idx,col in enumerate(keys):
        d[col.name] = row[idx]
    return d

def database_qs(qs):
    return database_query(str(qs.query))

def database_query(query):
    from django.db import connection
    import datetime
    with connection.cursor() as d_cursor:
        cursor = d_cursor.cursor
        psycopg2.extras.register_default_jsonb(conn_or_curs=cursor)
        bq=datetime.datetime.now()
        cursor.execute(query)
        aq=datetime.datetime.now()
        l=[make_dict(cursor.description, x) for x in cursor]
        af=datetime.datetime.now()
        logger.info(f"Query = {aq-bq}")
        logger.info(f"List = {af-aq}")
    return l

def database_query_ids(table, ids, order):
    """ Given table name and list of IDs, do query using a subquery expression.
        TODO: Is this faster than just using `database_qs()` in conjunction
        with `database_query()`?
    """
    query = (f'SELECT * FROM \"{table}\" WHERE \"{table}\".\"id\" IN '
             f'(VALUES ({"), (".join([str(id_) for id_ in ids])})) '
             f'ORDER BY {order}')
    return database_query(query)<|MERGE_RESOLUTION|>--- conflicted
+++ resolved
@@ -1036,11 +1036,7 @@
     """ URL where original media was hosted. """
     summaryLevel = IntegerField(null=True, blank=True)
     """ Level at which this media is best summarized, e.g. every N frames. """
-<<<<<<< HEAD
     elemental_id = UUIDField(primary_key = False, db_index=True, editable = True, null=True, blank=True)
-=======
-    elemental_id = UUIDField(primary_key=False, db_index=True, editable=True, null=True, blank=True)
->>>>>>> 13ceb825
     """ Unique ID for a media to facilitate cross-cluster sync operations """
 
     def get_file_sizes(self):
