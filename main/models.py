import os

from django.contrib.gis.db.models import Model
from django.contrib.gis.db.models import ForeignKey
from django.contrib.gis.db.models import ManyToManyField
from django.contrib.gis.db.models import OneToOneField
from django.contrib.gis.db.models import CharField
from django.contrib.gis.db.models import TextField
from django.contrib.gis.db.models import URLField
from django.contrib.gis.db.models import SlugField
from django.contrib.gis.db.models import BooleanField
from django.contrib.gis.db.models import IntegerField
from django.contrib.gis.db.models import BigIntegerField
from django.contrib.gis.db.models import PositiveIntegerField
from django.contrib.gis.db.models import FloatField
from django.contrib.gis.db.models import DateTimeField
from django.contrib.gis.db.models import PointField
from django.contrib.gis.db.models import FileField
from django.contrib.gis.db.models import FilePathField
from django.contrib.gis.db.models import ImageField
from django.contrib.gis.db.models import PROTECT
from django.contrib.gis.db.models import CASCADE
from django.contrib.gis.db.models import SET_NULL
from django.contrib.gis.geos import Point
from django.contrib.auth.models import AbstractUser
from django.contrib.postgres.fields import ArrayField
from django.contrib.postgres.fields import JSONField
from django.core.validators import MinValueValidator
from django.core.validators import RegexValidator
from django.db.models import FloatField, Transform
from django.db.models.signals import post_save
from django.db.models.signals import pre_delete
from django.db.models.signals import m2m_changed
from django.dispatch import receiver
from django.conf import settings
from polymorphic.models import PolymorphicModel
from enumfields import Enum
from enumfields import EnumField
from django_ltree.fields import PathField

from .cache import TatorCache
from .search import TatorSearch

from collections import UserDict

import pytz
import datetime
import logging
import os
import shutil
import uuid

# Load the main.view logger
logger = logging.getLogger(__name__)

class Depth(Transform):
    lookup_name = "depth"
    function = "nlevel"

    @property
    def output_field(self):
        return IntegerField()

PathField.register_lookup(Depth)

FileFormat= [('mp4','mp4'), ('webm','webm'), ('mov', 'mov')]
ImageFileFormat= [('jpg','jpg'), ('png','png'), ('bmp', 'bmp'), ('raw', 'raw')]

## Describes different association models in the database
AssociationTypes = [('Media','Relates to one or more media items'),
                    ('Frame', 'Relates to a specific frame in a video'), #Relates to one or more frames in a video
                    ('Localization', 'Relates to localization(s)')] #Relates to one-to-many localizations

class MediaAccess(Enum):
    VIEWABLE = 'viewable'
    DOWNLOADABLE = 'downloadable'
    ARCHIVAL = 'archival'
    REMOVE = 'remove'

class Marker(Enum):
    NONE = 'none'
    CROSSHAIR = 'crosshair'
    SQUARE = 'square'
    CIRCLE = 'circle'

class InterpolationMethods(Enum):
    NONE = 'none'
    LATEST = 'latest'
    NEAREST = 'nearest'
    LINEAR = 'linear'
    SPLINE = 'spline'

class JobResult(Enum):
    FINISHED = 'finished'
    FAILED = 'failed'

class JobStatus(Enum): # Keeping for migration compatiblity
    pass

class JobChannel(Enum): # Keeping for migration compatiblity
    pass

class Permission(Enum):
    VIEW_ONLY = 'r'
    CAN_EDIT = 'w'
    CAN_TRANSFER = 't'
    CAN_EXECUTE = 'x'
    FULL_CONTROL = 'a'

class HistogramPlotType(Enum):
    PIE = 'pie'
    BAR = 'bar'

class TwoDPlotType(Enum):
    LINE = 'line'
    SCATTER = 'scatter'

class Organization(Model):
    name = CharField(max_length=128)
    def __str__(self):
        return self.name

class User(AbstractUser):
    middle_initial = CharField(max_length=1)
    initials = CharField(max_length=3)
    organization = ForeignKey(Organization, on_delete=SET_NULL, null=True, blank=True)
    last_login = DateTimeField(null=True, blank=True)
    last_failed_login = DateTimeField(null=True, blank=True)
    failed_login_count = IntegerField(default=0)

    def __str__(self):
        if self.first_name or self.last_name:
            return f"{self.first_name} {self.last_name}"
        else:
            return "---"

def delete_polymorphic_qs(qs):
    """Deletes a polymorphic queryset.
    """
    types = set(map(lambda x: type(x), qs))
    ids = list(map(lambda x: x.id, list(qs)))
    for entity_type in types:
        qs = entity_type.objects.filter(pk__in=ids)
        qs.delete()

class Project(Model):
    name = CharField(max_length=128)
    creator = ForeignKey(User, on_delete=PROTECT, related_name='creator')
    created = DateTimeField(auto_now_add=True)
    size = BigIntegerField(default=0)
    """Size of all media in project in bytes.
    """
    num_files = IntegerField(default=0)
    summary = CharField(max_length=1024)
    filter_autocomplete = JSONField(null=True, blank=True)
    section_order = ArrayField(CharField(max_length=128), default=list)
    def has_user(self, user_id):
        return self.membership_set.filter(user_id=user_id).exists()
    def user_permission(self, user_id):
        permission = None
        qs = self.membership_set.filter(user_id=user_id)
        if qs.exists():
            permission = qs[0].permission
        return permission
    def __str__(self):
        return self.name

    def delete(self, *args, **kwargs):
        # Delete attribute types
        qs = AttributeTypeBase.objects.filter(project=self)
        delete_polymorphic_qs(qs)
        # Delete entities
        qs = EntityBase.objects.filter(project=self)
        delete_polymorphic_qs(qs)
        # Delete entity types
        qs = EntityTypeBase.objects.filter(project=self)
        delete_polymorphic_qs(qs)
        super().delete(*args, **kwargs)

class Version(Model):
    name = CharField(max_length=128)
    description = CharField(max_length=1024, blank=True)
    number = PositiveIntegerField()
    project = ForeignKey(Project, on_delete=CASCADE)
    created_datetime = DateTimeField(auto_now_add=True, null=True, blank=True)
    created_by = ForeignKey(User, on_delete=SET_NULL, null=True, blank=True, related_name='version_created_by')
    show_empty = BooleanField(default=False)
    """ Tells the UI to show this version even if the current media does not
        have any annotations.
    """
    bases = ManyToManyField('self', symmetrical=False, blank=True, null=True)
    """ This version is a patch to an existing version. A use-case here is using one version
        for each generation of a state-based inference algorithm; all referencing localizations
        in another layer.
    """

    def __str__(self):
        out = f"{self.name}"
        if self.description:
            out += f" | {self.description}"
        return out

def make_default_version(instance):
    return Version.objects.create(
        name="Baseline",
        description="Initial version",
        project=instance,
        number=0,
    )

@receiver(post_save, sender=Project)
def project_save(sender, instance, created, **kwargs):
    TatorCache().invalidate_project_cache(instance.pk)
    TatorSearch().create_index(instance.pk)
    if created:
        make_default_version(instance)

@receiver(pre_delete, sender=Project)
def delete_index_project(sender, instance, **kwargs):
    TatorSearch().delete_index(instance.pk)

class Membership(Model):
    """Stores a user and their access level for a project.
    """
    project = ForeignKey(Project, on_delete=CASCADE)
    user = ForeignKey(User, on_delete=CASCADE)
    permission = EnumField(Permission, max_length=1, default=Permission.CAN_EDIT)
    def __str__(self):
        return f'{self.user} | {self.permission} | {self.project}'

class EntityTypeBase(PolymorphicModel):
    """ .. deprecated :: Use MediaType, LocalizationType, or StateType object """
    project = ForeignKey(Project, on_delete=CASCADE, null=True, blank=True)
    name = CharField(max_length=64)
    description = CharField(max_length=256, blank=True)
    visible=BooleanField(default=True)
    def __str__(self):
        return f'{self.name} | {self.project}'

class EntityTypeMediaBase(EntityTypeBase):
    """ .. deprecated :: Use MediaType object """
    uploadable = BooleanField(default=True)
    editTriggers = JSONField(null=True,
                             blank=True)

class EntityTypeMediaImage(EntityTypeMediaBase):
    """ .. deprecated :: Use MediaType object """
    entity_name = 'Image'
    dtype = 'image'
    file_format = CharField(max_length=4,
                            null=True,
                            blank=True,
                            choices=ImageFileFormat,
                            default=None)

class EntityTypeMediaVideo(EntityTypeMediaBase):
    """ .. deprecated :: Use MediaType object """
    entity_name = 'Video'
    dtype = 'video'
    file_format = CharField(max_length=4,
                            null=True,
                            blank=True,
                            choices=FileFormat,
                            default=None)
    keep_original = BooleanField(default=True)

class EntityTypeLocalizationBase(EntityTypeBase):
    """ .. deprecated :: Use LocalizationType object """
    media = ManyToManyField(EntityTypeMediaBase)
    bounded = BooleanField(default=True)
    colorMap = JSONField(null=True, blank=True)
    """
    colorMap allows for a mapping of an attribute value to a specific color
    {"key": "attribute_name",
     "map": {"attribute_value": <color>, ...}
     "alpha_ranges": {"key": "attribute_name",
                      "alphas": [[<low>,<end>,<alpha>],...]}
     "default": <color>

    <color> can either be a hex string for RRGGBB or a list for
    RRGGBBAA components, e.g. (255,0,0,255) for solid red.
    For alpha ranges each row is evaluated as
    if (<value> >= <low> && <value> < <end>)
         alpha = <alpha>

    <alpha> is 0-255

    Example color map:
    - Makes lobsters Red.
    - Makes Scallops yellow with default alpha of 50%
    - Defaults all other boxes to green.
    - Defines an alpha range based on an attribute "Alpha". If the value
      is >= 0 and < 0.25 alpha is 10% -- if 0.5 to 1.0 is 100%. Else will
      fall to either map definition or system default.

    {"default": [0,255,0],
     "key": "Species",
     "map": {"Lobster": "#FF0000",
             "Scallop": [255, 255, 0, 128]},
     "alpha_ranges": {"key": "Alpha",
                      "alphas": [[0, 0.25, 25], [0.5, 1.0, 255]]}}

    default, (key,map), and alpha_ranges can all be used independently. Thus
    {"default": [0,255,0]} is a valid definition.

    """
class EntityTypeLocalizationDot(EntityTypeLocalizationBase):
    """ .. deprecated :: Use LocalizationType object """
    entity_name = 'Dot'
    dtype = 'dot'
    marker = EnumField(Marker, max_length=9, default=Marker.CIRCLE)
    marker_size = PositiveIntegerField(default=12)

class EntityTypeLocalizationLine(EntityTypeLocalizationBase):
    """ .. deprecated :: Use LocalizationType object """
    entity_name = 'Line'
    dtype = 'line'
    line_width = PositiveIntegerField(default=3)

class EntityTypeLocalizationBox(EntityTypeLocalizationBase):
    """ .. deprecated :: Use LocalizationType object """
    entity_name = 'Box'
    dtype = 'box'
    line_width = PositiveIntegerField(default=3)

class EntityTypeState(EntityTypeBase):
    """ .. deprecated :: Use StateType object """
    entity_name = 'State'
    dtype = 'state'
    media = ManyToManyField(EntityTypeMediaBase)
    markers = BooleanField(default=False)
    interpolation = EnumField(
        InterpolationMethods,
        default=InterpolationMethods.NONE
    )
    association = CharField(max_length=64,
                            choices=AssociationTypes,
                            default=AssociationTypes[0][0])

class EntityTypeTreeLeaf(EntityTypeBase):
    """ .. deprecated :: Use LeafType object """
    entity_name = 'TreeLeaf'
    dtype = 'treeleaf'

class EntityBase(PolymorphicModel):
    """ .. deprecated :: Use Media, Localization, State, or Leaf object """
    project = ForeignKey(Project, on_delete=CASCADE, null=True, blank=True)
    meta = ForeignKey(EntityTypeBase, on_delete=CASCADE)
    """ Meta points to the defintion of the attribute field. That is
        a handful of AttributeTypes are associated to a given EntityType
        that is pointed to by this value. That set describes the `attribute`
        field of this structure. """
    attributes = JSONField(null=True, blank=True)
    created_datetime = DateTimeField(auto_now_add=True, null=True, blank=True)
    created_by = ForeignKey(User, on_delete=SET_NULL, null=True, blank=True, related_name='created_by')
    modified_datetime = DateTimeField(auto_now=True, null=True, blank=True)
    modified_by = ForeignKey(User, on_delete=SET_NULL, null=True, blank=True, related_name='modified_by')

class EntityMediaBase(EntityBase):
    """ .. deprecated :: Use Media object """
    name = CharField(max_length=256)
    uploader = ForeignKey(User, on_delete=PROTECT)
    upload_datetime = DateTimeField()
    md5 = SlugField(max_length=32)
    """ md5 hash of the originally uploaded file. """
    file = FileField()
    last_edit_start = DateTimeField(null=True, blank=True)
    """ Start datetime of a session in which the media's annotations were edited.
    """
    last_edit_end = DateTimeField(null=True, blank=True)
    """ End datetime of a session in which the media's annotations were edited.
    """

class EntityMediaImage(EntityMediaBase):
    """ .. deprecated :: Use Media object """
    thumbnail = ImageField()
    width=IntegerField(null=True)
    height=IntegerField(null=True)

def getVideoDefinition(path, codec, resolution, **kwargs):
    """ Convenience function to generate video definiton dictionary """
    obj = {"path": path,
           "codec": codec,
           "resolution": resolution}
    for arg in kwargs:
        if arg in ["segment_info",
                   "host",
                   "http_auth",
                   "codec_meme",
                   "codec_description"]:
            obj[arg] = kwargs[arg]
        else:
            raise TypeError(f"Invalid argument '{arg}' supplied")
    return obj

class EntityMediaVideo(EntityMediaBase):
    """ .. deprecated :: Use Media object """
    original = FilePathField(path=settings.RAW_ROOT, null=True, blank=True)
    thumbnail = ImageField()
    thumbnail_gif = ImageField()
    num_frames = IntegerField(null=True)
    fps = FloatField(null=True)
    codec = CharField(null=True,max_length=256)
    width=IntegerField(null=True)
    height=IntegerField(null=True)
    segment_info = FilePathField(path=settings.MEDIA_ROOT, null=True,
                                 blank=True)
    media_files = JSONField(null=True, blank=True)

class EntityLocalizationBase(EntityBase):
    """ .. deprecated :: Use Localization object """
    user = ForeignKey(User, on_delete=PROTECT)
    media = ForeignKey(EntityMediaBase, on_delete=CASCADE)
    frame = PositiveIntegerField(null=True)
    thumbnail_image = ForeignKey(EntityMediaImage, on_delete=SET_NULL,
                                 null=True,blank=True,
                                 related_name='thumbnail_image')
    version = ForeignKey(Version, on_delete=CASCADE, null=True, blank=True)
    modified = BooleanField(null=True, blank=True)
    """ Indicates whether an annotation is original or modified.
        null: Original upload, no modifications.
        false: Original upload, but was modified or deleted.
        true: Modified since upload or created via web interface.
    """

    def selectOnMedia(media_id):
        return EntityLocalizationBase.objects.filter(media=media_id)

class EntityLocalizationDot(EntityLocalizationBase):
    """ .. deprecated :: Use Localization object """
    x = FloatField()
    y = FloatField()

class EntityLocalizationLine(EntityLocalizationBase):
    """ .. deprecated :: Use Localization object """
    x0 = FloatField()
    y0 = FloatField()
    x1 = FloatField()
    y1 = FloatField()

class EntityLocalizationBox(EntityLocalizationBase):
    """ .. deprecated :: Use Localization object """
    x = FloatField()
    y = FloatField()
    width = FloatField()
    height = FloatField()

class AssociationType(PolymorphicModel):
    """ .. deprecated :: Use Association object """
    media = ManyToManyField(EntityMediaBase)
    def states(media_ids):
        # Get localization associations
        localizationsForMedia=EntityLocalizationBase.objects.filter(media__in=media_ids)
        localizationAssociations=LocalizationAssociation.objects.filter(localizations__in=localizationsForMedia).distinct()
        # Downcast to base class
        ids = [loc.id for loc in localizationAssociations]
        localizationAssociations=AssociationType.objects.filter(pk__in=ids)
        # Get other associations (frame, media)
        associations=AssociationType.objects.filter(media__in=media_ids)
        associations = list(associations.union(localizationAssociations))
        # Get states with these associations
        states = EntityState.objects.filter(association__in=associations)
        return states


class MediaAssociation(AssociationType):
    """ .. deprecated :: Use Association object """
    def states(media_id):
        mediaAssociations=MediaAssociation.objects.filter(media__in=media_id)
        return EntityState.objects.filter(association__in=mediaAssociations)

class LocalizationAssociation(AssociationType):
    """ .. deprecated :: Use Association object """
    """
    color : "#RRGGBB" or "RRGGBB" to represent track color. If not set, display
            will use automatic color progression.
    """
    localizations = ManyToManyField(EntityLocalizationBase)
    segments = JSONField(null=True)
    color = CharField(null=True,blank=True,max_length=8)

    def states(media_id):
        localizationsForMedia=EntityLocalizationBase.objects.filter(media__in=media_id)
        localizationAssociations=LocalizationAssociation.objects.filter(localizations__in=localizationsForMedia).distinct()
        return EntityState.objects.filter(association__in=localizationAssociations)

class FrameAssociation(AssociationType):
    """ .. deprecated :: Use Association object """
    frame = PositiveIntegerField()
    extracted = ForeignKey(EntityMediaImage,
                           on_delete=SET_NULL,
                           null=True,
                           blank=True)

    def states(media_id):
        frameAssociations=FrameAssociation.objects.filter(media__in=media_id)
        return EntityState.objects.filter(association__in=frameAssociations)

class EntityState(EntityBase):
    """ .. deprecated :: Use State object """
    association = ForeignKey(AssociationType, on_delete=CASCADE)
    version = ForeignKey(Version, on_delete=CASCADE, null=True, blank=True)
    modified = BooleanField(null=True, blank=True)
    """ Indicates whether an annotation is original or modified.
        null: Original upload, no modifications.
        false: Original upload, but was modified or deleted.
        true: Modified since upload or created via web interface.
    """

    def selectOnMedia(media_id):
        return AssociationType.states(media_id)

# Tree data type
class TreeLeaf(EntityBase):
    """ .. deprecated :: Use Leaf object """
    parent=ForeignKey('self', on_delete=SET_NULL, blank=True, null=True)
    path=PathField(unique=True)
    name = CharField(max_length=255)

    class Meta:
        verbose_name_plural = "TreeLeaves"

    def __str__(self):
        return str(self.path)

    def depth(self):
        return TreeLeaf.objects.annotate(depth=Depth('path')).get(pk=self.pk).depth

    def subcategories(self, minLevel=1):
        return TreeLeaf.objects.select_related('parent').filter(
            path__descendants=self.path,
            path__depth__gte=self.depth()+minLevel
        )

    def computePath(self):
        """ Returns the string representing the path element """
        pathStr=self.name.replace(" ","_").replace("-","_").replace("(","_").replace(")","_")
        if self.parent:
            pathStr=self.parent.computePath()+"."+pathStr
        elif self.project:
            projName=self.project.name.replace(" ","_").replace("-","_").replace("(","_").replace(")","_")
            pathStr=projName+"."+pathStr
        return pathStr

# Attribute types
# These table structures are used to describe the structure of
# an Entity's JSON-B attribute field

class AttributeTypeBase(PolymorphicModel):
    """ .. deprecated :: Use MediaType, LocalizationType, StateType, or LeafType object """
    name = CharField(max_length=64)
    """ Name refers to the key in the JSON structure """
    description = CharField(max_length=256, blank=True)
    """ Human readable description of the column """
    applies_to = ForeignKey(EntityTypeBase, on_delete=CASCADE)
    """ Pointer to the owner of this type description. Either a media,
        state or sequence 'owns' this type and combines it into a set
        with other AttributeTypes to describe an AttributeSet """
    project = ForeignKey(Project, on_delete=CASCADE)
    order = IntegerField(default=0)
    """ Controls order (lower numbers first, negative is hide) """
    def __str__(self):
        return self.name

class AttributeTypeBool(AttributeTypeBase):
    """ .. deprecated :: Use MediaType, LocalizationType, StateType, or LeafType object """
    attr_name = "Boolean"
    dtype = "bool"
    default = BooleanField(null=True, blank=True)

class AttributeTypeInt(AttributeTypeBase):
    """ .. deprecated :: Use MediaType, LocalizationType, StateType, or LeafType object """
    attr_name = "Integer"
    dtype = "int"
    default = IntegerField(null=True, blank=True)
    lower_bound = IntegerField(null=True, blank=True)
    upper_bound = IntegerField(null=True, blank=True)

class AttributeTypeFloat(AttributeTypeBase):
    """ .. deprecated :: Use MediaType, LocalizationType, StateType, or LeafType object """
    attr_name = "Float"
    dtype = "float"
    default = FloatField(null=True, blank=True)
    lower_bound = FloatField(null=True, blank=True)
    upper_bound = FloatField(null=True, blank=True)

class AttributeTypeEnum(AttributeTypeBase):
    """ .. deprecated :: Use MediaType, LocalizationType, StateType, or LeafType object """
    attr_name = "Enum"
    dtype = "enum"
    choices = ArrayField(CharField(max_length=64))
    labels = ArrayField(CharField(max_length=64), null=True, blank=True)
    default = CharField(max_length=64, null=True, blank=True)

class AttributeTypeString(AttributeTypeBase):
    """ .. deprecated :: Use MediaType, LocalizationType, StateType, or LeafType object """
    attr_name = "String"
    dtype = "str"
    default = CharField(max_length=256, null=True, blank=True)
    autocomplete = JSONField(null=True, blank=True)

class AttributeTypeDatetime(AttributeTypeBase):
    """ .. deprecated :: Use MediaType, LocalizationType, StateType, or LeafType object """
    attr_name = "Datetime"
    dtype = "datetime"
    use_current = BooleanField()
    default_timezone = CharField(max_length=3, null=True, blank=True)

class AttributeTypeGeoposition(AttributeTypeBase):
    """ .. deprecated :: Use MediaType, LocalizationType, StateType, or LeafType object """
    attr_name = "Geoposition"
    dtype = "geopos"
    default = PointField(null=True, blank=True)

def ProjectBasedFileLocation(instance, filename):
    return os.path.join(f"{instance.project.id}", filename)

class JobCluster(Model):
    name = CharField(max_length=128)
    owner = ForeignKey(User, null=True, blank=True, on_delete=SET_NULL)
    host = CharField(max_length=1024)
    port = PositiveIntegerField()
    token = CharField(max_length=1024)
    cert = TextField(max_length=2048)

    def __str__(self):
        return self.name

# Algorithm models

class Algorithm(Model):
    name = CharField(max_length=128)
    project = ForeignKey(Project, on_delete=CASCADE)
    user = ForeignKey(User, on_delete=PROTECT)
    description = CharField(max_length=1024, null=True, blank=True)
    manifest = FileField(upload_to=ProjectBasedFileLocation, null=True, blank=True)
    cluster = ForeignKey(JobCluster, null=True, blank=True, on_delete=SET_NULL)
    files_per_job = PositiveIntegerField(
        default=1,
        validators=[MinValueValidator(1),]
    )
    max_concurrent = PositiveIntegerField(
        default=1,
        validators=[MinValueValidator(1),]
    )

    def __str__(self):
        return self.name

class AnalysisBase(PolymorphicModel):
    """ .. deprecated :: Use Analysis object """
    project = ForeignKey(Project, on_delete=CASCADE)
    name = CharField(max_length=64)

class AnalysisCount(AnalysisBase):
    """ .. deprecated :: Use Analysis object """
    data_type = ForeignKey(EntityTypeBase, on_delete=CASCADE)
    data_query = CharField(max_length=1024, default='*')

class AnalysisPercentage(AnalysisBase):
    """ .. deprecated :: Use Analysis object """
    data_type = ForeignKey(EntityTypeBase, on_delete=CASCADE)
    numerator_filter = JSONField(null=True, blank=True)
    denominator_filter = JSONField(null=True, blank=True)

class AnalysisHistogram(AnalysisBase):
    """ .. deprecated :: Use Analysis object """
    data_type = ForeignKey(EntityTypeBase, on_delete=CASCADE)
    data_filter = JSONField(null=True, blank=True)
    attribute = ForeignKey(AttributeTypeBase, on_delete=CASCADE)
    plot_type = EnumField(HistogramPlotType)

class Analysis2D(AnalysisBase):
    """ .. deprecated :: Use Analysis object """
    data_type = ForeignKey(EntityTypeBase, on_delete=CASCADE)
    data_filter = JSONField(null=True, blank=True)
    attribute_x = ForeignKey(AttributeTypeBase, on_delete=CASCADE, related_name='attribute_x')
    attribute_y = ForeignKey(AttributeTypeBase, on_delete=CASCADE, related_name='attribute_y')
    plot_type = EnumField(TwoDPlotType)

class TemporaryFile(Model):
    """ Represents a temporary file in the system, can be used for algorithm results or temporary outputs """
    name = CharField(max_length=128)
    """ Human readable name for display purposes """
    project = ForeignKey(Project, on_delete=CASCADE)
    """ Project the temporary file resides in """
    user = ForeignKey(User, on_delete=PROTECT)
    """ User who created the temporary file """
    path = FilePathField(path=settings.MEDIA_ROOT, null=True, blank=True)
    """ Path to file on storage """
    lookup = SlugField(max_length=32)
    """ unique lookup (md5sum of something useful) """
    created_datetime = DateTimeField()
    """ Time that the file was created """
    eol_datetime = DateTimeField()
    """ Time the file expires (reaches EoL) """

    def expire(self):
        """ Set a given temporary file as expired """
        past = datetime.datetime.utcnow() - datetime.timedelta(hours=1)
        past = pytz.timezone("UTC").localize(past)
        self.eol_datetime = past
        self.save()

    def from_local(path, name, project, user, lookup, hours):
        """ Given a local file create a temporary file storage object
        :returns A saved TemporaryFile:
        """
        extension = os.path.splitext(name)[-1]
        destination_fp=os.path.join(settings.MEDIA_ROOT, f"{project.id}", f"{uuid.uuid1()}{extension}")
        os.makedirs(os.path.dirname(destination_fp), exist_ok=True)
        shutil.copyfile(path, destination_fp)

        now = datetime.datetime.utcnow()
        eol =  now + datetime.timedelta(hours=hours)

        temp_file = TemporaryFile(name=name,
                                  project=project,
                                  user=user,
                                  path=destination_fp,
                                  lookup=lookup,
                                  created_datetime=now,
                                  eol_datetime = eol)
        temp_file.save()
        return temp_file

@receiver(pre_delete, sender=TemporaryFile)
def temporary_file_delete(sender, instance, **kwargs):
    if os.path.exists(instance.path):
        os.remove(instance.path)

# Entity types

class MediaType(Model):
    polymorphic = OneToOneField(EntityTypeBase, on_delete=SET_NULL, null=True, blank=True,
                                related_name='media_type_polymorphic')
    """ Temporary field for migration. """
    dtype = CharField(max_length=16, choices=[('image', 'image'), ('video', 'video')])
    project = ForeignKey(Project, on_delete=CASCADE, null=True, blank=True, db_column='project')
    name = CharField(max_length=64)
    description = CharField(max_length=256, blank=True)
    visible = BooleanField(default=True)
    """ Whether this type should be displayed in the UI."""
    editTriggers = JSONField(null=True,
                             blank=True)
    file_format = CharField(max_length=4,
                            null=True,
                            blank=True,
                            default=None)
    keep_original = BooleanField(default=True, null=True, blank=True)
    attribute_types = JSONField(default=list, null=True, blank=True)
    """ User defined attributes.

        An array of objects, each containing the following fields:

        name: Name of the attribute.
        description: (optional) Description of the attribute.
        order: Order that the attribute should appear in web UI. Negative means
               do not display.
        dtype: Data type of the attribute. Valid values are bool, int, float,
               string, enum, datetime, geopos.
        default: (optional) Default value. Valid for all dtypes except datetime.
                 The type should correspond to the dtype (string/enum are strings,
                 int/float are numbers, geopos is a [lon, lat] list).
        minimum: (optional) Minimum value. Valid for int and float dtypes.
        maximum: (optional) Maximum value. Valid for int and float dtypes.
        choices: (optional) Available choices for enum dtype.
        labels: (optional) Labels for available choices for enum dtype.
        autocomplete: (optional) Object of the form {'serviceUrl': '<url>'} that
                      specifies URL of the autocomplete service. Valid for string
                      dtype only.
        use_current: (optional) Boolean indicating whether to use the current time
                     as the default for datetime dtype.
    """
    def __str__(self):
        return f'{self.name} | {self.project}'

@receiver(post_save, sender=MediaType)
def media_type_save(sender, instance, **kwargs):
    TatorSearch().create_mapping(instance)

class LocalizationType(Model):
    polymorphic = OneToOneField(EntityTypeBase, on_delete=SET_NULL, null=True, blank=True,
                                related_name='localization_type_polymorphic')
    """ Temporary field for migration. """
    dtype = CharField(max_length=16,
                      choices=[('box', 'box'), ('line', 'line'), ('dot', 'dot')])
    project = ForeignKey(Project, on_delete=CASCADE, null=True, blank=True, db_column='project')
    name = CharField(max_length=64)
    description = CharField(max_length=256, blank=True)
    visible = BooleanField(default=True)
    """ Whether this type should be displayed in the UI."""
    media = ManyToManyField(MediaType)
    colorMap = JSONField(null=True, blank=True)
    line_width = PositiveIntegerField(default=3)
    attribute_types = JSONField(default=list, null=True, blank=True)
    """ User defined attributes.

        An array of objects, each containing the following fields:

        name: Name of the attribute.
        description: Description of the attribute.
        order: Order that the attribute should appear in web UI. Negative means
               do not display.
        dtype: Data type of the attribute. Valid values are bool, int, float,
               string, enum, datetime, geopos.
        default: (optional) Default value. Valid for all dtypes except datetime.
                 The type should correspond to the dtype (string/enum are strings,
                 int/float are numbers, geopos is a [lon, lat] list).
        minimum: (optional) Minimum value. Valid for int and float dtypes.
        maximum: (optional) Maximum value. Valid for int and float dtypes.
        choices: (optional) Available choices for enum dtype.
        labels: (optional) Labels for available choices for enum dtype.
        autocomplete: (optional) Object of the form {'serviceUrl': '<url>'} that
                      specifies URL of the autocomplete service. Valid for string
                      dtype only.
        use_current: (optional) Boolean indicating whether to use the current time
                     as the default for datetime dtype.
    """
    def __str__(self):
        return f'{self.name} | {self.project}'

@receiver(post_save, sender=LocalizationType)
def localization_type_save(sender, instance, **kwargs):
    TatorSearch().create_mapping(instance)

class StateType(Model):
    polymorphic = OneToOneField(EntityTypeBase, on_delete=SET_NULL, null=True, blank=True,
                                related_name='state_type_polymorphic')
    """ Temporary field for migration. """
    dtype = CharField(max_length=16, choices=[('state', 'state')], default='state')
    project = ForeignKey(Project, on_delete=CASCADE, null=True, blank=True, db_column='project')
    name = CharField(max_length=64)
    description = CharField(max_length=256, blank=True)
    visible = BooleanField(default=True)
    """ Whether this type should be displayed in the UI."""
    media = ManyToManyField(MediaType)
    interpolation = CharField(max_length=16,
                              choices=[('none', 'none'), ('latest', 'latest')],
                              default='latest')
    association = CharField(max_length=64,
                            choices=AssociationTypes,
                            default=AssociationTypes[0][0])
    attribute_types = JSONField(default=list, null=True, blank=True)
    """ User defined attributes.

        An array of objects, each containing the following fields:

        name: Name of the attribute.
        description: Description of the attribute.
        order: Order that the attribute should appear in web UI. Negative means
               do not display.
        dtype: Data type of the attribute. Valid values are bool, int, float,
               string, enum, datetime, geopos.
        default: (optional) Default value. Valid for all dtypes except datetime.
                 The type should correspond to the dtype (string/enum are strings,
                 int/float are numbers, geopos is a [lon, lat] list).
        minimum: (optional) Minimum value. Valid for int and float dtypes.
        maximum: (optional) Maximum value. Valid for int and float dtypes.
        choices: (optional) Available choices for enum dtype.
        labels: (optional) Labels for available choices for enum dtype.
        autocomplete: (optional) Object of the form {'serviceUrl': '<url>'} that
                      specifies URL of the autocomplete service. Valid for string
                      dtype only.
        use_current: (optional) Boolean indicating whether to use the current time
                     as the default for datetime dtype.
    """
    def __str__(self):
        return f'{self.name} | {self.project}'

@receiver(post_save, sender=StateType)
def state_type_save(sender, instance, **kwargs):
    TatorSearch().create_mapping(instance)

class LeafType(Model):
    polymorphic = OneToOneField(EntityTypeBase, on_delete=SET_NULL, null=True, blank=True,
                                related_name='leaf_type_polymorphic')
    """ Temporary field for migration. """
    dtype = CharField(max_length=16, choices=[('leaf', 'leaf')], default='leaf')
    project = ForeignKey(Project, on_delete=CASCADE, null=True, blank=True, db_column='project')
    name = CharField(max_length=64)
    description = CharField(max_length=256, blank=True)
    visible = BooleanField(default=True)
    """ Whether this type should be displayed in the UI."""
    attribute_types = JSONField(null=True, blank=True)
    """ User defined attributes.

        An array of objects, each containing the following fields:

        name: Name of the attribute.
        description: Description of the attribute.
        order: Order that the attribute should appear in web UI. Negative means
               do not display.
        dtype: Data type of the attribute. Valid values are bool, int, float,
               string, enum, datetime, geopos.
        default: (optional) Default value. Valid for all dtypes except datetime.
                 The type should correspond to the dtype (string/enum are strings,
                 int/float are numbers, geopos is a [lon, lat] list).
        minimum: (optional) Minimum value. Valid for int and float dtypes.
        maximum: (optional) Maximum value. Valid for int and float dtypes.
        choices: (optional) Available choices for enum dtype.
        labels: (optional) Labels for available choices for enum dtype.
        autocomplete: (optional) Object of the form {'serviceUrl': '<url>'} that
                      specifies URL of the autocomplete service. Valid for string
                      dtype only.
        use_current: (optional) Boolean indicating whether to use the current time
                     as the default for datetime dtype.
    """
    def __str__(self):
        return f'{self.name} | {self.project}'

@receiver(post_save, sender=LeafType)
def leaf_type_save(sender, instance, **kwargs):
    TatorSearch().create_mapping(instance)


# Entities (stores actual data)

class Media(Model):
    """
    Fields:

    original: Originally uploaded file. Users cannot interact with it except
              by downloading it.

              .. deprecated :: Use media_files object

    segment_info: File for segment files to support MSE playback.

                  .. deprecated :: Use meda_files instead

    media_files: Dictionary to contain a map of all files for this media.
                 The schema looks like this:

                 .. code-block ::

                     map = {"archival": [ VIDEO_DEF, VIDEO_DEF,... ],
                            "streaming": [ VIDEO_DEF, VIDEO_DEF, ... ]}
                     video_def = {"path": <path_to_disk>,
                                  "codec": <human readable codec>,
                                  "resolution": [<vertical pixel count, e.g. 720>, width]


                                  ###################
                                  # Optional Fields #
                                  ###################

                                  # Path to the segments.json file for streaming files.
                                  # not expected/required for archival. Required for
                                  # MSE playback with seek support for streaming files.
                                  segment_info = <path_to_json>

                                  # If supplied will use this instead of currently
                                  # connected host. e.g. https://example.com
                                  "host": <host url>
                                  # If specified will be used for HTTP authorization
                                  # in the request for media. I.e. "bearer <token>"
                                  "http_auth": <http auth header>

                                  # Example mime: 'video/mp4; codecs="avc1.64001e"'
                                  # Only relevant for straming files, will assume
                                  # example above if not present.
                                  "codec_mime": <mime for MSE decode>

                                  "codec_description": <description other than codec>}


    """
    polymorphic = OneToOneField(EntityBase, on_delete=SET_NULL, null=True, blank=True,
                                related_name='media_polymorphic')
    """ Temporary field for migration. """
    project = ForeignKey(Project, on_delete=CASCADE, null=True, blank=True, db_column='project')
    meta = ForeignKey(MediaType, on_delete=CASCADE, db_column='meta')
    """ Meta points to the defintion of the attribute field. That is
        a handful of AttributeTypes are associated to a given MediaType
        that is pointed to by this value. That set describes the `attribute`
        field of this structure. """
    attributes = JSONField(null=True, blank=True)
    """ Values of user defined attributes. """
    created_datetime = DateTimeField(auto_now_add=True, null=True, blank=True)
    created_by = ForeignKey(User, on_delete=SET_NULL, null=True, blank=True,
                            related_name='media_created_by', db_column='created_by')
    modified_datetime = DateTimeField(auto_now=True, null=True, blank=True)
    modified_by = ForeignKey(User, on_delete=SET_NULL, null=True, blank=True,
                             related_name='media_modified_by', db_column='modified_by')
    name = CharField(max_length=256)
    md5 = SlugField(max_length=32)
    """ md5 hash of the originally uploaded file. """
    file = FileField()
    last_edit_start = DateTimeField(null=True, blank=True)
    """ Start datetime of a session in which the media's annotations were edited.
    """
    last_edit_end = DateTimeField(null=True, blank=True)
    """ End datetime of a session in which the media's annotations were edited.
    """
    original = FilePathField(path=settings.RAW_ROOT, null=True, blank=True)
    thumbnail = ImageField()
    thumbnail_gif = ImageField(null=True, blank=True)
    num_frames = IntegerField(null=True, blank=True)
    fps = FloatField(null=True, blank=True)
    codec = CharField(null=True, blank=True, max_length=256)
    width=IntegerField(null=True)
    height=IntegerField(null=True)
    segment_info = FilePathField(path=settings.MEDIA_ROOT, null=True,
                                 blank=True)
    media_files = JSONField(null=True, blank=True)

@receiver(post_save, sender=Media)
def media_save(sender, instance, created, **kwargs):
    TatorCache().invalidate_media_list_cache(instance.project.pk)
    TatorSearch().create_document(instance)

def safe_delete(path):
    try:
        logger.info(f"Deleting {path}")
        os.remove(path)
    except:
        logger.warning(f"Could not remove {path}")

@receiver(pre_delete, sender=Media)
def media_delete(sender, instance, **kwargs):
    TatorCache().invalidate_media_list_cache(instance.project.pk)
    TatorSearch().delete_document(instance)
    instance.file.delete(False)
    if instance.original != None:
        path = str(instance.original)
        safe_delete(path)

    # Delete all the files referenced in media_files
    if not instance.media_files is None:
        files = instance.media_files.get('streaming', [])
        for obj in files:
            path = "/data" + obj['path']
            safe_delete(path)
            path = "/data" + obj['segment_info']
            safe_delete(path)
        files = instance.media_files.get('archival', [])
        for obj in files:
            safe_delete(obj['path'])
    instance.thumbnail.delete(False)
    instance.thumbnail_gif.delete(False)

class Localization(Model):
    polymorphic = OneToOneField(EntityBase, on_delete=SET_NULL, null=True, blank=True,
                                related_name='localization_polymorphic')
    """ Temporary field for migration. """
    project = ForeignKey(Project, on_delete=CASCADE, null=True, blank=True, db_column='project')
    meta = ForeignKey(LocalizationType, on_delete=CASCADE, db_column='meta')
    """ Meta points to the defintion of the attribute field. That is
        a handful of AttributeTypes are associated to a given LocalizationType
        that is pointed to by this value. That set describes the `attribute`
        field of this structure. """
    attributes = JSONField(null=True, blank=True)
    """ Values of user defined attributes. """
    created_datetime = DateTimeField(auto_now_add=True, null=True, blank=True)
    created_by = ForeignKey(User, on_delete=SET_NULL, null=True, blank=True,
                            related_name='localization_created_by', db_column='created_by')
    modified_datetime = DateTimeField(auto_now=True, null=True, blank=True)
    modified_by = ForeignKey(User, on_delete=SET_NULL, null=True, blank=True,
                             related_name='localization_modified_by', db_column='modified_by')
    user = ForeignKey(User, on_delete=PROTECT, db_column='user')
    media = ForeignKey(Media, on_delete=CASCADE, db_column='media')
    frame = PositiveIntegerField(null=True, blank=True)
    thumbnail_image = ForeignKey(Media, on_delete=SET_NULL,
                                 null=True, blank=True,
                                 related_name='localization_thumbnail_image',
                                 db_column='thumbnail_image')
    version = ForeignKey(Version, on_delete=CASCADE, null=True, blank=True, db_column='version')
    modified = BooleanField(null=True, blank=True)
    """ Indicates whether an annotation is original or modified.
        null: Original upload, no modifications.
        false: Original upload, but was modified or deleted.
        true: Modified since upload or created via web interface.
    """
    x = FloatField(null=True, blank=True)
    """ Horizontal position."""
    y = FloatField(null=True, blank=True)
    """ Vertical position."""
    u = FloatField(null=True, blank=True)
    """ Horizontal vector component for lines."""
    v = FloatField(null=True, blank=True)
    """ Vertical vector component for lines. """
    width = FloatField(null=True, blank=True)
    """ Width for boxes."""
    height = FloatField(null=True, blank=True)
    """ Height for boxes."""

@receiver(post_save, sender=Localization)
def localization_save(sender, instance, created, **kwargs):
    TatorCache().invalidate_localization_list_cache(instance.media.pk, instance.meta.pk)
    if getattr(instance,'_inhibit', False) == False:
        TatorSearch().create_document(instance)
    else:
        pass

@receiver(pre_delete, sender=Localization)
def localization_delete(sender, instance, **kwargs):
    TatorCache().invalidate_localization_list_cache(instance.media.pk, instance.meta.pk)
    TatorSearch().delete_document(instance)
    if instance.thumbnail_image:
        instance.thumbnail_image.delete()

class State(Model):
    """
    A State is an event that occurs, potentially independent, from that of
    a media element. It is associated with 0 (1 to be useful) or more media
    elements. If a frame is supplied it was collected at that time point.
    """
    polymorphic = OneToOneField(EntityBase, on_delete=SET_NULL, null=True, blank=True,
                                related_name='state_polymorphic')
    """ Temporary field for migration. """
    project = ForeignKey(Project, on_delete=CASCADE, null=True, blank=True, db_column='project')
    meta = ForeignKey(StateType, on_delete=CASCADE, db_column='meta')
    """ Meta points to the defintion of the attribute field. That is
        a handful of AttributeTypes are associated to a given EntityType
        that is pointed to by this value. That set describes the `attribute`
        field of this structure. """
    attributes = JSONField(null=True, blank=True)
    """ Values of user defined attributes. """
    created_datetime = DateTimeField(auto_now_add=True, null=True, blank=True)
    created_by = ForeignKey(User, on_delete=SET_NULL, null=True, blank=True,
                            related_name='state_created_by', db_column='created_by')
    modified_datetime = DateTimeField(auto_now=True, null=True, blank=True)
    modified_by = ForeignKey(User, on_delete=SET_NULL, null=True, blank=True,
                             related_name='state_modified_by', db_column='modified_by')
    version = ForeignKey(Version, on_delete=CASCADE, null=True, blank=True, db_column='version')
    modified = BooleanField(null=True, blank=True)
    """ Indicates whether an annotation is original or modified.
        null: Original upload, no modifications.
        false: Original upload, but was modified or deleted.
        true: Modified since upload or created via web interface.
    """
    media = ManyToManyField(Media, related_name='media')
    localizations = ManyToManyField(Localization)
    segments = JSONField(null=True, blank=True)
    color = CharField(null=True, blank=True, max_length=8)
    frame = PositiveIntegerField(null=True, blank=True)
    extracted = ForeignKey(Media,
                           on_delete=SET_NULL,
                           null=True,
                           blank=True,
                           related_name='extracted',
                           db_column='extracted')
    def selectOnMedia(media_id):
        return State.objects.filter(media__in=media_id)

@receiver(post_save, sender=State)
def state_save(sender, instance, created, **kwargs):
    TatorSearch().create_document(instance)

@receiver(pre_delete, sender=State)
def state_delete(sender, instance, **kwargs):
    TatorSearch().delete_document(instance)

@receiver(m2m_changed, sender=State.localizations.through)
def calc_segments(sender, **kwargs):
    instance=kwargs['instance']
    sortedLocalizations=Localization.objects.filter(pk__in=instance.localizations.all()).order_by('frame')

    #Bring up related media to association
    instance.media.set(sortedLocalizations.all().values_list('media', flat=True))
    segmentList=[]
    current=[None,None]
    last=None
    for localization in sortedLocalizations:
        if current[0] is None:
            current[0] = localization.frame
            last = current[0]
        else:
            if localization.frame - 1 == last:
                last = localization.frame
            else:
                current[1] = last
                segmentList.append(current.copy())
                current[0] = localization.frame
                current[1] = None
                last = localization.frame
    if current[1] is None:
        current[1] = last
        segmentList.append(current)
    instance.segments = segmentList

class Leaf(Model):
    polymorphic = OneToOneField(EntityBase, on_delete=SET_NULL, null=True, blank=True,
                                related_name='leaf_polymorphic')
    """ Temporary field for migration. """
    project = ForeignKey(Project, on_delete=CASCADE, null=True, blank=True, db_column='project')
    meta = ForeignKey(LeafType, on_delete=CASCADE, db_column='meta')
    """ Meta points to the defintion of the attribute field. That is
        a handful of AttributeTypes are associated to a given EntityType
        that is pointed to by this value. That set describes the `attribute`
        field of this structure. """
    attributes = JSONField(null=True, blank=True)
    """ Values of user defined attributes. """
    created_datetime = DateTimeField(auto_now_add=True, null=True, blank=True)
    created_by = ForeignKey(User, on_delete=SET_NULL, null=True, blank=True,
                            related_name='leaf_created_by', db_column='created_by')
    modified_datetime = DateTimeField(auto_now=True, null=True, blank=True)
    modified_by = ForeignKey(User, on_delete=SET_NULL, null=True, blank=True,
                             related_name='leaf_modified_by', db_column='modified_by')
    parent=ForeignKey('self', on_delete=SET_NULL, blank=True, null=True, db_column='parent')
    path=PathField(unique=True)
    name = CharField(max_length=255)

    class Meta:
        verbose_name_plural = "Leaves"

    def __str__(self):
        return str(self.path)

    def depth(self):
        return Leaf.objects.annotate(depth=Depth('path')).get(pk=self.pk).depth

    def subcategories(self, minLevel=1):
        return Leaf.objects.select_related('parent').filter(
            path__descendants=self.path,
            path__depth__gte=self.depth()+minLevel
        )

    def computePath(self):
        """ Returns the string representing the path element """
        pathStr=self.name.replace(" ","_").replace("-","_").replace("(","_").replace(")","_")
        if self.parent:
            pathStr=self.parent.computePath()+"."+pathStr
        elif self.project:
            projName=self.project.name.replace(" ","_").replace("-","_").replace("(","_").replace(")","_")
            pathStr=projName+"."+pathStr
        return pathStr

@receiver(post_save, sender=Leaf)
def leaf_save(sender, instance, **kwargs):
    for ancestor in instance.computePath().split('.'):
        TatorCache().invalidate_treeleaf_list_cache(ancestor)
    TatorSearch().create_document(instance)

@receiver(pre_delete, sender=Leaf)
def leaf_delete(sender, instance, **kwargs):
    for ancestor in instance.computePath().split('.'):
        TatorCache().invalidate_treeleaf_list_cache(ancestor)
    TatorSearch().delete_document(instance)

class Analysis(Model):
    polymorphic = OneToOneField(AnalysisBase, on_delete=SET_NULL, null=True, blank=True,
                                related_name='analysis_polymorphic')
    """ Temporary field for migration. """
    project = ForeignKey(Project, on_delete=CASCADE, db_column='project')
    name = CharField(max_length=64)
<<<<<<< HEAD
    data_query = CharField(max_length=1024, default='*')

def type_to_obj(typeObj):
    """Returns a data object for a given type object"""
    _dict = {
        MediaType: Media,
        LocalizationType: Localization,
        StateType: State,
        LeafType: Leaf,
    }

    if typeObj in _dict:
        return _dict[typeObj]
    else:
        return None

def make_dict(keys, row):
    d={}
    for idx,col in enumerate(keys):
        d[col.name] = row[idx]
    return d

def database_qs(qs):
    return database_query(str(qs.query))

def database_query(query):
    from django.db import connection
    import datetime
    with connection.cursor() as d_cursor:
        cursor = d_cursor.cursor
        bq=datetime.datetime.now()
        cursor.execute(query)
        aq=datetime.datetime.now()
        l=[make_dict(cursor.description, x) for x in cursor]
        af=datetime.datetime.now()
        print(f"Query = {aq-bq}")
        print(f"List = {af-aq}")
    return l
=======
    data_query = CharField(max_length=1024, default='*')
>>>>>>> ced3b09e
<|MERGE_RESOLUTION|>--- conflicted
+++ resolved
@@ -1245,7 +1245,6 @@
     """ Temporary field for migration. """
     project = ForeignKey(Project, on_delete=CASCADE, db_column='project')
     name = CharField(max_length=64)
-<<<<<<< HEAD
     data_query = CharField(max_length=1024, default='*')
 
 def type_to_obj(typeObj):
@@ -1283,7 +1282,4 @@
         af=datetime.datetime.now()
         print(f"Query = {aq-bq}")
         print(f"List = {af-aq}")
-    return l
-=======
-    data_query = CharField(max_length=1024, default='*')
->>>>>>> ced3b09e
+    return l