from rest_framework.schemas.openapi import AutoSchema

from ._message import message_schema
from ._errors import error_responses
from ._attributes import attribute_filter_parameter_schema
from ._annotation_query import annotation_filter_parameter_schema

<<<<<<< HEAD
localization_properties = {
    'x': {
        'description': 'Normalized horizontal position of left edge of bounding box for '
                       '`box` localization types, start of line for `line` localization '
                       'types, or position of dot for `dot` localization types.',
        'type': 'number',
        'minimum': 0.0,
        'maximum': 1.0,
        'nullable': True,
    },
    'y': {
        'description': 'Normalized vertical position of top edge of bounding box for '
                       '`box` localization types, start of line for `line` localization '
                       'types, or position of dot for `dot` localization types.',
        'type': 'number',
        'minimum': 0.0,
        'maximum': 1.0,
        'nullable': True,
    },
    'width': {
        'description': 'Normalized width of bounding box for `box` localization types.',
        'type': 'number',
        'minimum': 0.0,
        'maximum': 1.0,
        'nullable': True,
    },
    'height': {
        'description': 'Normalized height of bounding box for `box` localization types.',
        'type': 'number',
        'minimum': 0.0,
        'maximum': 1.0,
        'nullable': True,
    },
    'u': {
        'description': 'Horizontal vector component for `line` localization types.',
        'type': 'number',
        'minimum': -1.0,
        'maximum': 1.0,
        'nullable': True,
    },
    'v': {
        'description': 'Vertical vector component for `line` localization types.',
        'type': 'number',
        'minimum': -1.0,
        'maximum': 1.0,
        'nullable': True,
    },
    'frame': {
        'description': 'Frame number of this localization if it is in a video.',
        'type': 'integer',
        'default': 0,
    },
    'parent': {
        'description': 'If a clone, the pk of the parent.',
        'type': 'number',
        'nullable': True,
    },
    'attributes': {
        'description': 'Object containing attribute values.',
        'type': 'object',
        'additionalProperties': True,
    }
}

localization_filter_schema = [
    {
        'name': 'excludeParents',
        'in': 'query',
        'required': False,
        'description': 'If a clone is present, do not send parent. (0 or 1)',
        'schema': {'type': 'integer',
                   'minimum': 0,
                   'maximum': 1,
                   'default': 0
                   }
    },
    {
        'name': 'frame',
        'in': 'query',
        'description': 'Frame number of this localization if it is in a video.',
        'schema': {'type': 'integer',
                   'minimum': 0},
        'required': False,
    },
]

=======
>>>>>>> 80ac1e6a
class LocalizationListSchema(AutoSchema):
    def get_operation(self, path, method):
        operation = super().get_operation(path, method)
        if method == 'POST':
            operation['operationId'] = 'CreateLocalization'
        elif method == 'GET':
            operation['operationId'] = 'GetLocalizationList'
        elif method == 'PATCH':
            operation['operationId'] = 'UpdateLocalizationList'
        elif method == 'DELETE':
            operation['operationId'] = 'DeleteLocalizationList'
        operation['tags'] = ['Tator']
        return operation

    def _get_path_parameters(self, path, method):
        return [{
            'name': 'project',
            'in': 'path',
            'required': True,
            'description': 'A unique integer identifying a project.',
            'schema': {'type': 'integer'},
        }]

    def _get_filter_parameters(self, path, method):
        params = []
        if method in ['GET', 'PATCH', 'DELETE']:
            params = annotation_filter_parameter_schema + attribute_filter_parameter_schema + localization_filter_schema
        return params

    def _get_request_body(self, path, method):
        body = {}
        if method == 'POST':
            body = {'content': {'application/json': {
                'schema': {
                    'type': 'array',
                    'items': {'$ref': '#/components/schemas/LocalizationSpec'},
                },
                'examples': {
                    'box': {
                        'summary': 'Single box localization',
                        'value': [{
                            'media_id': 1,
                            'type': 1,
                            'x': 0.1,
                            'y': 0.2,
                            'width': 0.3,
                            'height': 0.4,
                            'frame': 1000,
                            'My First Attribute': 'value1',
                            'My Second Attribute': 'value2',
                        }],
                    },
                    'boxes': {
                        'summary': 'Many box localizations',
                        'value': [
                            {
                                'media_id': 1,
                                'type': 1,
                                'x': 0.1,
                                'y': 0.2,
                                'width': 0.3,
                                'height': 0.4,
                                'frame': 100,
                                'My First Attribute': 'value1',
                                'My Second Attribute': 'value2',
                            },
                            {
                                'media_id': 1,
                                'type': 1,
                                'x': 0.1,
                                'y': 0.2,
                                'width': 0.3,
                                'height': 0.4,
                                'frame': 1000,
                                'My First Attribute': 'value1',
                                'My Second Attribute': 'value2',
                            },
                        ],
                    },
                    'line': {
                        'summary': 'Single line localization',
                        'value': [{
                            'media_id': 1,
                            'type': 2,
                            'x': 0.1,
                            'y': 0.2,
                            'u': 0.3,
                            'v': 0.4,
                            'frame': 1000,
                            'My First Attribute': 'value1',
                            'My Second Attribute': 'value2',
                        }],
                    },
                    'lines': {
                        'summary': 'Many line localizations',
                        'value': [
                            {
                                'media_id': 1,
                                'type': 2,
                                'x': 0.1,
                                'y': 0.2,
                                'u': 0.3,
                                'v': 0.4,
                                'frame': 100,
                                'My First Attribute': 'value1',
                                'My Second Attribute': 'value2',
                            },
                            {
                                'x': 0.1,
                                'y': 0.2,
                                'u': 0.3,
                                'v': 0.4,
                                'frame': 1000,
                                'My First Attribute': 'value1',
                                'My Second Attribute': 'value2',
                            },
                        ],
                    },
                    'dot': {
                        'summary': 'Single dot localization',
                        'value': [{
                            'media_id': 1,
                            'type': 1,
                            'x': 0.1,
                            'y': 0.2,
                            'frame': 1000,
                            'My First Attribute': 'value1',
                            'My Second Attribute': 'value2',
                        }],
                    },
                    'dots': {
                        'summary': 'Many dot localizations',
                        'value': [
                            {
                                'media_id': 1,
                                'type': 1,
                                'x': 0.1,
                                'y': 0.2,
                                'frame': 100,
                                'My First Attribute': 'value1',
                                'My Second Attribute': 'value2',
                            },
                            {
                                'x': 0.1,
                                'y': 0.2,
                                'frame': 1000,
                                'My First Attribute': 'value1',
                                'My Second Attribute': 'value2',
                            },
                        ],
                    },
                }
            }}}
        if method == 'PATCH':
            body = {'content': {'application/json': {
                'schema': {
                    '$ref': '#/components/schemas/AttributeBulkUpdate',
                },
                'examples': {
                    'single': {
                        'summary': 'Update Species attribute of many localizations',
                        'value': {
                            'attributes': {
                                'Species': 'Tuna',
                            }
                        },
                    },
                }
            }}}
        return body

    def _get_responses(self, path, method):
        responses = error_responses()
        if method == 'GET':
            responses['200'] = {
                'description': 'Successful retrieval of localization list.',
                'content': {'application/json': {'schema': {
                    'type': 'array',
                    'items': {'$ref': '#/components/schemas/Localization'},
                }}},
            }
        elif method == 'POST':
            responses['201'] = message_schema('creation', 'localization(s)')
        elif method == 'PATCH':
            responses['200'] = message_schema('update', 'localization list')
        elif method == 'DELETE':
            responses['204'] = message_schema('deletion', 'localization list')
        return responses

class LocalizationDetailSchema(AutoSchema):
    def get_operation(self, path, method):
        operation = super().get_operation(path, method)
        if method == 'GET':
            operation['operationId'] = 'GetLocalization'
        elif method == 'PATCH':
            operation['operationId'] = 'UpdateLocalization'
        elif method == 'DELETE':
            operation['operationId'] = 'DeleteLocalization'
        operation['tags'] = ['Tator']
        return operation

    def _get_path_parameters(self, path, method):
        return [{
            'name': 'id',
            'in': 'path',
            'required': True,
            'description': 'A unique integer identifying a localization.',
            'schema': {'type': 'integer'},
        }]

    def _get_filter_parameters(self, path, method):
        return []

    def _get_request_body(self, path, method):
        body = {}
        if method == 'PATCH':
            body = {'content': {'application/json': {
                'schema': {
                    '$ref': '#/components/schemas/LocalizationUpdate',
                },
                'example': {
                    'x': 0.25,
                    'y': 0.25,
                    'width': 0.25,
                    'height': 0.25,
                }
            }}}
        return body

    def _get_responses(self, path, method):
        responses = error_responses()
        if method == 'GET':
            responses['200'] = {
                'description': 'Successful retrieval of localization.',
                'content': {'application/json': {'schema': {
                    '$ref': '#/components/schemas/Localization',
                }}},
            }
        elif method == 'PATCH':
            responses['200'] = message_schema('update', 'localization')
        elif method == 'DELETE':
            responses['204'] = {'description': 'Successful deletion of localization.'}
        return responses
<|MERGE_RESOLUTION|>--- conflicted
+++ resolved
@@ -4,71 +4,6 @@
 from ._errors import error_responses
 from ._attributes import attribute_filter_parameter_schema
 from ._annotation_query import annotation_filter_parameter_schema
-
-<<<<<<< HEAD
-localization_properties = {
-    'x': {
-        'description': 'Normalized horizontal position of left edge of bounding box for '
-                       '`box` localization types, start of line for `line` localization '
-                       'types, or position of dot for `dot` localization types.',
-        'type': 'number',
-        'minimum': 0.0,
-        'maximum': 1.0,
-        'nullable': True,
-    },
-    'y': {
-        'description': 'Normalized vertical position of top edge of bounding box for '
-                       '`box` localization types, start of line for `line` localization '
-                       'types, or position of dot for `dot` localization types.',
-        'type': 'number',
-        'minimum': 0.0,
-        'maximum': 1.0,
-        'nullable': True,
-    },
-    'width': {
-        'description': 'Normalized width of bounding box for `box` localization types.',
-        'type': 'number',
-        'minimum': 0.0,
-        'maximum': 1.0,
-        'nullable': True,
-    },
-    'height': {
-        'description': 'Normalized height of bounding box for `box` localization types.',
-        'type': 'number',
-        'minimum': 0.0,
-        'maximum': 1.0,
-        'nullable': True,
-    },
-    'u': {
-        'description': 'Horizontal vector component for `line` localization types.',
-        'type': 'number',
-        'minimum': -1.0,
-        'maximum': 1.0,
-        'nullable': True,
-    },
-    'v': {
-        'description': 'Vertical vector component for `line` localization types.',
-        'type': 'number',
-        'minimum': -1.0,
-        'maximum': 1.0,
-        'nullable': True,
-    },
-    'frame': {
-        'description': 'Frame number of this localization if it is in a video.',
-        'type': 'integer',
-        'default': 0,
-    },
-    'parent': {
-        'description': 'If a clone, the pk of the parent.',
-        'type': 'number',
-        'nullable': True,
-    },
-    'attributes': {
-        'description': 'Object containing attribute values.',
-        'type': 'object',
-        'additionalProperties': True,
-    }
-}
 
 localization_filter_schema = [
     {
@@ -92,8 +27,6 @@
     },
 ]
 
-=======
->>>>>>> 80ac1e6a
 class LocalizationListSchema(AutoSchema):
     def get_operation(self, path, method):
         operation = super().get_operation(path, method)
