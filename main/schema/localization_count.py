from textwrap import dedent

from rest_framework.schemas.openapi import AutoSchema

from ._errors import error_responses
from ._annotation_query import annotation_filter_parameter_schema
<<<<<<< HEAD
from ._attributes import attribute_filter_parameter_schema, related_attribute_filter_parameter_schema
=======
from ._attributes import attribute_filter_parameter_schema
from .localization import localization_filter_schema
>>>>>>> 53e53384

boilerplate = dedent("""\
This endpoint accepts the same query parameters as a GET or PUT request to the `Localizations`
endpoint, but only returns the number of localizations.
""")

class LocalizationCountSchema(AutoSchema):
    def get_operation(self, path, method):
        operation = super().get_operation(path, method)
        if method == 'GET':
            operation['operationId'] = 'GetLocalizationCount'
        elif method == 'PUT':
            operation['operationId'] = 'GetLocalizationCountById'
        operation['tags'] = ['Tator']
        return operation

    def get_description(self, path, method):
        if method == 'GET':
            short_desc = "Get localization list count."
        elif method == 'PUT':
            short_desc = "Get localization list count by ID."
        return f"{short_desc}\n\n{boilerplate}"

    def get_path_parameters(self, path, method):
        return [{
            'name': 'project',
            'in': 'path',
            'required': True,
            'description': 'A unique integer identifying a project.',
            'schema': {'type': 'integer'},
        }]

    def get_filter_parameters(self, path, method):
        params = []
        if method in ['GET', 'PUT']:
<<<<<<< HEAD
            params = annotation_filter_parameter_schema + attribute_filter_parameter_schema + related_attribute_filter_parameter_schema
=======
            params = annotation_filter_parameter_schema + attribute_filter_parameter_schema + localization_filter_schema
>>>>>>> 53e53384
        return params

    def get_request_body(self, path, method):
        body = {}
        if method == 'PUT':
            body = {
                'required': True,
                'content': {'application/json': {
                'schema': {
                    '$ref': '#/components/schemas/LocalizationIdQuery',
                },
            }}}
        return body

    def get_responses(self, path, method):
        responses = error_responses()
        if method in ['GET', 'PUT']:
            responses['200'] = {
                'description': 'Number of localizations in the list corresponding to query.',
                'content': {'application/json': {'schema': {
                    'type': 'integer',
                    'minimum': 0,
                }}}
            }
        return responses<|MERGE_RESOLUTION|>--- conflicted
+++ resolved
@@ -4,12 +4,8 @@
 
 from ._errors import error_responses
 from ._annotation_query import annotation_filter_parameter_schema
-<<<<<<< HEAD
 from ._attributes import attribute_filter_parameter_schema, related_attribute_filter_parameter_schema
-=======
-from ._attributes import attribute_filter_parameter_schema
 from .localization import localization_filter_schema
->>>>>>> 53e53384
 
 boilerplate = dedent("""\
 This endpoint accepts the same query parameters as a GET or PUT request to the `Localizations`
@@ -45,11 +41,7 @@
     def get_filter_parameters(self, path, method):
         params = []
         if method in ['GET', 'PUT']:
-<<<<<<< HEAD
-            params = annotation_filter_parameter_schema + attribute_filter_parameter_schema + related_attribute_filter_parameter_schema
-=======
-            params = annotation_filter_parameter_schema + attribute_filter_parameter_schema + localization_filter_schema
->>>>>>> 53e53384
+            params = annotation_filter_parameter_schema + attribute_filter_parameter_schema + localization_filter_schema + related_attribute_filter_parameter_schema
         return params
 
     def get_request_body(self, path, method):
