from rest_framework.schemas.openapi import SchemaGenerator

from .components import *

class CustomGenerator(SchemaGenerator):
    """ Schema generator for Swagger UI.
    """
    def get_schema(self, request=None, public=True, parser=False):
        schema = super().get_schema(request, public)

        # Set up schema components.
        schema['components'] = {
            'schemas': {
                'AlgorithmLaunchSpec': algorithm_launch_spec,
                'AlgorithmLaunchResponse': algorithm_launch_response,
                'AlgorithmList': algorithm_list,
                'AnalysisSpec': analysis_spec,
                'AnalysisList': analysis_list,
                'AttributeTypeSpec': attribute_type_spec,
                'AttributeType': attribute_type,
                'AttributeTypeList': attribute_type_list,
                'AttributeTypeUpdate': attribute_type_update,
                'EntityTypeSchema': entity_type_schema,
                'LocalizationAssociationUpdate': localization_association_update,
                'LocalizationAssociation': localization_association,
                'BoxSpec': box_spec,
                'BoxElement': box_element,
                'BoxUpdate': box_update,
                'Box': box,
                'BoxProps': box_props,
                'LineSpec': line_spec,
                'LineElement': line_element,
                'LineUpdate': line_update,
                'Line': line,
                'LineProps': line_props,
                'DotSpec': dot_spec,
                'DotElement': dot_element,
                'DotUpdate': dot_update,
                'Dot': dot,
                'DotProps': dot_props,
                'LocalizationProps': localization_props,
                'LocalizationManySpec': localization_many_spec,
                'LocalizationSpec': localization_spec,
                'LocalizationElement': localization_element,
                'LocalizationUpdate': localization_update,
                'Localization': localization,
                'VideoSpec': video_spec,
                'VideoUpdate': video_update,
                'CreateResponse': create_response,
                'MessageResponse': message_response,
                'AttributeBulkUpdate': attribute_bulk_update,
            },
        }

        # Add schema for Token endpoint.
        if not parser:
            schema['paths']['/rest/Token']['post']['requestBody'] = {
                'content': {'application/json': {
                    'schema': {
                        'type': 'object',
                        'required': ['username', 'password'],
                        'properties': {
                            'username': {
                                'description': 'Account username.',
                                'type': 'string',
                            },
                            'password': {
                                'description': 'Account password.',
                                'type': 'string',
                            },
                        },
                    },
                }},
            }
            schema['paths']['/rest/Token']['post']['responses'] = {
                '200': {
                    'description': 'Login credentials accepted.',
                    'content': {'application/json': {
                        'schema': {
                            'type': 'object',
                            'properties': {
                                'token': {
                                    'description': 'API token.',
                                    'type': 'string',
                                },
                            },
                        },
                    }},
                },
                400: {'description': 'Login credentials invalid.'},
            }
            schema['paths']['/rest/Token']['post']['tags'] = ['Tator']

            # Set security scheme.
            schema['components']['securitySchemes'] = {
                'TokenAuth': {
                    'type': 'apiKey',
                    'in': 'header',
                    'name': 'Authorization',
                },
            }
            schema['security'] = [
                {'TokenAuth': []},
            ]

            # Remove deprecated paths.
            deprecated = [
                '/rest/EntityTypeMedias/{project}',
                '/rest/EntityTypeMedia/{id}',
                '/rest/EntityMedia/{id}',
                '/rest/EntityMedias/{project}',
                '/rest/EntityState/{id}',
                '/rest/EntityStates/{project}',
                '/rest/EntityStateTypes/{project}',
                '/rest/EntityStateType/{id}',
            ]
            for d in deprecated:
                if d in schema['paths']:
                    del schema['paths'][d]

<<<<<<< HEAD
=======
        # Remove deprecated paths.
        del schema['paths']['/rest/EntityTypeMedias/{project}']
        del schema['paths']['/rest/EntityTypeMedia/{id}']
        del schema['paths']['/rest/EntityMedia/{id}']
        del schema['paths']['/rest/EntityMedias/{project}']
        del schema['paths']['/rest/EntityState/{id}']
        del schema['paths']['/rest/EntityStates/{project}']
        del schema['paths']['/rest/EntityStateTypes/{project}']
        del schema['paths']['/rest/EntityStateType/{id}']
        del schema['paths']['/rest/TreeLeafTypes/{project}']
        del schema['paths']['/rest/TreeLeafType/{id}']
        del schema['paths']['/rest/TreeLeaves/{project}']
        del schema['paths']['/rest/TreeLeaf/{id}']
        del schema['paths']['/rest/TreeLeaves/Suggestion/{ancestor}/{project}'],
>>>>>>> df048b9c
        return schema
<|MERGE_RESOLUTION|>--- conflicted
+++ resolved
@@ -20,28 +20,7 @@
                 'AttributeType': attribute_type,
                 'AttributeTypeList': attribute_type_list,
                 'AttributeTypeUpdate': attribute_type_update,
-                'EntityTypeSchema': entity_type_schema,
-                'LocalizationAssociationUpdate': localization_association_update,
-                'LocalizationAssociation': localization_association,
-                'BoxSpec': box_spec,
-                'BoxElement': box_element,
-                'BoxUpdate': box_update,
-                'Box': box,
-                'BoxProps': box_props,
-                'LineSpec': line_spec,
-                'LineElement': line_element,
-                'LineUpdate': line_update,
-                'Line': line,
-                'LineProps': line_props,
-                'DotSpec': dot_spec,
-                'DotElement': dot_element,
-                'DotUpdate': dot_update,
-                'Dot': dot,
-                'DotProps': dot_props,
-                'LocalizationProps': localization_props,
-                'LocalizationManySpec': localization_many_spec,
                 'LocalizationSpec': localization_spec,
-                'LocalizationElement': localization_element,
                 'LocalizationUpdate': localization_update,
                 'Localization': localization,
                 'VideoSpec': video_spec,
@@ -113,26 +92,14 @@
                 '/rest/EntityStates/{project}',
                 '/rest/EntityStateTypes/{project}',
                 '/rest/EntityStateType/{id}',
+                '/rest/TreeLeafTypes/{project}',
+                '/rest/TreeLeafType/{id}',
+                '/rest/TreeLeaves/{project}',
+                '/rest/TreeLeaf/{id}',
+                '/rest/TreeLeaves/Suggestion/{ancestor}/{project}',
             ]
             for d in deprecated:
                 if d in schema['paths']:
                     del schema['paths'][d]
 
-<<<<<<< HEAD
-=======
-        # Remove deprecated paths.
-        del schema['paths']['/rest/EntityTypeMedias/{project}']
-        del schema['paths']['/rest/EntityTypeMedia/{id}']
-        del schema['paths']['/rest/EntityMedia/{id}']
-        del schema['paths']['/rest/EntityMedias/{project}']
-        del schema['paths']['/rest/EntityState/{id}']
-        del schema['paths']['/rest/EntityStates/{project}']
-        del schema['paths']['/rest/EntityStateTypes/{project}']
-        del schema['paths']['/rest/EntityStateType/{id}']
-        del schema['paths']['/rest/TreeLeafTypes/{project}']
-        del schema['paths']['/rest/TreeLeafType/{id}']
-        del schema['paths']['/rest/TreeLeaves/{project}']
-        del schema['paths']['/rest/TreeLeaf/{id}']
-        del schema['paths']['/rest/TreeLeaves/Suggestion/{ancestor}/{project}'],
->>>>>>> df048b9c
         return schema
