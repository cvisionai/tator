--- conflicted
+++ resolved
@@ -168,7 +168,7 @@
   padding-right: $spacing-6;
 }
 
-// Margins
+// Margins R, L, X, Y, Top, Bottom
 .mr-3 {
   margin-right: $spacing-3;
 }
@@ -186,14 +186,11 @@
   margin-right: $spacing-6;
 }
 
-<<<<<<< HEAD
-=======
 .my-2 {
   margin-top: $spacing-2;
   margin-bottom: $spacing-2;
 }
 
->>>>>>> 991fa266
 .my-6 {
   margin-top: $spacing-6;
   margin-bottom: $spacing-6;
@@ -211,10 +208,7 @@
   margin-bottom: $spacing-6;
 }
 
-<<<<<<< HEAD
 //
-=======
->>>>>>> 991fa266
 .btn-clear {
   background-color: transparent;
   border: none;
