.annotation__header {
  flex-grow: 1;
}

.annotation__breadcrumbs {
  button {
    margin-left: $spacing-3;
    justify-content: space-between;
    width: 146px;
  }
}

.annotation__setting {
  background-color: $color-charcoal--light;
  margin-left: $spacing-2;
  height: 32px;

  &:disabled,
  [disabled] {
    background-color: $color-charcoal--light;
    color: $color-gray--dark;
    cursor: not-allowed;
  }
}

.annotation__shape {
  background-color: $color-charcoal--medium;
  margin-bottom: $spacing-2;
  &.is-selected {
    color: $color-white;
  }

  &:disabled,
  [disabled] {
    background-color: $color-charcoal--light;
    color: $color-gray--dark;
    cursor: not-allowed;
  }

  svg {
    height: 22px;
    width: 22px;
  }
}

.annotation__shape-indicator {
  background-color: $color-purple;
  border-bottom-right-radius: 6px;
  border-top-right-radius: 6px;
  height: 30px;
  left: 0;
  position: absolute;
  top: 28px;
  width: 4px;
  transition-duration: 0.25s;
  transition-property: transform;

<<<<<<< HEAD
  box-button.is-selected
    + line-button
    + point-button
    + zoom-in-button
    + zoom-out-button
    + pan-button
    + & {
    transform: translateY(62px);
  }

  line-button.is-selected
    + point-button
    + zoom-in-button
    + zoom-out-button
    + pan-button
    + & {
=======
  box-button.is-selected + line-button + point-button + track-button + zoom-in-button + zoom-out-button + pan-button + & {
    transform: translateY(62px);
  }

  line-button.is-selected + point-button + track-button + zoom-in-button + zoom-out-button + pan-button + & {
>>>>>>> ac4854cf
    transform: translateY(124px);
  }

  point-button.is-selected + track-button + zoom-in-button + zoom-out-button + pan-button + & {
    transform: translateY(186px);
  }

  track-button.is-selected + zoom-in-button + zoom-out-button + pan-button + & {
    transform: translateY(248px);
  }

  zoom-in-button.is-selected + zoom-out-button + pan-button + & {
    transform: translateY(310px);
  }

  pan-button.is-selected + & {
    transform: translateY(434px);
  }
}

.annotation__panels {
  flex-shrink: 0;
  width: 400px;
}

.annotation__panel {
  background-color: $color-charcoal--medium;
  margin-bottom: $spacing-3;
  overflow: hidden;
}

save-dialog {
  box-sizing: border-box;
  width: 334px;
  opacity: 0;
  overflow: initial;
  pointer-events: none;
  position: absolute;
  transform: scale(0.95);
  transition-duration: 0.25s;
  transition-property: transform, opacity;
  z-index: 2;
  &.is-open {
    opacity: 1;
    pointer-events: initial;
    transform: scale(1);
  }
}
modify-track-dialog {
  box-sizing: border-box;
  width: 334px;
  opacity: 0;
  overflow: initial;
  pointer-events: none;
  position: absolute;
  transform: scale(0.95);
  transition-duration: 0.25s;
  transition-property: transform, opacity;
  z-index: 2;
  &.is-open {
    opacity: 1;
    pointer-events: initial;
    transform: scale(1);
  }
}

.annotation__panel-group {
  //   max-height: calc(100vh - 307px);
  //   overflow-y: auto;
  //   border-top: 1px solid $color-charcoal--light;
  //   padding-bottom: $spacing-3;

  button {
    justify-content: space-between;
    width: (8 / 12 * 100%); // Same as col-8
  }
}

.annotation__entities {
  max-height: calc(100vh - 207px);
  overflow-y: auto;
  li {
    attribute-panel {
      display: none;
      background-color: $color-charcoal--dark;
    }
    &.is-open,
    &:hover {
      background-color: $color-charcoal--light;
    }
    &.is-open {
      .annotation__frame-player {
        display: grid;
      }
      attribute-panel {
        display: block;
      }
    }
    &:last-child {
      margin-bottom: $spacing-3;
    }
  }
}

.entity__selector {
  &.is-open,
  &:hover {
    background-color: $color-charcoal--light;

    .annotation__entity-count {
      opacity: 1;
    }
  }
}

.annotation__entity {
  height: 45px;
}

.annotation__entity-count {
  background-image: linear-gradient(
    to right,
    rgba($color-charcoal--light, 0%),
    $color-charcoal--light 15%
  ); // Safari bug on transparent
  opacity: 0;
  position: absolute;
  right: 0;
}

.entity__button {
  background-color: $color-charcoal--medium;
  transition-duration: 0.25s;
  transition-property: background-color, color;
  &:hover,
  &:focus {
    background-color: $color-white;
    color: $color-charcoal--medium;
  }
}

.annotation__frame-player {
  display: none;
  grid-gap: $spacing-2;
  grid-template-columns: min-content auto;
  padding-bottom: $spacing-4;

  button {
    &:hover,
    &:focus {
      color: $color-gray--dark;
    }
  }
}

.annotation__recents {
  flex-wrap: wrap;
}

favorite-button {
  margin-bottom: $spacing-2;
  margin-right: $spacing-2;
}

.annotation__multi-grid {
  display: grid;
}

.annotation__multi-grid-entry {
  justify-self: center;
  align-self: center;
}

.annotation__multi-player {
  display: flex;
  flex-direction: column;
  flex-grow: 1;
  overflow: hidden;
  margin-bottom: $spacing-3;
  margin-top: $spacing-3;
  width: 100%;
  &.is-full-screen {
    margin-right: $spacing-3;

    & + .annotation__panels {
      display: none;
    }

    .video__maximize {
      display: none;
    }

    .video__minimize {
      display: block;
    }
  }
}

.annotation__version-list {
  overflow-y: auto;
  max-height: 240px;
}

.annotation__video-player {
  flex-grow: 1;
  overflow: hidden;
  margin-bottom: $spacing-3;
  margin-top: $spacing-3;
  &.is-full-screen {
    margin-right: $spacing-3;

    & + .annotation__panels {
      display: none;
    }

    .video__maximize {
      display: none;
    }

    .video__minimize {
      display: block;
    }
  }
}

.video__minimize {
  display: none;
}

annotation-player {
  width: 100%;
}

video-canvas {
  width: 100%;
}

.video {
  width: 100%;
  background: black;
}

.video__controls {
  background-color: $color-charcoal--medium;
  min-height: 64px;
}

.scrub__bar {
  background-color: $color-charcoal--medium;
  padding-bottom: 16px;
}

.video__rewind { 
  &:hover,
  &:focus {
    color: $color-purple;
  }

  &:disabled,
  [disabled] {
    color: $color-gray--dark;
    cursor: not-allowed;
  }
}

.video__fast-forward {
  margin-right: 16px;
  &:hover,
  &:focus {
    color: $color-purple;
  }

  &:disabled,
  [disabled] {
    color: $color-gray--dark;
    cursor: not-allowed;
  }
}

.video__play-wrap {
  background-color: $color-charcoal--light;
  height: 36px;
  width: 36px;
  &:hover,
  &:focus {
    background-color: $color-purple;
  }

  .video__play {
    padding-left: 2px; // Optically center play button
  }

  &.is-paused {
    .video__play {
      display: none;
    }
    .video__pause {
      display: block;
    }
  }
}

.video__pause {
  display: none;
}

.select-crosshair {
  cursor: crosshair;
}

.select-pointer {
  cursor: pointer;
}

.select-grabbing {
  cursor: grabbing;
}

.select-grab {
  cursor: grab;
}

.select-move {
  cursor: move;
}
.select-vertical-resize {
  cursor: ns-resize;
}

.select-horizontal-resize {
  cursor: ew-resize;
}

.select-ne-resize {
  cursor: ne-resize;
}

.select-se-resize {
  cursor: se-resize;
}

.select-nw-resize {
  cursor: nw-resize;
}

.select-sw-resize {
  cursor: sw-resize;
}

.select-zoom-roi {
  cursor: zoom-in;
}

.select-not-allowed {
  cursor: not-allowed;
}

.video__settings {
  display: grid;
  grid-column-gap: 20px;
  grid-row-gap: 20px;
  grid-template-columns: 60% 40%;
  grid-template-rows: auto;
  border-bottom: 1px solid $color-charcoal--light;
  border-top: 1px solid $color-charcoal--light;
}<|MERGE_RESOLUTION|>--- conflicted
+++ resolved
@@ -55,10 +55,10 @@
   transition-duration: 0.25s;
   transition-property: transform;
 
-<<<<<<< HEAD
   box-button.is-selected
     + line-button
     + point-button
+    + track-button
     + zoom-in-button
     + zoom-out-button
     + pan-button
@@ -68,17 +68,11 @@
 
   line-button.is-selected
     + point-button
+    + track-button
     + zoom-in-button
     + zoom-out-button
     + pan-button
     + & {
-=======
-  box-button.is-selected + line-button + point-button + track-button + zoom-in-button + zoom-out-button + pan-button + & {
-    transform: translateY(62px);
-  }
-
-  line-button.is-selected + point-button + track-button + zoom-in-button + zoom-out-button + pan-button + & {
->>>>>>> ac4854cf
     transform: translateY(124px);
   }
 
