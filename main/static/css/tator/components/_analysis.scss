body.analysis-annotations-body {
  //background-color: $color-charcoal--light !important;
  padding-bottom: 0px;
<<<<<<< HEAD
  overflow-x: hidden;
}
.analysis--main--wrapper {
  width: 100%;
}

.enitity-gallery {
  margin-bottom: 1000px;
}

.analysis--main,
.entity-panel--div {
  transition: 300ms linear width;
=======
>>>>>>> 46c58eb9
}

.analysis__panel-group {
  border-top: 1px solid $color-charcoal--light;
}

.analysis__labels {
  flex-wrap: wrap;

  button {
    margin-bottom: $spacing-2;
    margin-right: $spacing-2;
    width: initial;
  }
}

.analysis {
  //background-color: $color-charcoal--light;
  bottom: 0;
  box-sizing: border-box;
  overflow-y: auto;
  position: fixed;
  left: 100%;
  top: 0;
  transition-duration: 0.25s;
  transition-property: transform;
  width: calc(100% - 400px);
  z-index: 2;
  &.is-open {
    transform: translateX(calc(-100% - 400px));
  }
}

.analysis__nav-wrap {
  border-bottom: 1px solid $color-gray--dark50;
}

.analysis__nav a.is-active {
  color: $color-white;

  &:after {
    background-color: $color-purple;
    bottom: -1px;
    content: "";
    height: 1px;
    left: 0;
    position: absolute;
    width: 100%;
  }
}

.analysis__block {
  background-color: $color-charcoal--medium;
  height: 430px;
}

.analysis__subnav {
  background-color: $color-charcoal--medium;
}

.analysis__subnav a.is-active {
  color: $color-white;

  &:after {
    background-color: $color-purple;
    bottom: 0;
    content: "";
    height: 1px;
    left: 0;
    position: absolute;
    width: 100%;
  }
}

.analysis__annotations {
  display: grid;
  grid-gap: 20px 10px;
  grid-template-columns: repeat(auto-fill, minmax(87px, 1fr));
}

.analysis__annotation {
  //background-color: $color-charcoal--light;
  overflow: hidden;
  position: relative;
  &:hover,
  &:focus {
    box-shadow: 0 0 0 3px $color-purple;
  }

  &.is-selected {
    box-shadow: 0 0 0 3px $color-purple;
    &:before {
      content: "";
      background-color: $color-purple;
      opacity: 0.3;
      position: absolute;
      top: 0;
      left: 0;
      width: 100%;
      height: 100%;
    }
  }

  img {
    background-color: $color-charcoal--medium;
    height: 130px;
    object-fit: cover;
    margin: 5px auto;
    width: 100%;
    background-image: linear-gradient(
        to right,
        $color-charcoal--light 1px,
        transparent 1px
      ),
      linear-gradient(to bottom, $color-charcoal--light 1px, transparent 1px);
    background-size: 10px 10px;
    transition: all 300ms linear;
  }

  & > span {
    box-sizing: border-box;
    height: 24px;
    width: 87px;
  }
}

// .analysis__parameters aren't used.
// These are used here as a reference from MM
// #TODO remove later
.analysis__parameters {
  overflow: hidden;
}

.analysis__parameters input {
  background-color: $color-charcoal--medium;
  color: transparent;
}

.analysis__parameters input:focus {
  color: $color-white;
}

.analysis__parameters input:focus + div {
  opacity: 0;
}

.analysis__parameters div {
  border: 1px solid transparent;
  opacity: 0.6;
  pointer-events: none;
  position: absolute;
  top: 50%;
  transform: translateY(-50%);
  white-space: nowrap;
}

.analysis__filter {
  box-sizing: border-box;
  height: 100px;
  width: 100%;
}

.analysis__filter_interface {
  display: flex;
  flex-grow: 1;
  align-items: center;
  height: 50px; // Slightly taller than the 46px height of the button
  border: 2px solid $color-charcoal--medium;
}

.analysis__filter_string {
  display: flex;
  overflow: hidden;
  flex-grow: 1;
  height: 100%;
  //border: 1px solid $color-gray--dark50;
  background: $color-charcoal--medium-dark;
}

.analysis__filter_string div {
  display: flex;
  border: 1px solid transparent;
  opacity: 0.6;
  pointer-events: none;
  white-space: nowrap;
  align-items: center;
}

.analysis__filter_condition_group {
  border-top: 1px solid $color-gray--dark50;
  border-bottom: 1px solid $color-gray--dark50;
}

.analysis__filter_conditions {
  border: 1px solid $color-gray--dark50;
  background: $color-charcoal--dark;
}

.analysis__filter_conditions_list {
  overflow-y: auto;
  max-height: 500px;
  width: 100%;
}

.analysis__filter_field_border {
  border: 1px solid $color-charcoal--light;
  margin: 3px;
}<|MERGE_RESOLUTION|>--- conflicted
+++ resolved
@@ -1,22 +1,6 @@
 body.analysis-annotations-body {
   //background-color: $color-charcoal--light !important;
   padding-bottom: 0px;
-<<<<<<< HEAD
-  overflow-x: hidden;
-}
-.analysis--main--wrapper {
-  width: 100%;
-}
-
-.enitity-gallery {
-  margin-bottom: 1000px;
-}
-
-.analysis--main,
-.entity-panel--div {
-  transition: 300ms linear width;
-=======
->>>>>>> 46c58eb9
 }
 
 .analysis__panel-group {
