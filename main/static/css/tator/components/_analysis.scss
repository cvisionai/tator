--- conflicted
+++ resolved
@@ -1,10 +1,6 @@
 body.analysis-annotations-body {
   //background-color: $color-charcoal--light !important;
   padding-bottom: 0px;
-<<<<<<< HEAD
-  //overflow-x: hidden;
-=======
->>>>>>> 4f2f69d5
 }
 
 .analysis__panel-group {
