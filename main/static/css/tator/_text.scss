.h1,
.h2,
.h3 {
  font-weight: $weight-semibold;
}

.h1 {
  font-size: 30px !important;
}

.h2 {
  font-size: 24px !important;
}

.h3 {
  font-size: 18px !important;
}

.f1 {
  font-size: 16px !important;
}

.f2 {
  font-size: 14px !important;
}

.f3 {
  font-size: 12px !important;
}

.f4 {
  font-size: 10px !important;
}

.lh-expanded {
  line-height: 1.75;
}

.lh-default {
  line-height: 1.5;
}

.lh-condensed {
  line-height: 1.25;
}

.text-left {
  text-align: left;
}

.text-center {
  text-align: center;
}

<<<<<<< HEAD
.text-bold {
  font-weight: 600;
}

.text-top {
  vertical-align: text-top;
=======
.text-normal {
  font-weight: normal !important;
>>>>>>> 991fa266
}

.text-semibold {
  font-weight: $weight-semibold !important;
}

.text-uppercase {
  text-transform: uppercase;
}

.text-white {
  color: $color-white;
}

.text-gray {
  color: $color-gray--light;
}

.text-red {
  color: $color-red;
}

.text-purple {
  color: $color-purple;
}

.text-green {
  color: $color-green;
}

.text-yellow {
  color: $color-yellow;
}

.text-italic {
  font-style: italic;
}

.hover-text-white {
  &:hover,
  &:focus {
    color: $color-white;
  }
}

.hover-text-underline {
  &:hover,
  &:focus {
    text-decoration: underline;
  }
}

.text-color-code {
  align-items: center;
  border-radius: 1px;
  display: flex;
  height: 6px;
  margin-right: $spacing-2;
  width: 6px;
}

.css-truncate {
  overflow: hidden;
  text-overflow: ellipsis;
  white-space: nowrap;
}<|MERGE_RESOLUTION|>--- conflicted
+++ resolved
@@ -52,21 +52,20 @@
   text-align: center;
 }
 
-<<<<<<< HEAD
+.text-top {
+  vertical-align: text-top;
+}
+
 .text-bold {
   font-weight: 600;
 }
 
-.text-top {
-  vertical-align: text-top;
-=======
+.text-semibold {
+  font-weight: $weight-semibold !important;
+}
+
 .text-normal {
   font-weight: normal !important;
->>>>>>> 991fa266
-}
-
-.text-semibold {
-  font-weight: $weight-semibold !important;
 }
 
 .text-uppercase {
