--- conflicted
+++ resolved
@@ -819,24 +819,15 @@
       let pageSize = Number(params.get("pagesize"));
       let page = Number(params.get("page"));
 
-<<<<<<< HEAD
       const samePageSize = pageSize == this._mediaSection._defaultPageSize;
       const samePage = page == 1;
 
       if (!samePageSize) { 
         this._mediaSection._paginator_bottom.pageSize = pageSize;
         this._mediaSection._paginator_top.pageSize = pageSize;
-=======
-      const samePageSize = pageSize == Number(this._mediaSection._paginator._pageSize);
-      const samePage = page == Number(this._mediaSection._paginator._page);
-      if (!samePageSize) {
-        this._mediaSection._paginator.pageSize = pageSize;
-        this._mediaSection._paginator.init(this._mediaSection._numFilesCount);// apply new page size
->>>>>>> 4e4801e3
       }
 
       if (!samePage) {
-<<<<<<< HEAD
         this._mediaSection._paginator_bottom._setPage(page - 1);
         this._mediaSection._paginator_top._setPage(page - 1);
       }
@@ -845,16 +836,6 @@
         this._mediaSection._paginator_top._emit();
         this._mediaSection._paginator_bottom._emit();
       }  
-=======
-        this._mediaSection._paginator._setPage(page - 1);
-        this._mediaSection._start = (page * pageSize);
-        this._mediaSection._stop = ((page + 1) * pageSize)
-      }
-
-      if (!samePageSize || !samePage) {
-        this._mediaSection._paginator._emit();
-      }
->>>>>>> 4e4801e3
     }
 
     return true;
