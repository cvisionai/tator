/**
 * Assumptions:
 * - All names given to types are unique
 **/
class TatorData {

  constructor(project) {
    this._project = project;

    this._mediaTypes = [];
    this._mediaTypeNames = [];
    this._localizationTypes = [];
    this._localizaitonTypeNames = [];
    this._versions = [];
    this._sections = [];
    this._algorithms = [];
    this._stateTypes = [];
    this._stateTypeNames = [];
    this._stateTypeAssociations = {media: [], frame: [], localization: []};
    this._memberships = [];

    this._maxFetchCount = 100000;
  }

  getMaxFetchCount() {
    return this._maxFetchCount;
  }

  getProjectId() {
    return this._project;
  }

  getStoredMemberships() {
    return this._memberships;
  }

  getStoredLocalizationTypes() {
    return this._localizationTypes;
  }

  getStoredStateTypes() {
    return this._stateTypes;
  }

  getStoredMediaStateTypes() {
    return this._stateTypeAssociations.media;
  }

  getStoredLocalizationStateTypes() {
    return this._stateTypeAssociations.localization;
  }

  getStoredMediaTypes() {
    return this._mediaTypes;
  }

  getStoredVersions() {
    return this._versions;
  }

  getStoredSections() {
    return this._sections;
  }

  getStoredAlgorithms() {
    return this._algorithms;
  }

  /**
   * #TODO May want to consider what it is actually necessary here to initialize with to speed up
   *       initial loading times. There typically aren't that many versions. There might be a good
   *       amount of sections.
   */
  async init() {
    await this.getAllLocalizationTypes();
    await this.getAllMediaTypes();
    await this.getAllVersions();
    await this.getAllSections();
    await this.getAllAlgorithms();
    await this.getAllStateTypes();
    await this.getAllUsers();
  }

  /**
   *
   */
  async getAllUsers() {

    var donePromise = new Promise(resolve => {
      const restUrl = "/rest/Memberships/" + this._project;
      const dataPromise = fetchRetry(restUrl, {
        method: "GET",
        credentials: "same-origin",
        headers: {
          "X-CSRFToken": getCookie("csrftoken"),
          "Accept": "application/json",
          "Content-Type": "application/json"
        },
      });

      dataPromise
      .then(response => response.json())
      .then(memberships => {
        this._memberships = memberships;
        resolve();
      });
    });

    await donePromise;
  }

  /**
   * Saves the list of localization types associated with this project
   */
   async getAllStateTypes() {

    var donePromise = new Promise(resolve => {

      const restUrl = "/rest/StateTypes/" + this._project;
      const dataPromise = fetchRetry(restUrl, {
        method: "GET",
        credentials: "same-origin",
        headers: {
          "X-CSRFToken": getCookie("csrftoken"),
          "Accept": "application/json",
          "Content-Type": "application/json"
        },
      });

      Promise.all([dataPromise])
        .then(([dataResponse]) => {
          const dataJson = dataResponse.json();
          Promise.all([dataJson])
        .then(([stateTypes]) => {
          this._stateTypes = [...stateTypes];
          this._stateTypeNames = [];
          this._stateTypes.forEach(typeElem => this._stateTypeNames.push(typeElem.name));

          // Also separate out the state types into the different association types
          this._stateTypeAssociations = {media: [], frame: [], localization: []};
          for (let idx=0; idx < this._stateTypes.length; idx++) {
            const stateType = this._stateTypes[idx];
            if (stateType.association == "Media") {
              this._stateTypeAssociations.media.push(stateType);
            }
            else if (stateType.association == "Localization") {
              this._stateTypeAssociations.localization.push(stateType);
            }
            else if (stateType.association == "Frame") {
              this._stateTypeAssociations.frame.push(stateType);
            }
          }

          resolve();
        });
      });

    });

    await donePromise;
  }

  /**
   * Saves the list of localization types associated with this project
   */
  async getAllLocalizationTypes() {

    var donePromise = new Promise(resolve => {

      const localizationRestUrl = "/rest/LocalizationTypes/" + this._project;
      const localizationPromise = fetchRetry(localizationRestUrl, {
        method: "GET",
        credentials: "same-origin",
        headers: {
          "X-CSRFToken": getCookie("csrftoken"),
          "Accept": "application/json",
          "Content-Type": "application/json"
        },
      });

      Promise.all([localizationPromise])
        .then(([localizationResponse]) => {
          const localizationJson = localizationResponse.json();
          Promise.all([localizationJson])
        .then(([localizationTypes]) => {
          this._localizationTypes = [...localizationTypes];
          resolve();
        });
      });

    });

    await donePromise;

    this._localizationTypeNames = [];
    this._localizationTypes.forEach(typeElem => this._localizationTypeNames.push(typeElem.name));

    return this._localizationTypes;
  }

  /**
   * Saves the list of media types associated with this project
   */
  async getAllMediaTypes() {

    var donePromise = new Promise(resolve => {

      const mediaRestUrl = "/rest/MediaTypes/" + this._project;
      const mediaPromise = fetchRetry(mediaRestUrl, {
        method: "GET",
        credentials: "same-origin",
        headers: {
          "X-CSRFToken": getCookie("csrftoken"),
          "Accept": "application/json",
          "Content-Type": "application/json"
        },
      });

      Promise.all([mediaPromise])
        .then(([mediaResponse]) => {
          const mediaJson = mediaResponse.json();
          Promise.all([mediaJson])
        .then(([mediaTypes]) => {
          this._mediaTypes = [...mediaTypes];
          resolve();
        });
      });

    });

    await donePromise;

    this._mediaTypeNames = [];
    this._mediaTypes.forEach(typeElem => this._mediaTypeNames.push(typeElem.name));
    return this._mediaTypes;
  }

  /**
   * #TODO
   */
  async getAllVersions() {
    var donePromise = new Promise(resolve => {

      const versionsRestUrl = "/rest/Versions/" + this._project;
      const versionsPromise = fetchRetry(versionsRestUrl, {
        method: "GET",
        credentials: "same-origin",
        headers: {
          "X-CSRFToken": getCookie("csrftoken"),
          "Accept": "application/json",
          "Content-Type": "application/json"
        },
      });

      Promise.all([versionsPromise])
        .then(([versionsResponse]) => {
          const versionsJson = versionsResponse.json();
          Promise.all([versionsJson])
        .then(([versions]) => {
          this._versions = [...versions];
          resolve();
        });
      });

    });

    await donePromise;
  }

  /**
   * #TODO
   */
  async getAllSections() {
    var donePromise = new Promise(resolve => {

      const sectionsRestUrl = "/rest/Sections/" + this._project;
      const sectionsPromise = fetchRetry(sectionsRestUrl, {
        method: "GET",
        credentials: "same-origin",
        headers: {
          "X-CSRFToken": getCookie("csrftoken"),
          "Accept": "application/json",
          "Content-Type": "application/json"
        },
      });

      Promise.all([sectionsPromise])
        .then(([sectionsResponse]) => {
          const sectionsJson = sectionsResponse.json();
          Promise.all([sectionsJson])
        .then(([sections]) => {
          this._sections = [...sections];
          resolve();
        });
      });

    });

    await donePromise;
  }

  /**
   * #TODO
   */
   async getAllAlgorithms() {
    var donePromise = new Promise(resolve => {

      const restUrl = "/rest/Algorithms/" + this._project;
      const resultsPromise = fetchRetry(restUrl, {
        method: "GET",
        credentials: "same-origin",
        headers: {
          "X-CSRFToken": getCookie("csrftoken"),
          "Accept": "application/json",
          "Content-Type": "application/json"
        },
      });

      Promise.all([resultsPromise])
        .then(([resultsPromise]) => {
          const resultsJson = resultsPromise.json();
          Promise.all([resultsJson])
        .then(([algorithms]) => {
          this._algorithms = [...algorithms];
          resolve();
        });
      });

    });

    await donePromise;
  }

  /**
   * Returns data for getFrame with project ID
   */
  async getFrame( frameId ){
    const response = await fetch(`/rest/GetFrame/${frameId}`, {
      method: "GET",
      mode: "cors",
      credentials: "include",
      headers: {
        "X-CSRFToken": getCookie("csrftoken"),
        "Accept": "application/json",
        "Content-Type": "application/json"
      }
    });
    const data = await response.json();

    return data;
  }

  /**
   * Returns data for getLocalizationGraphic with project ID
   */
  async getLocalizationGraphic( localizationID ){
    const response = await fetch(`/rest/LocalizationGraphic/${localizationID}`, {
      method: "GET",
      mode: "cors",
      credentials: "include",
      headers: {
        "X-CSRFToken": getCookie("csrftoken"),
        "Accept": "image/*",
        "Content-Type": "image/*"
      }
    });

    const data = await response.blob();

    return data;
  }

  /**
   * Gets localization object based on ID
   */
  async getLocalization(localizationId){
    const response = await fetch(`/rest/Localization/${localizationId}`, {
      method: "GET",
      mode: "cors",
      credentials: "include",
      headers: {
        "X-CSRFToken": getCookie("csrftoken"),
        "Accept": "application/json",
        "Content-Type": "application/json"
      }
    });
    const data = await response.json();
    return data;
  }

  /**
   * Returns a data for user with user ID
   */
  async getUser( userId ){
    const response = await fetch(`/rest/User/${userId}`, {
      method: "GET",
      mode: "cors",
      credentials: "include",
      headers: {
        "X-CSRFToken": getCookie("csrftoken"),
        "Accept": "application/json",
        "Content-Type": "application/json"
      }
    });
    const data = await response.json();

    return data;
  }

  /**
   * Returns a Media data
   */
  async getMedia( mediaId ){
    const response = await fetch(`/rest/Media/${mediaId}?presigned=28800`, {
      method: "GET",
      mode: "cors",
      credentials: "include",
      headers: {
        "X-CSRFToken": getCookie("csrftoken"),
        "Accept": "application/json",
        "Content-Type": "application/json"
      }
    });
    const data = await response.json();

    return data;
  }

  /**
   * Returns a MediaType data
   */
  async getMediaType( mediaId ){
    const response = await fetch(`/rest/MediaType/${mediaId}`, {
      method: "GET",
      mode: "cors",
      credentials: "include",
      headers: {
        "X-CSRFToken": getCookie("csrftoken"),
        "Accept": "application/json",
        "Content-Type": "application/json"
      }
    });
    const data = await response.json();

    return data;
  }

  /**
   * Note: Much of this code has been copied from media-section.js
   *       The constants chosen are based on the Tator endpoint restrictions
   *
   * The "list" the pagination is operating on is based on the url
   *
   * @param {integer} start Desired start index in list
   * @param {integer} stop Desired stop index in list
   * @param {Map} afterMap Specific to the endpoint and search criteria combination. Modified here.
   * @param {string} url Tator REST endpoint list call with query but no pagination
   * @returns {integer} Undefined if after parameter is not needed.
   */
   async _getAfterParameter(start, stop, afterMap, url) {
    let afterPromise = Promise.resolve(null);
    var pageParameters;
    if ((start + stop) >= 10000) {
      const afterIndex = 5000 * Math.floor(start / 5000);
      const newStart = start % afterIndex;
      let newStop = stop % afterIndex;
      if (newStop < newStart) {
        newStop += 5000;
      }
      afterPromise = this._getAfter(afterIndex, afterMap, url);
      var afterParameter = await afterPromise;
      pageParameters = {after: afterParameter, start: newStart, stop: newStop};
    }
    else {
      pageParameters = {after: null, start: start, stop: stop};
    }
    return pageParameters;
  }


  /**
   * Note: Much of this code has been copied from media-section.js
   *       The constants chosen are based on the Tator endpoint restrictions
   *       Constants match up with _getAfterParameter()
   *
   * @param {integer} index
   * @param {string} endpointQuery URL safe query string
   * @param {Map} afterMap . Modified here.
   * @param {string} url Tator REST endpoint list call with query but no pagination
   */
  _getAfter(index, afterMap, url) {
    const recursiveFetch = (current) => {
      let after = "";
      if (afterMap.has(current - 5000)) {
        after = `&after=${afterMap.get(current - 5000)}`;
      }
      return fetch(`${url}&start=4999&stop=5000${after}&presigned=28800`, {
        method: "GET",
        credentials: "same-origin",
        headers: {
          "X-CSRFToken": getCookie("csrftoken"),
          "Accept": "application/json",
          "Content-Type": "application/json"
        }
      })
      .then(response => response.json())
      .then(data => {
        afterMap.set(current, data[0].id);
        if (current < index) {
          return recursiveFetch(current + 5000);
        }
        return Promise.resolve(data[0].id);
      });
    }
    if (afterMap.has(index)) {
      return Promise.resolve(afterMap.get(index));
    } else {
      return recursiveFetch(5000);
    }
  }

  /**
   * @param {integer} sectionId - Section ID to convert into the user attribute form for searching
   * @returns {string} tator_user_section value associated with given section ID
   */
   _getTatorUserSection(sectionId) {
    for (const section of this._sections) {
      if (section.id == sectionId) {
        return section.tator_user_sections;
      }
    }
  }

  /**
   * Converts the given attribute name to a Tator search compliant string
   * @param {*} attrName - Name of attribute to convert
   * @returns {string} - Tator search compliant attribute name
   */
   _convertAttributeNameForSearch(attrName) {
    var searchName = attrName.replace(/ /g,"\\ ")
    searchName = searchName.replace(/\(/g,"\\(")
    searchName = searchName.replace(/\)/g,"\\)")
    return searchName;
  }

  /**
   * Utility function to process date filters
   *
   * @param {array} dateArray - array of objects representing a date range for the search
   * @param {string} attrName - associated attribute name
   * @param {string} endType - start|end
   * @param {string} value - isoformatted date
   * @returns {array} - dateArray modified with given inputs
   */
   _applyDateRange(dateArray, attrName, endType, value) {
    let idx = 0;
    while (idx < dateArray.length) {
      if (dateArray[idx].name == attrName) {
        if (endType == "start") {
          dateArray[idx].start = value;
        }
        else if (endType == "end") {
          dateArray[idx].end = value;
        }
        break;
      }
      idx++;
    }

    if (idx == dateArray.length) {
      if (endType == "start") {
        dateArray.push({
          name: attrName,
          start: value,
          end: "*"
        });
      }
      else if (endType == "end") {
        dateArray.push({
          name: attrName,
          start: "*",
          end: value
        });
      }
    }

    return dateArray;
  }

  /**
   * Converts given date range object to a Tator search compliant string
   * @param {Object} dateRange - see _applyDateRange output
   * @returns {string} - corresponding search compliant string
   */
  _convertDateRangeForTator(dateRange) {
    var attrName = this._convertAttributeNameForSearch(dateRange.name);
    var paramStr = `${attrName}:{${dateRange.start} TO ${dateRange.end}}`;
    return paramStr;
  }

  /**
   * @param {FilterConditionData} filter - Filter to convert
   * @returns {string} - Tator REST compliant parameter string
   */
  _convertFilterForTator(filter) {

    // Adjust the modifier to be lucene compliant
    var modifier = filter.modifier;
    var modifierEnd = "";
    var doNotReplace = false;
    var value = filter.value;
    var field = filter.field;

    if (modifier == "==") {
      modifier = "";
    }
    else if (modifier == "Includes") {
      modifier = "*";
      modifierEnd = "*";
    }
    else if (modifier == "OR") {
      modifier = "";
      doNotReplace = true;
    }

<<<<<<< HEAD
    if (!doNotReplace) {
      // Lucene search string requires spaces to have the backlash preceding it
      field = filter.field.replace(/ /g, "\\ ")
      field = field.replace(/\(/g, "\\(")
      field = field.replace(/\)/g, "\\)")
    
      value = filter.value.replace(/ /g, "\\ ")
      value = value.replace(/\(/g, "\\(")
      value = value.replace(/\)/g, "\\)")
    }
=======
    // Lucene search string requires spaces to have the backlash preceding it
    var field = this._convertAttributeNameForSearch(filter.field);
    var value = filter.value.replace(/ /g,"\\ ")
    value = value.replace(/\(/g,"\\(")
    value = value.replace(/\)/g,"\\)")
>>>>>>> 4289b72f

    // Finally generate the final parameter string compliant with Tator's REST call
    var paramStr = `${field}:${modifier}${value}${modifierEnd}`;
    return paramStr;
  }

  /**
   * @param {string} outputType ids|objects|count
   * @param {string} annotationType Localizations|States
   * @param {array of FilterConditionData} annotationFilterData
   * @param {array of FilterConditionData} mediaFilterData
   * @param {integer} listStart
   * @param {integer} listStop
   * @param {Map} afterMap
   * @param {array} mediaIds
   * @param {array} versionIds
   * @param {integer} dtype
   */
  async _getAnnotationData(
    outputType,
    annotationType,
    annotationFilterData,
    mediaFilterData,
    listStart,
    listStop,
    afterMap,
    mediaIds,
    versionIds,
    dtype) {

    var promises = [];

    var paramString = "";

    var finalAnnotationFilters = [];
    var annotationDateFilters = [];
    for (const filter of annotationFilterData) {
      if (filter.modifier == "Before") {
        annotationDateFilters = this._applyDateRange(annotationDateFilters, filter.field, "end", filter.value);
      }
      else if (filter.modifier == "After") {
        annotationDateFilters = this._applyDateRange(annotationDateFilters, filter.field, "start", filter.value);
      }
      else {
        finalAnnotationFilters.push(this._convertFilterForTator(filter));
      }
    }
    for (const dateFilter of annotationDateFilters) {
      finalAnnotationFilters.push(this._convertDateRangeForTator(dateFilter));
    }

    var annotationSearch = "";
    for (let idx = 0; idx < finalAnnotationFilters.length; idx++) {
      var filter = finalAnnotationFilters[idx];
      annotationSearch += encodeURIComponent(filter);
      if (idx < finalAnnotationFilters.length - 1) {
        annotationSearch += encodeURIComponent(" AND ");
      }
    }

    if (annotationSearch) {
      paramString += "&search=" + annotationSearch;
    }

    var finalMediaFilters = [];
    var mediaDateFilters = [];
    for (const filter of mediaFilterData) {
      if (filter.modifier == "Before") {
        mediaDateFilters = this._applyDateRange(mediaDateFilters, filter.field, "end", filter.value);
      }
      else if (filter.modifier == "After") {
        mediaDateFilters = this._applyDateRange(mediaDateFilters, filter.field, "start", filter.value);
      }
      else {
        finalMediaFilters.push(this._convertFilterForTator(filter));
      }
    }
    for (const dateFilter of mediaDateFilters) {
      finalMediaFilters.push(this._convertDateRangeForTator(dateFilter));
    }


    var mediaSearch = "";
    for (let idx = 0; idx < finalMediaFilters.length; idx++) {
      var filter = finalMediaFilters[idx];
      mediaSearch += encodeURIComponent(filter);
      if (idx < finalMediaFilters.length - 1) {
        mediaSearch += encodeURIComponent(" AND ");
      }
    }

    if (mediaSearch) {
      paramString += "&media_search=" + mediaSearch;
    }

    if (versionIds != undefined && versionIds.length > 0) {
      paramString += "&version=";
      for (let idx = 0; idx < versionIds.length; idx++) {
        paramString += versionIds[idx];
        if (idx < versionIds.length - 1) {
          paramString += ","
        }
      }
    }

    if (mediaIds != undefined && mediaIds.length > 0) {
      paramString += "&media_id=";
      for (let idx = 0; idx < mediaIds.length; idx++) {
        paramString += mediaIds[idx];
        if (idx < mediaIds.length - 1) {
          paramString += ","
        }
      }
    }

    if (dtype != undefined) {
      paramString += `&type=${dtype}`
    }

    let url = "/rest";

    if (annotationType == "Localizations") {
      if (outputType == "count") {
        url += "/LocalizationCount/";
      }
      else {
        url += "/Localizations/";
      }
    }
    else if (annotationType == "States") {
      if (outputType == "count") {
        url += "/StateCount/";
      }
      else {
        url += "/States/";
      }
    }

    url += `${this._project}?${paramString}`;
    if (!isNaN(listStart) && !isNaN(listStop) && afterMap != null) {
      // Note: & into paramString is taken care of by paramString itself
      var pageValues = await this._getAfterParameter(listStart, listStop, afterMap, url);
      url += `&start=${pageValues.start}&stop=${pageValues.stop}`;
      if (pageValues.after != undefined) {
        url += `&after=${pageValues.after}`;
      }
    }

    console.log("Getting data with URL: " + url);
    promises.push(fetchRetry(url, {
        method: "GET",
        credentials: "same-origin",
        headers: {
          "X-CSRFToken": getCookie("csrftoken"),
          "Accept": "application/json",
          "Content-Type": "application/json"
        },
    }));

    let resultsJson = [];
    await Promise.all(promises).then((responses) => {
      for (let response of responses) {
        resultsJson.push(response.json());
      }
    });
    const outData = Promise.all(resultsJson).then((results) => {
      var flatResults = results.flat();
      if (outputType == "ids") {
        var finalResults = [];
        flatResults.forEach(data => {
          finalResults.push(data.id);
        });
      }
      else {
        finalResults = flatResults;
      }
      return finalResults;
    });

    return outData;
  }

  /**
   * Retrieves a list of localization data matching the filter criteria
   *
   * @param {string} outputType -
   *    ids|objects|count
   *
   * @param {array of FilterConditionData objects} filters -
   *    List of FilterConditionData to apply
   *    Only conditions associated with media and localizations will be applied.
   *
   * @param {integer} listStart -
   *   Used in conjunction with listStop and pagination of data.
   *   If null, pagination is ignored.
   *
   * @param {integer} listStop =
   *   Used in conjunction with listStart and pagination of data.
   *   If null, pagination is ignored.
   *
   * @param {Map} afterMap -
   *   Used in conjunction with the other pagination. Modified here.
   *   If null, pagination is ignored.
   *
   * @returns {array of integers}
   *    List of localization IDs matching the filter criteria
   */
  async getFilteredLocalizations(outputType, filters, listStart, listStop, afterMap) {

    // Loop through the filters, if there are any media specific ones
    var mediaFilters = [];
    var localizationFilters = [];
    var dtypeIds = [];
    var versionIds = [];
    var typePromises = [];
    var mediaIds = [];

    // Separate out the filter conditions into their groups
    if (Array.isArray(filters)) {
      filters.forEach(filter => {
        if (this._mediaTypeNames.indexOf(filter.category) >= 0) {
          if (filter.field == "_section") {
            var newFilter = Object.assign({}, filter);
            newFilter.field = "tator_user_sections";
            newFilter.value = this._getTatorUserSection(Number(filter.value.split('(ID:')[1].replace(")","")));
            mediaFilters.push(newFilter);
          }
          else if (filter.field == "_id") {
            mediaIds.push(Number(filter.value))
          }
          else {
            mediaFilters.push(filter);
          }
        }
        else if (this._localizationTypeNames.indexOf(filter.category) >= 0) {
          if (filter.field == "_version") {
            versionIds.push(Number(filter.value.split('(ID:')[1].replace(")","")));
          }
          else if (filter.field == "_dtype") {
            dtypeIds.push(Number(filter.value.split('(ID:')[1].replace(")","")));
          }
          else if (filter.field == "_user") {
            var newFilter = Object.assign({}, filter);
            newFilter.field = "_user";
            newFilter.value = filter.value.split('(ID:')[1].replace(")","");
            localizationFilters.push(newFilter);
          }
          else {
            localizationFilters.push(filter);
          }
        }
      });
    }

    if (dtypeIds.length > 0) {
      dtypeIds.forEach(dtypeId => {
        typePromises.push(this._getAnnotationData(
          outputType,
          "Localizations",
          localizationFilters,
          mediaFilters,
          listStart,
          listStop,
          afterMap,
          mediaIds,
          versionIds,
          dtypeId
        ));
      });
    }
    else {
      typePromises.push(this._getAnnotationData(
        outputType,
        "Localizations",
        localizationFilters,
        mediaFilters,
        listStart,
        listStop,
        afterMap,
        mediaIds,
        versionIds
      ));
    }

    // Wait for all the data requests to complete. Once complete, return the appropriate data.
    var typeResults = await Promise.all(typePromises);
    var outData;
    if (outputType == "count") {
      outData = 0;
    }
    else {
      outData = [];
    }

    for (let idx = 0; idx < typeResults.length; idx++) {
      if (outputType == "count") {
        outData += Number(typeResults[idx]);
      }
      else {
        outData.push(...typeResults[idx]);
      }
    }
    return outData;
  }

  /**
   * Retrieves a list of state data matching the filter criteria
   *
   * @param {string} outputType -
   *    objects|count
   *
   * @param {array of FilterConditionData objects} filters -
   *    List of FilterConditionData to apply
   *    Only conditions associated with media and states will be applied.
   *
   * @param {integer} listStart -
   *   Used in conjunction with listStop and pagination of data.
   *   If null, pagination is ignored.
   *
   * @param {integer} listStop =
   *   Used in conjunction with listStart and pagination of data.
   *   If null, pagination is ignored.
   *
   * @param {Map} afterMap -
   *   Used in conjunction with the other pagination. Modified here.
   *   If null, pagination is ignored.
   *
   * @returns {array of integers}
   *    List of localization IDs matching the filter criteria
   */
   async getFilteredStates(outputType, filters, listStart, listStop, afterMap) {

    // Loop through the filters, if there are any media specific ones
    var mediaFilters = [];
    var stateFilters = [];
    var typeIds = [];
    var versionIds = [];
    var typePromises = [];
    var mediaIds = [];

    // Separate out the filter conditions into their groups
    if (Array.isArray(filters)) {
      filters.forEach(filter => {
        if (this._mediaTypeNames.indexOf(filter.category) >= 0) {
          if (filter.field == "_section") {
            var newFilter = Object.assign({}, filter);
            newFilter.field = "tator_user_sections";
            newFilter.value = this._getTatorUserSection(Number(filter.value.split('(ID:')[1].replace(")","")));
            mediaFilters.push(newFilter);
          }
          else if (filter.field == "_id") {
            mediaIds.push(Number(filter.value))
          }
          else {
            mediaFilters.push(filter);
          }
        }
        else if (filter.category == "State") {
          stateFilters.push(filter);
        }
        else if (this._stateTypeNames.indexOf(filter.category) >= 0) {
          if (filter.field == "_version") {
            versionIds.push(Number(filter.value.split('(ID:')[1].replace(")","")));
          }
          else if (filter.field == "_type") {
            typeIds.push(Number(filter.value.split('(ID:')[1].replace(")","")));
          }
          else {
            stateFilters.push(filter);
          }
        }
      });
    }
<<<<<<< HEAD
=======

     // If we're given a map of state typeIds, and user hasn't filtered on a type
     if (stateMap !== null && typeIds.length === 0) {
       console.log(stateMap);
       stateMap.forEach(
         (value, key, map) => {
          typeIds.push(key)
         }
       )
     }
>>>>>>> 4289b72f

    if (typeIds.length > 0) {
      typeIds.forEach(dtypeId => {
        typePromises.push(this._getAnnotationData(
          outputType,
          "States",
          stateFilters,
          mediaFilters,
          listStart,
          listStop,
          afterMap,
          mediaIds,
          versionIds,
          dtypeId
        ));
      });
    }
    else {
      typePromises.push(this._getAnnotationData(
        outputType,
        "States",
        stateFilters,
        mediaFilters,
        listStart,
        listStop,
        afterMap,
        mediaIds,
        versionIds
      ));
    }

    // Wait for all the data requests to complete. Once complete, return the appropriate data.
    var typeResults = await Promise.all(typePromises);
    var outData;
    if (outputType == "count") {
      outData = 0;
    }
    else {
      outData = [];
    }

    for (let idx = 0; idx < typeResults.length; idx++) {
      if (outputType == "count") {
        outData += Number(typeResults[idx]);
      }
      else {
        outData.push(...typeResults[idx]);
      }
    }
    return outData;
  }

  /**
   * Launches the given algorithm with the provided parameters
   * @param {string} algorithmName - Name of registered algorithm to launch
   * @param {array} parameters - Array of {name:..., value:...} objects
   *
   * #TODO Add media_query and media_ids parameters
   */
  async launchAlgorithm(algorithmName, parameters) {

    // Have to provide a valid media ID list or query for now. #TODO revisit

    var media_id;
    await fetchRetry(`/rest/Medias/${this._project}?start=0&stop=1`, {
      method: "GET",
      credentials: "same-origin",
      headers: {
        "X-CSRFToken": getCookie("csrftoken"),
        "Accept": "application/json",
        "Content-Type": "application/json"
      },
    }).then((response) => {
      return response.json()
    }).then((results) => {
      media_id = results[0].id;
    });

    let body = {
      "algorithm_name": algorithmName,
      "extra_params": parameters,
      "media_ids": [media_id]
    }

    var launched = false;
    await fetchRetry("/rest/AlgorithmLaunch/" + this._project, {
      method: "POST",
      credentials: "same-origin",
      headers: {
        "X-CSRFToken": getCookie("csrftoken"),
        "Accept": "application/json",
        "Content-Type": "application/json"
      },
      body: JSON.stringify(body),
    })
    .then(response => {
      if (response.status == 201) {
        launched = true;
      }
      return response.json();
    })
    .then(data => {
      console.log(data);
    });

    return launched;
  }

  /**
   * Creates a Tator link to the given media and provided parameters
   * Assumes the media is in the same project as this tator data module.
   * @param {integer} mediaId
   * @param {integer} frame - optional
   * @param {integer} entityId - optional
   * @param {integer} typeId - optional, will convert to Tator annotator friendly link
   * @param {integer} version - optional
   * @returns {str} Tator link using given parameters
   */
  generateMediaLink(mediaId, frame, entityId, typeId, version) {
    var outStr = `/${this._project}/annotation/${mediaId}?`;
    var addedParam = false;

    if (frame) {
      if (addedParam) {
        outStr += "&"
      }
      outStr += `frame=${frame}`;
      addedParam = true;
    }

    if (entityId) {
      if (addedParam) {
        outStr += "&"
      }
      outStr += `selected_entity=${entityId}`;
      addedParam = true;
    }

    if (typeId) {
      if (addedParam) {
        outStr += "&"
      }

      let annotatorTypeId;
      for (let type of this._localizationTypes) {
        if (type.id == typeId) {
          annotatorTypeId = type.dtype;
          break;
        }
      }
      annotatorTypeId += `_${typeId}`

      outStr += `selected_type=${annotatorTypeId}`;
      addedParam = true;
    }

    if (version) {
      if (addedParam) {
        outStr += "&"
      }
      outStr += `version=${version}`;
      addedParam = true;
    }

    return outStr;
  }
}<|MERGE_RESOLUTION|>--- conflicted
+++ resolved
@@ -623,7 +623,6 @@
       doNotReplace = true;
     }
 
-<<<<<<< HEAD
     if (!doNotReplace) {
       // Lucene search string requires spaces to have the backlash preceding it
       field = filter.field.replace(/ /g, "\\ ")
@@ -634,13 +633,6 @@
       value = value.replace(/\(/g, "\\(")
       value = value.replace(/\)/g, "\\)")
     }
-=======
-    // Lucene search string requires spaces to have the backlash preceding it
-    var field = this._convertAttributeNameForSearch(filter.field);
-    var value = filter.value.replace(/ /g,"\\ ")
-    value = value.replace(/\(/g,"\\(")
-    value = value.replace(/\)/g,"\\)")
->>>>>>> 4289b72f
 
     // Finally generate the final parameter string compliant with Tator's REST call
     var paramStr = `${field}:${modifier}${value}${modifierEnd}`;
@@ -1014,19 +1006,6 @@
         }
       });
     }
-<<<<<<< HEAD
-=======
-
-     // If we're given a map of state typeIds, and user hasn't filtered on a type
-     if (stateMap !== null && typeIds.length === 0) {
-       console.log(stateMap);
-       stateMap.forEach(
-         (value, key, map) => {
-          typeIds.push(key)
-         }
-       )
-     }
->>>>>>> 4289b72f
 
     if (typeIds.length > 0) {
       typeIds.forEach(dtypeId => {
