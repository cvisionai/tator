class EntityGalleryPanelForm extends TatorElement {
  constructor() {
    super();

    // @TODO what can be reused for this?
    // this.todo = document.createElement("div");
    // this._shadow.appendChild(this.todo);

    this._div = document.createElement("div");
    this._shadow.appendChild(this._div);

    // #TODO This is a band-aid. We need to modify attribute-panel to not include
    // specific REST calls or utilize a modified form of the SettingsHelper
    this._attributes = document.createElement("attribute-panel");
    this._attributes.enableBuiltInAttributes = true;
    this._attributes.enableHiddenAttributes = true;
    this._attributes.permission = "View Only"; // start as view only - controlled by lock
    this._div.appendChild(this._attributes);

    this._attributes.addEventListener("change", this._emitChangedData.bind(this));
  }

  static get observedAttributes() {
    return ["permission"];
  }

  attributeChangedCallback(name, oldValue, newValue) {
    switch (name) {
      case "permission":
        //console.log(`Form permission updated from ${oldValue} to ${newValue}`);
        this._attributes.permission = newValue; // start as view only - controlled by lock
        break;
    }
  }

  /**
   * #TODO In the future, we might want to actually display multiple types (e.g. media + loc)
   * @param {object} data - cardData (add more info)
   * @param {Media/Localization} attributePanelData
   */
<<<<<<< HEAD
  _init({data, attributePanelData, associatedMedia}) {
    // Hide all of the attribute panels, and then show the one we care about.
    for (const attrTypeId in this._attributeTypes) {
      this._attributeTypes[attrTypeId].style.display = "none";
    }

    // Haven't seen this attribute type yet
    if (data.entityType && !(data.entityType.id in this._attributeTypes)) {
      data.entityType.isTrack = false;
      this._attributes.dataType = data.entityType;
      this._attributes.displaySlider(false);
      this._attributes.displayGoToTrack(false);
      this._attributeTypes[data.entityType.id] = this._attributes;

      this._attributes.addEventListener("change", () => {
        this._values = this._attributes.getValues();

        if (this._values !== null) {
          const detail = {
            detail: {
              id: data.id,
              values: this._values
            }
          };
          //console.log(detail);
          this.dispatchEvent(new CustomEvent("save", detail));
        }
      });

    } else {
      this._attributes = this._attributeTypes[data.entityType.id];
    }
=======
  _init(data, attributePanelData, associatedMedia) {

    data.entityType.isTrack = false;
    this._attributes.dataType = data.entityType;
    this._attributes.displaySlider(false);
    this._attributes.displayGoToTrack(false);
>>>>>>> 8f3f8b0f

    if (associatedMedia) {
      this._attributes.associatedMedia = associatedMedia;
    }

    this._data = data;
    this._attributes.setValues(attributePanelData);
    this._attributes.style.display = "block";
  }

  _emitChangedData() {
    var values = this._attributes.getValues();
    if (values !== null) {
      const detail = {
        detail: {
          id: this._data.id,
          values: values
        }
      };
      this.dispatchEvent(new CustomEvent("save", detail));
    }
  }
}

customElements.define("entity-gallery-panel-form", EntityGalleryPanelForm);<|MERGE_RESOLUTION|>--- conflicted
+++ resolved
@@ -38,47 +38,12 @@
    * @param {object} data - cardData (add more info)
    * @param {Media/Localization} attributePanelData
    */
-<<<<<<< HEAD
-  _init({data, attributePanelData, associatedMedia}) {
-    // Hide all of the attribute panels, and then show the one we care about.
-    for (const attrTypeId in this._attributeTypes) {
-      this._attributeTypes[attrTypeId].style.display = "none";
-    }
-
-    // Haven't seen this attribute type yet
-    if (data.entityType && !(data.entityType.id in this._attributeTypes)) {
-      data.entityType.isTrack = false;
-      this._attributes.dataType = data.entityType;
-      this._attributes.displaySlider(false);
-      this._attributes.displayGoToTrack(false);
-      this._attributeTypes[data.entityType.id] = this._attributes;
-
-      this._attributes.addEventListener("change", () => {
-        this._values = this._attributes.getValues();
-
-        if (this._values !== null) {
-          const detail = {
-            detail: {
-              id: data.id,
-              values: this._values
-            }
-          };
-          //console.log(detail);
-          this.dispatchEvent(new CustomEvent("save", detail));
-        }
-      });
-
-    } else {
-      this._attributes = this._attributeTypes[data.entityType.id];
-    }
-=======
   _init(data, attributePanelData, associatedMedia) {
 
     data.entityType.isTrack = false;
     this._attributes.dataType = data.entityType;
     this._attributes.displaySlider(false);
     this._attributes.displayGoToTrack(false);
->>>>>>> 8f3f8b0f
 
     if (associatedMedia) {
       this._attributes.associatedMedia = associatedMedia;
