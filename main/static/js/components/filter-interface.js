--- conflicted
+++ resolved
@@ -26,9 +26,6 @@
     this._filterString.setAttribute("class", "analysis__filter_string");
     this._filterString.style.marginLeft = "10px";
     div.appendChild(this._filterString);
-<<<<<<< HEAD
-
-=======
 
     this._filterStringDiv = document.createElement("div");
     this._filterStringDiv.setAttribute("class", "px-2 py-2");
@@ -39,7 +36,6 @@
     this._filterString.style.marginLeft = "10px";
     div.appendChild(this._filterString);
 
->>>>>>> 46c58eb9
     this._filterStringDiv = document.createElement("div");
     this._filterStringDiv.setAttribute("class", "px-2 py-2");
     this._filterString.appendChild(this._filterStringDiv);
