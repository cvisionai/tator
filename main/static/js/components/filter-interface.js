--- conflicted
+++ resolved
@@ -18,19 +18,6 @@
     barLabel.setAttribute("class", "f1 text-gray text-semibold");
     div.appendChild(barLabel);
     */
-<<<<<<< HEAD
-
-    const filterButton = document.createElement("filter-data-button");
-    div.appendChild(filterButton);
-
-    this._input = document.createElement("input");
-    this._input.setAttribute("class", "form-control py-3 mr-3 col-12 f2 text-white has-more");
-    this._input.setAttribute("autocomplete", "off");
-    this._input.setAttribute("type", "text");
-    this._input.setAttribute("id", "filter-data");
-    this._input.setAttribute("name", "q");
-    barDiv.appendChild(this._input);
-=======
 
     const filterButton = document.createElement("filter-data-button");
     div.appendChild(filterButton);
@@ -43,7 +30,6 @@
     this._filterStringDiv = document.createElement("div");
     this._filterStringDiv.setAttribute("class", "px-2 py-2");
     this._filterString.appendChild(this._filterStringDiv);
->>>>>>> 4f2f69d5
 
     this._filterString = document.createElement("div");
     this._filterString.setAttribute("class", "analysis__filter_string");
