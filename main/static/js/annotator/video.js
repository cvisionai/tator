--- conflicted
+++ resolved
@@ -1125,8 +1125,8 @@
 
     this._addVideoDiagnosticOverlay();
     this._ftypInfo = {};
-<<<<<<< HEAD
     this._disableScrubBuffer = false;
+    this._allowSafeMode = true;
   }
 
   /**
@@ -1135,14 +1135,10 @@
    */
   disableScrubBuffer() {
     this._disableScrubBuffer = true;
-=======
-
-    this._allowSafeMode = true;
   }
 
   set allowSafeMode(val) {
     this._allowSafeMode = val;
->>>>>>> 1b06342a
   }
 
   // #TODO Refactor this so that it uses internal variables?
