--- conflicted
+++ resolved
@@ -1125,22 +1125,8 @@
 
     this._addVideoDiagnosticOverlay();
     this._ftypInfo = {};
-<<<<<<< HEAD
     this._disableScrubBuffer = false;
     this._allowSafeMode = true;
-  }
-
-  /**
-   * Permanently disable downloading the scrub buffer.
-   * #TODO Allow some ability to re-enable downloading the scrub buffer.
-   */
-  disableScrubBuffer() {
-    this._disableScrubBuffer = true;
-  }
-
-  set allowSafeMode(val) {
-    this._allowSafeMode = val;
-=======
 
     // Set the onDemand watchdog download thread
     // This will request to download segments if needed
@@ -1148,7 +1134,18 @@
     this._onDemandInitSent = false;
     this._onDemandPlaybackReady = false;
     this._onDemandFinished = false;
->>>>>>> f14a732a
+  }
+
+  /**
+   * Permanently disable downloading the scrub buffer.
+   * #TODO Allow some ability to re-enable downloading the scrub buffer.
+   */
+  disableScrubBuffer() {
+    this._disableScrubBuffer = true;
+  }
+
+  set allowSafeMode(val) {
+    this._allowSafeMode = val;
   }
 
   // #TODO Refactor this so that it uses internal variables?
@@ -2271,155 +2268,6 @@
     }
 
     this._sentPlaybackReady = false;
-<<<<<<< HEAD
-    var loader=function(){
-
-      // Wait playback used to sync up with other videos
-      if (that._waitPlayback)
-      {
-        if (!that._sentPlaybackReady)
-        {
-          console.log(`playbackReady: _playGenericScrub`)
-          that._sentPlaybackReady = true;
-          that.dispatchEvent(new CustomEvent(
-            "playbackReady",
-            {
-              composed: true,
-              detail: {playbackReadyId: that._waitId},
-            }));
-        }
-
-        that._loaderTimeout=setTimeout(loader, 100);
-        return;
-      }
-
-      // If the load buffer is full try again in the load interval
-      if (that._draw.canLoad() == false)
-      {
-        that._loaderTimeout=setTimeout(loader, fpsInterval*4);
-        return;
-      }
-
-      frameIncrement = that._motionComp.frameIncrement(that._fps,that._playbackRate);
-
-      // Canidate next frame
-      var nextFrame=currentFrame+(direction * frameIncrement);
-
-      //Schedule the next load if we are done loading
-      var pushAndGoToNextFrame=function(frameIdx, source, width, height)
-      {
-        that._fpsLoadDiag++;
-        that.pushFrame(frameIdx, source, width, height);
-
-        // If the next frame is loadable and we didn't get paused set a timer, else exit
-        if (nextFrame >= 0 && nextFrame < that._numFrames && that._direction!=Direction.STOPPED)
-        {
-          // Update the next frame to display and recurse back at twice the framerate
-          currentFrame=nextFrame;
-          that._loaderTimeout=setTimeout(loader, 0);
-        }
-        else
-        {
-          that._loaderTimeout=null;
-        }
-      }
-
-
-      // Seek to the current frame and call our atomic callback
-      that.seekFrame(currentFrame, pushAndGoToNextFrame);
-
-
-      // If the player is dead, we should restart it
-      if (that._playerTimeout == null && that._draw.canPlay())
-      {
-        that._playerTimeout=setTimeout(player, bufferWaitTime);
-      }
-    };
-
-    // turn on/off diagnostics
-    if (true)
-    {
-      this._fpsDiag=0;
-      this._fpsLoadDiag=0;
-      this._fpsScore=3;
-      this._networkUpdate = 0;
-      this._audioCheck = 0;
-      let AUDIO_CHECK_INTERVAL=1; // This could be tweaked if we are too CPU intensive
-
-      var diagRoutine=function(last)
-      {
-        var diagInterval = Date.now()-last;
-        var calculatedFPS = (that._fpsDiag / diagInterval)*1000.0;
-        var loadFPS = ((that._fpsLoadDiag / diagInterval)*1000.0);
-        var targetFPS = that._motionComp.targetFPS;
-        let fps_msg = `FPS = ${calculatedFPS}, Load FPS = ${loadFPS}, Score=${that._fpsScore}, targetFPS=${targetFPS}`;
-        that._audioCheck++;
-        if (that._audioPlayer && that._audioCheck % AUDIO_CHECK_INTERVAL == 0 && that._playbackRate <= 4)
-        {
-          // Audio can be corrected by up to a +/- 1% to arrive at audio/visual sync
-          const audioDelta = (that.frameToAudioTime(that._dispFrame)-that._audioPlayer.currentTime) * 1000;
-          const correction = 1.0 + (audioDelta/2000);
-          const swag = Math.max(0.99,Math.min(1.01,correction));
-          that._audioPlayer.playbackRate = (swag) * that._playbackRate;
-
-          fps_msg = fps_msg + `, Audio drift = ${audioDelta}ms`;
-          if (Math.abs(audioDelta) >= 100)
-          {
-            console.info("Readjusting audio time");
-            const audio_increment = 1+that._motionComp.frameIncrement(that._fps,that._playbackRate);
-            that._audioPlayer.currentTime = that.frameToAudioTime(that._dispFrame+audio_increment);
-          }
-        }
-        console.info(fps_msg);
-        that._fpsDiag=0;
-        that._fpsLoadDiag=0;
-
-        that.updateVideoDiagnosticOverlay(
-          null, that._dispFrame, targetFPS.toFixed(2), calculatedFPS.toFixed(2),
-          that._videoObject.media_files["streaming"][that._play_idx].resolution[0],
-          that._videoObject.media_files["streaming"][that._scrub_idx].resolution[0],
-          that._videoObject.media_files["streaming"][that._seek_idx].resolution[0],
-          that._videoObject.id);
-
-        //if ((that._networkUpdate % 3) == 0 && that._diagnosticMode == true)
-        //{
-        //  Utilities.sendNotification(fps_msg);
-        //}
-        that._networkUpdate += 1;
-
-        if (that._fpsScore)
-        {
-          var healthyFPS = targetFPS * 0.90;
-          if (calculatedFPS < healthyFPS)
-          {
-            that._fpsScore--;
-          }
-          else
-          {
-            that._fpsScore = Math.min(that._fpsScore + 1,7);
-          }
-
-          if (that._fpsScore == 0)
-          {
-            if (this._allowSafeMode) {
-              console.warn("Detected slow performance, entering safe mode.");
-              that.dispatchEvent(new Event("safeMode"));
-              that._motionComp.safeMode();
-              that.rateChange(that._playbackRate);
-            }
-          }
-        }
-
-        if (that._direction!=Direction.STOPPED)
-        {
-          that._diagTimeout = setTimeout(diagRoutine, schedDiagInterval, Date.now());
-        }
-
-      };
-    }
-
-=======
->>>>>>> f14a732a
     // Kick off the loader
     this._loaderTimeout=setTimeout(()=>{this.loaderThread(true, "scrub");}, 0);
   }
@@ -2602,11 +2450,13 @@
 
       if (this._fpsScore == 0)
       {
-        console.warn(`(ID:${this._videoObject.id}) Detected slow performance, entering safe mode.`);
-
-        this.dispatchEvent(new Event("safeMode"));
-        this._motionComp.safeMode();
-        this.rateChange(this._playbackRate);
+        if (this._allowSafeMode) {
+          console.warn(`(ID:${this._videoObject.id}) Detected slow performance, entering safe mode.`);
+  
+          this.dispatchEvent(new Event("safeMode"));
+          this._motionComp.safeMode();
+          this.rateChange(this._playbackRate);
+        }
       }
     }
 
@@ -2676,22 +2526,7 @@
         }
         else
         {
-<<<<<<< HEAD
-          that._fpsScore = Math.min(that._fpsScore + 1,7);
-        }
-
-        if (that._fpsScore == 0)
-        {
-          if (this._allowSafeMode) {
-            console.warn(`(ID:${that._videoObject.id}) Detected slow performance, entering safe mode.`);
-
-            that.dispatchEvent(new Event("safeMode"));
-            that._motionComp.safeMode();
-            that.rateChange(that._playbackRate);
-          }
-=======
           this._loaderTimeout = null;
->>>>>>> f14a732a
         }
       }
     }
