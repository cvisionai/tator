importScripts("/static/js/util/fetch-retry.js");

class VideoDownloader
{
  constructor(media_files, blockSize, offsite_config)
  {
    this._media_files = media_files;
    this._blockSize = blockSize;
    this._offsite_config = offsite_config;
    this._headers = {};
    if (this._offsite_config && this._offsite_config.method)
    {
      const auth_str = `${this._offsite_config.method} ${this._offsite_config.value}`;
      this._headers["Authorization"] = auth_str;
    }
    this._num_res = media_files.length;
<<<<<<< HEAD
    this._currentPacket=[];
    this._numPackets=[];
    this._info=[]; // This will contain the segment information of the video
    this._initialSent = false;

    // The downloader is able to handle downloading multiple media files
    // (e.g. the different streaming options for a given file.)
=======
    this._currentPacket = [];
    this._numPackets = [];
    this._fileInfoSent = [];
    this._readyMessages = [];
    this._readyMessagesSent = false;
    this._info = [];
    this._fileInfoRequested = false;
    this._infoObjectsInitialized = 0;
>>>>>>> 6dabf267
    for (var idx = 0; idx < this._num_res; idx++)
    {
      this._currentPacket[idx] = 0;
      this._numPackets[idx] = 0;
      this._fileInfoSent[idx] = false;
    }

    // In addition, the downloader can also handle on demand downloading for a media file
    this._onDemandConfig = null;

    // These buffers will store the download requests that occur while the downloader
    // is in onDemand mode
    this._bufferedSegmentDownloads = [];
    this._bufferedSeeks = null;

    // Used with the initial download to get the initial set of frames quicker to the player
    // (assuming that blockSize is large than this)
    this._startUpBlockSize = 1024 * 1024

    this.initializeInfoObjects();
  }

  specificBufferInitialized(buf_idx)
  {
    return this._fileInfoSent[buf_idx];
  }

  buffersInitialized()
  {
    // Processed all the segment files yet?
    if (this._infoObjectsInitialized < this._num_res)
    {
      return false;
    }

    // Sent over the file info messages?
    for (const fileInfoSent of this._fileInfoSent)
    {
      if (!fileInfoSent)
      {
        return false;
      }
    }
    return true;
  }

  sendReadyMessages()
  {
    if (this.buffersInitialized())
    {
      if (!this._readyMessagesSent)
      {
        this._readyMessagesSent = true;
        for (const msg of this._readyMessages)
        {
          postMessage(msg);
        }
      }
    }
  }

  initializeInfoObjects()
  {
    let init_promises = [];
    for (let buf_idx = 0; buf_idx < this._media_files.length; buf_idx++)
    {
      let info_url = this._media_files[buf_idx].segment_info;
      const info = new Request(info_url, {headers:this._headers});
      init_promises.push(fetch(info));
    }
    Promise.all(init_promises).then((responses) => {
      for (let buf_idx = 0; buf_idx < responses.length; buf_idx++)
      {
        this.processInitResponses(buf_idx,responses[buf_idx]);
      }
    });
  }

  processInitResponses(buf_idx,info)
  {
    var that = this;
    if (info.status == 200)
    {
      info.json().then(data => {
        that._info[buf_idx] = data
        that._numPackets[buf_idx]=data["segments"].length

<<<<<<< HEAD
        console.log(`...${that._numPackets[buf_idx]} segments for buffer ${buf_idx}`)
=======
        //console.log("Fetched media file info (" + buf_idx + ") Number of segments: " + that._numPackets[buf_idx]);
>>>>>>> 6dabf267

        var version = 1;
        try
        {
          version = data["file"]["version"];
        }
        catch(error)
        {

        }
        var startBias = 0.0;
        if ('file' in data)
        {
          startBias = data.file.start;
        }

        that._readyMessages.push(
          {
            "type": "ready",
            "startBias": startBias,
            "version": version,
            "buf_idx": buf_idx
          });

        that._infoObjectsInitialized += 1;
        if (that._infoObjectsInitialized == that._num_res)
        {
          that._fileInfoRequested = true;
          for (let buf_idx = 0; buf_idx < that._media_files.length; buf_idx++)
          {
            // Download the initial fragment info into each buffer
            that.downloadNextSegment(buf_idx, 2);
          }
        }

      });
    }
    else
    {
      postMessage({"type": "error", "status": info.status});
      console.warn(`Couldn't fetch '${info.url}'`);
    }
  }

<<<<<<< HEAD
  verifyInitialDownload()
  {
    if (this._initialSent == true)
    {
      return true;
    }
    for (let buf_idx = 0; buf_idx < this._media_files.length; buf_idx++)
    {
      // Download the initial fragment info into each buffer
      this.downloadNextSegment(buf_idx, 2);
    }
    this._initialSent = true;
    return false;
  }

  /**
   * Initializes the onDemand downlaoding feature.
   * This also resets the internal on-demand downloading.
   *
   * @param {string} direction - 'forward'|'backward'
   * @param {integer} frame - Frame number to start downloading from
   * @param {integer} mediaFileIndex - Index of media file list from constructor to use
   */
  setupOnDemandDownload(direction, frame, mediaFileIndex)
  {
    this._onDemandConfig = {};
    this._onDemandConfig["direction"] = direction;
    this._onDemandConfig["frame"] = frame;
    this._onDemandConfig["mediaFileIndex"] = mediaFileIndex;
    this._onDemandConfig["currentPacket"] = 0;
    this._onDemandConfig["numPacketsDownloaded"] = 0;
    this._onDemandConfig["videoInfoDownloaded"] = false;
    this._onDemandConfig["lastStartByte"] = -1;

    postMessage({"type": "onDemandInit"});
  }

  /**
   * @returns {boolean} True if in onDemand mode. False otherwise.
   */
  inOnDemandMode()
  {
    return this._onDemandConfig != null;
  }

  /**
   * Save the download next segment request
   * @param {integer} buf_idx - Index of media file list (ie mediaFileIndex)
   */
  saveDownloadNextSegmentRequest(buf_idx)
  {
    this._bufferedSegmentDownloads.push(buf_idx);
  }

  /**
   * Save the download seek request.
   * This will only save a single seek request
   *
   * @param {integer} buf_idx - Index of media file list (ie mediaFileIndex)
   * @param {integer} frame - Frame to seek to
   * @param {float} time - Seek target time in seconds
   */
  saveSeekRequest(buf_idx, frame, time)
  {
    this._bufferedSeek = {"buf_idx": buf_idx, "frame": frame, "time": time};
  }

  /**
   * Shutdown the onDemand downloading.
   * Restart requested downloads (seek first, then segments)
   * Allow downloads to go through.
   */
  shutdownOnDemandDownload()
  {
    this._onDemandConfig = null;

    if (this._bufferedSeek != null)
    {
      this.downloadForFrame(
          this._bufferedSeek["buf_idx"],
          this._bufferedSeek["frame"],
          this._bufferedSeek["time"])
    }

    while (this._bufferedSegmentDownloads.length > 0)
    {
      var buf_idx = this._bufferedSegmentDownloads.shift();
      this.downloadNextSegment(buf_idx);
    }
  }

  /**
   * Returns the segment index for the given media/frame
   * Boundary is true if the frame is within 5 frames of the edge of the segment
   * matchIdx will return with -1 if no segment match is found
   *
   * Important to note this will return the last packet
   * @param {integer} frame - Target frame to search for
   * @param {integer} buf_idx - Index of media file list (ie mediaFileIndex elsewhere)
   * @returns {object} matchIdx, boundary, lastPacket
   */
  getSegmentIndex(frame, buf_idx)
  {
    var matchIdx = -1;
    var boundary = false;

    // Check version of media. If it doesn't match
    var version = 1;
    try
    {
      version = this._info[buf_idx]["file"]["version"];
    }
    catch(error)
    {

    }
    if (version < 2 || version == undefined)
    {
      console.warn("Old version of segment file doesn't support seek operation");
      return {matchIdx, boundary};
    }

    var lastPacket = 0;
    var lastFrame = 0;
    for (var idx = 0; idx < this._numPackets[buf_idx]; idx++)
    {
      if (this._info[buf_idx]["segments"][idx]["name"] == "moof")
      {
        var frame_start = parseInt(this._info[buf_idx]["segments"][idx]["frame_start"]);
        var frame_samples = parseInt(this._info[buf_idx]["segments"][idx]["frame_samples"]);
        lastPacket = idx;
        var frame_end = frame_start + frame_samples;

        if (lastFrame < frame_end)
        {
          lastFrame = frame_end;
        }
        
        if (frame >= frame_start && frame < frame_end)
        {
          matchIdx = idx;
          if (frame - frame_start > frame_samples - 5)
          {
            boundary = true;
          }
          break;
        }
        else if (idx == 2 && frame < frame_start)
        {
          // Handle beginning of videos
          matchIdx = idx;
        }
      }
    }

    return {matchIdx, boundary, lastPacket, lastFrame};
  }

  /**
   * Downloads the next block of video using the initialized blockSize
   * setupOnDemandDownload must have been called prior to running this function.
   *
   * @emits message Message is emitted with the follo
   */
  downloadNextOnDemandBlock()
  {
    var currentSize = 0;
    var packetIndex = this._onDemandConfig["currentPacket"];
    var mediaFileIndex = this._onDemandConfig["mediaFileIndex"];
    var offsets = [];  // Stores the segments (aka packets)
    var startByte;
    var iterBlockSize = this._blockSize;

    if (!this._onDemandConfig["videoInfoDownloaded"])
    {
      // Have we initialized yet? If not:
      // 1. Get the first two packets to get the video file information
      // 2. Set the current packet based on the play start frame

      // Setup getting the file info
      packetIndex = 0;
      startByte = 0;
      while (
        currentSize < iterBlockSize &&
        packetIndex < this._numPackets[mediaFileIndex] &&
        offsets.length < 2)
      {
        const packet = this._info[mediaFileIndex]["segments"][packetIndex];
        const pos = parseInt(packet["offset"]);
        const size = parseInt(packet["size"]);
        offsets.push([pos - startByte, size, packet["name"]]);
        currentSize = pos + size - startByte;
        packetIndex++;
      }

      // Set the current packet based on the play start frame plus some wiggle room
      var frameToStart = 0;
      if (this._onDemandConfig["direction"] == "forward")
      {
        frameToStart = this._onDemandConfig["frame"] - 100;  
        if (frameToStart < 0)
        {
          frameToStart = 0;
        }
      }
      else
      {
        frameToStart = this._onDemandConfig["frame"] + 100;
      }
      let {matchIdx, boundary, lastPacket, lastFrame} = this.getSegmentIndex(frameToStart, mediaFileIndex);
      if (this._onDemandConfig["direction"] == "backward")
      {
        if (frameToStart > lastFrame)
        {
          matchIdx = lastPacket;
        }
      }
      if (matchIdx == -1)
      {
        console.warn(`Couldn't fetch onDemand video for (${this._onDemandConfig["frame"]})`)
        return;
      }
      packetIndex = matchIdx;
      this.downloadInit = true;
    }
    else
    {
      // Establish the size of downloads
      // First set of segments will be downloaded more quickly (smaller chunks)
      this.downloadInit = false;
      if (this._onDemandConfig["numPacketsDownloaded"] < 20)
      {
        iterBlockSize = this._startUpBlockSize;
      }

      // Determine the startByte for this block of data to download
      // Download range based on the block size and the direction
      if (this._onDemandConfig["direction"] == "forward")
      {
        if (packetIndex >= this._numPackets[mediaFileIndex])
        {
          console.log("onDemand playback (forward) reached end of video.");
          postMessage({"type": "onDemandFinished"});
          return;
        }

        // Need to download segments in the forward direction
        startByte = parseInt(this._info[mediaFileIndex]["segments"][packetIndex]["offset"]);

        while (currentSize < iterBlockSize && packetIndex < this._numPackets[mediaFileIndex])
        {
          const packet = this._info[mediaFileIndex]["segments"][packetIndex];
          const pos = parseInt(packet["offset"]);
          const size = parseInt(packet["size"]);
          offsets.push([pos - startByte, size, packet["name"]]);
          currentSize = pos + size - startByte;
          packetIndex++;
        }
      }
      else
      {
        // Need to download segments backwards
        if (packetIndex < 2)
        {
          console.log("onDemand playback (backward) reached the beginning of video.");
          postMessage({"type": "onDemandFinished"});
          return;
        }

        var packetData = [];

        // If we haven't downloaded

        // Move backwards
        while (currentSize < iterBlockSize && packetIndex >= 2)
        {
          const packet = this._info[mediaFileIndex]["segments"][packetIndex];
          const packetStart = parseInt(packet["offset"]);
          const packetSize = parseInt(packet["size"]);

          packetData.push({start: packetStart, size: packetSize, name: packet["name"]})
          currentSize += packetSize;
          packetIndex--;
        }

        // Set the startByte and the offsets now that we have figured out how many segments
        // we need to download
        startByte = parseInt(this._info[mediaFileIndex]["segments"][packetIndex + 1]["offset"]);

        // Not sure if it's necessary to reverse for loop
        for (var idx = packetData.length - 1; idx >= 0; idx--)
        {
          const packet = packetData[idx];
          offsets.push([packet.start - startByte, packet.size, packet.name]);
        }

        if (this._onDemandConfig["lastStartByte"] > 0)
        {
          currentSize = this._onDemandConfig["lastStartByte"] - startByte;
        }
      }

      this._onDemandConfig["numPacketsDownloaded"] += offsets.length;
    }

    this._onDemandConfig["currentPacket"] = packetIndex;
    this._onDemandConfig["lastStartByte"] = startByte;
    var downloadSize = currentSize - 1;

    console.log(`onDemand downloading '${downloadSize}' at '${startByte}' (next segment idx - ${packetIndex})`);

    let headers = {'range':`bytes=${startByte}-${startByte+downloadSize}`,
                   ...self._headers};

    var that = this;
    fetch(this._media_files[mediaFileIndex].path,
          {headers: headers}
         ).then(
          (response) =>
            {
              response.arrayBuffer().then(
                (buffer) =>
                {
                  if (that.downloadInit)
                  {
                    that._onDemandConfig["videoInfoDownloaded"] = true;
                  }

                  var data={"type": "onDemand",
                           "buf_idx" : mediaFileIndex,
                           "offsets": offsets,
                           "buffer": buffer};
                  postMessage(data, [data.buffer]);
                });
            });
  }

=======
>>>>>>> 6dabf267
  downloadForFrame(buf_idx, frame, time)
  {
    var version = 1;
    try
    {
      version = this._info[buf_idx]["file"]["version"];
    }
    catch(error)
    {

    }
    if (version < 2 || version == undefined)
    {
      console.warn("Old version of segment file doesn't support seek operation");
      return;
    }
    var matchIdx = -1;
    var boundary = false;
    for (var idx = 0; idx < this._numPackets[buf_idx]; idx++)
    {
      if (this._info[buf_idx]["segments"][idx]["name"] == "moof")
      {
        var frame_start = parseInt(this._info[buf_idx]["segments"][idx]["frame_start"]);
        var frame_samples = parseInt(this._info[buf_idx]["segments"][idx]["frame_samples"]);
        if (frame >= frame_start && frame < frame_start+frame_samples)
        {
          matchIdx = idx;
          if (frame - frame_start > frame_samples-5)
          {
            boundary = true;
          }
          break;
        }
        else if (idx == 2 && frame < frame_start)
        {
          // Handle beginning of videos
          matchIdx = idx;
        }
      }
    }

    // No match
    if (matchIdx == -1)
    {
      console.warn(`Couldn't fetch video for ${time}(${frame})`)
      return;
    }

    // Calculate which section of the file to get, default
    // is the segment (moof+mdat)
    let start = matchIdx;
    let end = matchIdx + 1;

    // If we are at a boundary get the next segment
    if (boundary == true)
    {
      end = Math.min(matchIdx + 3, this._numPackets[buf_idx]-1);
    }

    const start_packet = this._info[buf_idx]["segments"][matchIdx];
    var startByte = parseInt(start_packet["offset"]);
    var offset = 0;

    // Add up the size of any included packets
    for (let idx = matchIdx; idx <= end; idx++)
    {
      offset += this._info[buf_idx]["segments"][idx]["size"];
    }

    let headers = {'range':`bytes=${startByte}-${startByte+offset-1}`,
                   ...self._headers};
    fetchRetry(this._media_files[buf_idx].path,
          {headers: headers}
         ).then(
           function(response)
           {
             response.arrayBuffer().then(
               function(buffer)
               {
                 // Transfer the buffer to the
                 var data={"type": "seek_result",
                           "time": time,
                           "buffer": buffer,
                           "frame": frame};
                 postMessage(data, [data.buffer]);
               });
           });

  }

  // #TODO This needs to be changed. But packet_limit is currently
  //       only used for specifically grabbing the first two packets (the init info).
  //       This should be changed so that anyone can use the packet_limit.
  downloadNextSegment(buf_idx, packet_limit)
  {
    var currentSize=0;
    var idx = this._currentPacket[buf_idx];

    // Temp code one can use to force network seeking
    //if (idx > 0)
    // {
    //  console.log("Force seeking to test it out");
    //  postMessage({"type": "finished"});
    //  return;
    // }

    if (packet_limit == undefined)
    {
      packet_limit = Infinity;
    }

    if (idx >= this._numPackets[buf_idx])
    {
      //console.log("Done downloading... buf_idx: " + buf_idx);
      postMessage({"type": "finished"});
      return;
    }

    var startByte=parseInt(this._info[buf_idx]["segments"][idx]["offset"]);
    if (idx == 0)
    {
      startByte = 0;
    }

    // Use 1 Mb blocks if in the first 5 packets
    var iterBlockSize=this._blockSize;
    if (idx < 5)
    {
        iterBlockSize=1024*1024;
    }
    var offsets=[];
    while (currentSize < iterBlockSize && idx < this._numPackets[buf_idx] && offsets.length < packet_limit)
    {
      const packet = this._info[buf_idx]["segments"][idx];
      const pos=parseInt(packet["offset"]);
      const size=parseInt(packet["size"]);
      offsets.push([pos-startByte,size, packet["name"]]);
      currentSize=pos+size-startByte;
      idx++;
    }

    var percent_complete=idx/this._numPackets[buf_idx];
    //console.log(`Downloading '${currentSize}' at '${startByte}' (packet ${this._currentPacket[buf_idx]}:${idx} of ${this._numPackets[buf_idx]} ${parseInt(percent_complete*100)}) (buffer: ${buf_idx})`);
    this._currentPacket[buf_idx] = idx;

    let headers = {'range':`bytes=${startByte}-${startByte+currentSize-1}`,
                   ...self._headers};
    var that = this;
    fetch(this._media_files[buf_idx].path,
          {headers: headers}
         ).then(
           (response) =>
           {
             response.arrayBuffer().then(
               (buffer) =>
               {
                 // Transfer the buffer to the
                 var data={"type": "buffer",
                           "buf_idx" : buf_idx,
                           "pts_start": 0,
                           "pts_end": 0,
                           "percent_complete": percent_complete,
                           "offsets": offsets,
                           "buffer": buffer,
                           "init": packet_limit == 2};
                  postMessage(data, [data.buffer]);

                 if (packet_limit == 2) {
                   that._fileInfoSent[buf_idx] = true;

                   // If the initialization of each of the files have been completed,
                   // send out the ready messages for each of the buffers.
                   that.sendReadyMessages();
                 }
               });
           });
  }
}

var ref = null;
onmessage = function(e)
{
  msg = e.data;
  var type = msg['type'];
  if (type == 'start')
  {
    if (ref == null)
    {
      ref = new VideoDownloader(msg.media_files,
                                5*1024*1024, // Download in 5 MB chunks
                                msg.offsite_config);
    }
  }
  else if (type == 'download')
  {
    if (ref.specificBufferInitialized(msg.buf_idx))
    {
      if (ref.inOnDemandMode())
      {
        ref.saveDownloadNextSegmentRequest(msg.buf_idx);
      }
      else
      {
        ref.downloadNextSegment(msg.buf_idx);
      }
    }
  }
  else if (type == 'seek')
  {
    if (ref.inOnDemandMode())
    {
      ref.saveSeekRequest(msg.buf_idx, msg['frame'], msg['time'])
    }
    else
    {
      ref.downloadForFrame(msg.buf_idx, msg['frame'], msg['time']);
    }
  }
  else if (type == 'onDemandInit')
  {
    ref.setupOnDemandDownload(msg['direction'], msg['frame'], msg['mediaFileIndex']);
  }
  else if (type == 'onDemandDownload')
  {
    if (ref.inOnDemandMode())
    {
      ref.downloadNextOnDemandBlock();
    }
  }
  else if (type == 'onDemandShutdown')
  {
    ref.shutdownOnDemandDownload();
  }
}<|MERGE_RESOLUTION|>--- conflicted
+++ resolved
@@ -14,15 +14,6 @@
       this._headers["Authorization"] = auth_str;
     }
     this._num_res = media_files.length;
-<<<<<<< HEAD
-    this._currentPacket=[];
-    this._numPackets=[];
-    this._info=[]; // This will contain the segment information of the video
-    this._initialSent = false;
-
-    // The downloader is able to handle downloading multiple media files
-    // (e.g. the different streaming options for a given file.)
-=======
     this._currentPacket = [];
     this._numPackets = [];
     this._fileInfoSent = [];
@@ -31,7 +22,6 @@
     this._info = [];
     this._fileInfoRequested = false;
     this._infoObjectsInitialized = 0;
->>>>>>> 6dabf267
     for (var idx = 0; idx < this._num_res; idx++)
     {
       this._currentPacket[idx] = 0;
@@ -119,11 +109,7 @@
         that._info[buf_idx] = data
         that._numPackets[buf_idx]=data["segments"].length
 
-<<<<<<< HEAD
-        console.log(`...${that._numPackets[buf_idx]} segments for buffer ${buf_idx}`)
-=======
         //console.log("Fetched media file info (" + buf_idx + ") Number of segments: " + that._numPackets[buf_idx]);
->>>>>>> 6dabf267
 
         var version = 1;
         try
@@ -168,7 +154,6 @@
     }
   }
 
-<<<<<<< HEAD
   verifyInitialDownload()
   {
     if (this._initialSent == true)
@@ -506,8 +491,6 @@
             });
   }
 
-=======
->>>>>>> 6dabf267
   downloadForFrame(buf_idx, frame, time)
   {
     var version = 1;
