class VersionDialog extends ModalDialog {
  constructor() {
    super();
   
    // Rework the styles 
    this._div.setAttribute("class", "modal-wrap modal-wide d-flex");
    this._modal.setAttribute("class", "modal py-6 px-6 rounded-2");
    this._header.setAttribute("class", "px-3 py-3");
    this._titleDiv.setAttribute("class", "h2");
    this._title.nodeValue = "Versions";
    this._main.remove();
    this._footer.remove();

    const tableDiv = document.createElement("div");
    tableDiv.setAttribute("class", "py-4 annotation__version-list");
    this._header.appendChild(tableDiv);

    this._table = document.createElement("table");
    this._table.setAttribute("class", "table col-12");
    tableDiv.appendChild(this._table);

    const thead = document.createElement("thead");
    thead.setAttribute("class", "f3 text-left text-gray text-uppercase text-semibold");
    this._table.appendChild(thead);

    const tr = document.createElement("tr");
    thead.appendChild(tr);

    const thName = document.createElement("th");
    thName.setAttribute("class", "py-3 col-9");
    thName.textContent = "Version";
    tr.appendChild(thName);

    const thView = document.createElement("th");
    thView.textContent = "Viewable";
    tr.appendChild(thView);

    const thSelect = document.createElement("th");
    thSelect.textContent = "Editable";
    tr.appendChild(thSelect);

    const spanView = document.createElement("span");
    spanView.setAttribute("class", "sr-only");
    spanView.textContent = "View version";
    thView.appendChild(spanView);

    this._buttons = [];
    this._viewables = [];
  }

  init(versions, selected_idx) {
    this._versions = versions;
    // Initializes the dialog.
    // versions: returned object from Version endpoint.
    for (const version of versions) {
      const tbody = document.createElement("tbody");
      this._table.appendChild(tbody);

      const tr = document.createElement("tr");
      tbody.appendChild(tr);

      const tdName = document.createElement("td");
      tr.appendChild(tdName);

<<<<<<< HEAD
      const tdNameSpan = document.createElement("span");
      tdNameSpan.setAttribute("tooltip", version.description);
      tdNameSpan.textContent = version.name;
      tdName.appendChild(tdNameSpan);  
=======
      const tdViewable = document.createElement("td");
      tdViewable.setAttribute("class", "px-2");
      tr.appendChild(tdViewable);
      let viewable = document.createElement("bool-input");
      viewable.setValue(false);
      viewable.addEventListener("change", this._handleViewableChange.bind(this));
      tdViewable.appendChild(viewable);
>>>>>>> cf41e69b

      const tdSelect = document.createElement("td");
      tdSelect.setAttribute("class", "px-2");
      tr.appendChild(tdSelect);

      const select = document.createElement("version-select");
      select.addEventListener("select", this._handleSelect.bind(this));
      select.init(version, false);
      tdSelect.appendChild(select);
      this._buttons.push(select);
      this._viewables.push(viewable);
    }

    this._selected_idx = selected_idx;
    this._buttons[selected_idx].select(true);
    this._viewables[selected_idx].setValue(true);
    this._viewables[selected_idx].setDisable(true);
    this._updatedDependentLayers(selected_idx);
  }

  // A selected layer might have dependent layers that come for the ride.
  _updatedDependentLayers(selected_idx)
  {
    const selected_version = this._versions[selected_idx];
    const bases = selected_version.bases;
    for (let idx = 0; idx < this._viewables.length; idx++) {
      const button = this._buttons[idx];
      const viewable = this._viewables[idx];
      // If this row is included make it read only as well
      if (bases.indexOf(button._version.id) >= 0)
      {
        viewable.setDisable(true);
        viewable.setValue(true);
      }
      else if (button._version.id == selected_version.id)
      {
        // no-op
      }
      else
      {
        viewable.setDisable(false);
        viewable.setValue(false);
      }
    }
  }

  _handleViewableChange(evt) {
    let viewables = [];
    for (let idx = 0; idx < this._viewables.length; idx++) {
      const viewable = this._viewables[idx];
      const version = this._versions[idx];
      if (viewable.getValue() == true)
      {
        viewables.push(version.id);
      }
    }
    this.dispatchEvent(new CustomEvent("versionSelect", {
      "detail": {
        "version": this._versions[this._selected_idx],
        "viewables": viewables
      }
    }));
  }
  _handleSelect(evt) {
    const id = evt.detail.version.id;
    let selected_idx = null;
    for (let idx = 0; idx < this._buttons.length; idx++) {
      const button = this._buttons[idx];
      const viewable = this._viewables[idx];
      const sameVersion = button._version.id == id;
      if (!sameVersion) {
        button.deselect();
        viewable.setValue(false);
        viewable.setDisable(false);
      } else {
        button.select(true);
        viewable.setValue(true);
        viewable.setDisable(true);
        selected_idx = idx;
      }
    }
    this._updatedDependentLayers(selected_idx);
    this.dispatchEvent(new CustomEvent("versionSelect", {
      "detail": {
        "version": evt.detail.version,
      }
    }));
  }
}

customElements.define("version-dialog", VersionDialog);<|MERGE_RESOLUTION|>--- conflicted
+++ resolved
@@ -60,14 +60,10 @@
       tbody.appendChild(tr);
 
       const tdName = document.createElement("td");
+      tdName.setAttribute("title", version.description);
+      tdName.textContent = version.name;
       tr.appendChild(tdName);
 
-<<<<<<< HEAD
-      const tdNameSpan = document.createElement("span");
-      tdNameSpan.setAttribute("tooltip", version.description);
-      tdNameSpan.textContent = version.name;
-      tdName.appendChild(tdNameSpan);  
-=======
       const tdViewable = document.createElement("td");
       tdViewable.setAttribute("class", "px-2");
       tr.appendChild(tdViewable);
@@ -75,7 +71,6 @@
       viewable.setValue(false);
       viewable.addEventListener("change", this._handleViewableChange.bind(this));
       tdViewable.appendChild(viewable);
->>>>>>> cf41e69b
 
       const tdSelect = document.createElement("td");
       tdSelect.setAttribute("class", "px-2");
