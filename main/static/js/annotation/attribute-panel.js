--- conflicted
+++ resolved
@@ -17,7 +17,6 @@
     this._createdByWidget.setAttribute("name", "Created By");
     this._div.appendChild(this._createdByWidget);
 
-<<<<<<< HEAD
     this._innerDiv = document.createElement("div");
     this._innerDiv.setAttribute("class", "d-flex");
     this._shadow.appendChild(this._innerDiv);
@@ -32,12 +31,10 @@
     this._innerDiv.appendChild(this._innerDiv2);
 
     this._attrColumns = 1;
-=======
     this._versionWidget = document.createElement("text-input");
     this._versionWidget.setAttribute("name", "Version");
     this._versionWidget.permission = "View Only";
     this._div.appendChild(this._versionWidget);
->>>>>>> bbc62bbf
 
     this._builtInAttrLabel = document.createElement("div");
     this._builtInAttrLabel.setAttribute("class", "f2 text-gray clickable py-2");
