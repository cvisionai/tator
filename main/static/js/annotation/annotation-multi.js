--- conflicted
+++ resolved
@@ -1433,7 +1433,6 @@
 
       if (isDefault) {
         this.setDefaultVideoSettings(0);
-<<<<<<< HEAD
       }
     }
   }
@@ -1449,8 +1448,6 @@
       for (let media_file of val.media_files["streaming"])
       {
         quality_list.push(media_file.resolution[0]);
-=======
->>>>>>> 1b06342a
       }
       this._qualityControl.resolutions = quality_list;
       this._qualityControl.show();
