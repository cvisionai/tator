class ProgressDialog extends ModalDialog {
  constructor() {
    super();

    this._div.setAttribute("class", "modal-wrap d-flex text-center");
    this._div.style.width = "334px";
    this._modal.setAttribute("class", "modal rounded-2");
    this._titleDiv.setAttribute("class", "h2");
    this._title.nodeValue = "";
    this._footer.remove();

    // Loading Icon
<<<<<<< HEAD
    this._loadingImg = document.createElement("img");
    this._loadingImg.setAttribute("src", "/static/images/spinner-transparent.svg");
    this._loadingImg.style.margin = "auto";
    this._loadingImg.style.display = "none";
    this._header.appendChild(this._loadingImg);
=======
    //this._loadingImg = document.createElement("img");
    //this._loadingImg.setAttribute("src", "/static/images/spinner-transparent.svg");
    //this._loadingImg.style.margin = "auto";
    //this._loadingImg.style.display = "none";
    //this._header.appendChild(this._loadingImg);
>>>>>>> 4f870b13

    // Success Icon
    // Note: Scaled up version of success-light.js
    this._successSvg = document.createElementNS(svgNamespace, "svg");
    this._successSvg.setAttribute("class", "py-6 text-center")
    this._successSvg.setAttribute("viewBox", "0 0 80 80");
    this._successSvg.setAttribute("height", "84px");
    this._successSvg.setAttribute("width", "84px");
    this._successSvg.setAttribute("fill", "none");
    this._successSvg.setAttribute("stroke", "#54e37a");
    this._successSvg.setAttribute("stroke-width", "2");
    this._successSvg.setAttribute("stroke-linecap", "round");
    this._successSvg.setAttribute("stroke-linejoin", "round");
    this._successSvg.style.fill = "none";
    this._successSvg.style.display = "none";
    this._successSvg.style.margin = "auto";
    this._header.appendChild(this._successSvg);

    const path = document.createElementNS(svgNamespace, "path");
    path.setAttribute("d", "M 36 3 C 18 3 3 18 3 36 C 3 54 18 69 36 69 C 54 69 69 54 69 36 C 69 18 54 3 36 3");
    this._successSvg.appendChild(path);

    const path2 = document.createElementNS(svgNamespace, "path");
    path2.setAttribute("d", "M 51 21 L 30 48 L 18 39");
    this._successSvg.appendChild(path2);

    // Failed Icon
    // Note: Scaled up version of warning-light.js
    this._failedSvg = document.createElementNS(svgNamespace, "svg");
    this._failedSvg.setAttribute("class", "py-6 text-center")
    this._failedSvg.setAttribute("viewBox", "0 0 80 80");
    this._failedSvg.setAttribute("height", "84px");
    this._failedSvg.setAttribute("width", "84px");
    this._failedSvg.setAttribute("fill", "none");
    this._failedSvg.setAttribute("stroke", "#ff3e1d");
    this._failedSvg.setAttribute("stroke-width", "2");
    this._failedSvg.setAttribute("stroke-linecap", "round");
    this._failedSvg.setAttribute("stroke-linejoin", "round");
    this._failedSvg.style.fill = "none";
    this._failedSvg.style.display = "none";
    this._failedSvg.style.margin = "auto";
    this._header.appendChild(this._failedSvg);

    const path3 = document.createElementNS(svgNamespace, "path");
    path3.setAttribute("d", "M 30.87 11.58 L 5.46 54 a 6 6 90 0 0 5.13 9 h 50.82 a 6 6 90 0 0 5.13 -9 L 41.13 11.58 a 6 6 90 0 0 -10.26 0 z");
    this._failedSvg.appendChild(path3);

    const line_0 = document.createElementNS(svgNamespace, "line");
    line_0.setAttribute("x1", "36");
    line_0.setAttribute("y1", "27");
    line_0.setAttribute("x2", "36");
    line_0.setAttribute("y2", "43");
    this._failedSvg.appendChild(line_0);

    const line_1 = document.createElementNS(svgNamespace, "line");
    line_1.setAttribute("x1", "36");
    line_1.setAttribute("y1", "52");
    line_1.setAttribute("x2", "36.03");
    line_1.setAttribute("y2", "52");
    this._failedSvg.appendChild(line_1);

    // Message to display to the user that will be configurable with the monitorJob function
    this._contentDiv = document.createElement("div");
    this._contentDiv.setAttribute("class", "text-center")
    this._contentDiv.style.paddingTop = "30px";
    this._contentDiv.style.paddingBottom = "60px";
    this._main.appendChild(this._contentDiv);
    this._msg = document.createElement("p");
    this._contentDiv.appendChild(this._msg)

    // Ok Button
    this._okButton = document.createElement("button");
    this._okButton.setAttribute("class", "btn btn-clear");
    this._okButton.style.margin = "auto";
    this._okButton.textContent = "Ok";
    this._okButton.addEventListener("click", this._okClickHandler.bind(this));
    this._main.appendChild(this._okButton);

    this._jobList = []; // Objects with {uid: str, promise: Promise}
    this._newJobList = [];
    this._checkJobThread = null;
  }

  /**
   * This function won't return until the corresponding job's status is not "Running"
   *
   * Returns true if the job's status is succeeded. False is failed.
   */
  async getJobCompleteStatus(jobUid, jobPromise) {

    let response = await fetchRetry("/rest/Job/" + jobUid, {
      method: "GET",
      credentials: "same-origin",
      headers: {
        "X-CSRFToken": getCookie("csrftoken"),
        "Accept": "application/json",
        "Content-Type": "application/json"
      },
    });

    let jobStatus = await response.json();
    var jobSucceeded = true;

    if (jobStatus.status === "Running") {
      await new Promise(resolve => setTimeout(resolve, 1000));
      jobSucceeded = await this.getJobCompleteStatus(jobUid, jobPromise);
    }
    else if (jobStatus.status === "Succeeded") {
      return true;
    }
    else {
      return false;
    }

    return jobSucceeded;
  }

  checkJobs() {

    this._checkJobThread = null;

    var promises = [];
    for (let index = 0; index < this._jobList.length; index++) {
      var jobPromise = fetchRetry("/rest/Job/" + this._jobList[index].jobUid, {
        method: "GET",
        credentials: "same-origin",
        headers: {
          "X-CSRFToken": getCookie("csrftoken"),
          "Accept": "application/json",
          "Content-Type": "application/json"
        },
      });
      promises.push(jobPromise);
    }

    var jsonDataPromises = [];
    Promise.all(promises).then((responses) => {
      for (let index = 0; index < this._jobList.length; index++) {
        jsonDataPromises.push(responses[index].json());
      }
      Promise.all(jsonDataPromises).then((jsonData) => {
        var keepJobs = [];
        for (let index = 0; index < this._jobList.length; index++) {
          var data = jsonData[index];
          if (data.status == "Running") {
            keepJobs.push(this._jobList[index]);
          }
          else if (data.status == "Succeeded") {
            this.dispatchEvent(new CustomEvent("jobsDone", {
              detail: {status: true, job: this._jobList[index]},
              composed: true
            }));
          }
          else {
            this.dispatchEvent(new CustomEvent("jobsDone", {
              detail: {status: false, job: this._jobList[index]},
              composed: true
            }));
          }
        }
  
        this._jobList = keepJobs;
        if (this._newJobList.length > 0) {
          this._jobList.push(...this._newJobList);
        }
  
        if (this._jobList.length > 0) {
          this._checkJobThread = setTimeout(() => { this.checkJobs(); }, 5000);
        }
      });
    });
  }

  /**
   * Returns a promise once the job is completed. The promise contains a boolean
   * that is true if the job was successful. If the job failed, false is returned.
   */
  monitorJob(jobUid, msg, callback) {

    this._failedSvg.style.display = "none";
    this._successSvg.style.display = "none";
    //this._loadingImg.style.display = "block";
    this._msg.textContent = msg;

    var newJob = {
      jobUid: jobUid,
      msg: msg,
      callback: callback
    };

    if (this._jobList.length == 0) {
      this._jobList.push(newJob);
      this._checkJobThread = setTimeout(() => { this.checkJobs(); }, 5000);
    }
    else {
      this._newJobList.push(newJob);
    }
  }

  /**
   * Callback when the OK button has been clicked.
   */
  _okClickHandler() {
      this.dispatchEvent(new Event("close"));
  }
}

customElements.define("progress-dialog", ProgressDialog)<|MERGE_RESOLUTION|>--- conflicted
+++ resolved
@@ -10,19 +10,11 @@
     this._footer.remove();
 
     // Loading Icon
-<<<<<<< HEAD
-    this._loadingImg = document.createElement("img");
-    this._loadingImg.setAttribute("src", "/static/images/spinner-transparent.svg");
-    this._loadingImg.style.margin = "auto";
-    this._loadingImg.style.display = "none";
-    this._header.appendChild(this._loadingImg);
-=======
     //this._loadingImg = document.createElement("img");
     //this._loadingImg.setAttribute("src", "/static/images/spinner-transparent.svg");
     //this._loadingImg.style.margin = "auto";
     //this._loadingImg.style.display = "none";
     //this._header.appendChild(this._loadingImg);
->>>>>>> 4f870b13
 
     // Success Icon
     // Note: Scaled up version of success-light.js
