--- conflicted
+++ resolved
@@ -161,11 +161,7 @@
         this._selectButton(this._poly, evt.shiftKey);
         this.dispatchEvent(new CustomEvent("newMeta", {
           detail: {typeId: val.poly[0].id,
-<<<<<<< HEAD
-                   metaMode: true}
-=======
                    metaMode: evt.shiftKey}
->>>>>>> 1c3705e1
         }));
       });
       document.addEventListener("keydown", evt => {
