--- conflicted
+++ resolved
@@ -249,13 +249,8 @@
                 {
                   playbackQuality = Number(searchParams.get("quality"));
                 }
-<<<<<<< HEAD
-                this._player.quality = playbackQuality;
-                this._player.setQuality(playbackQuality);
-=======
                 this._settings.quality = playbackQuality;
                 this._player.setQuality(playbackQuality, null, true);
->>>>>>> 4cc79fe4
               });
 
             } else {
