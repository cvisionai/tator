class AnnotationPage extends TatorPage {
  constructor() {
    super();
    this._loading = document.createElement("img");
    this._loading.setAttribute("class", "loading");
    this._loading.setAttribute("src", "/static/images/tator_loading.gif");
    this._shadow.appendChild(this._loading);
    this._versionLookup = {};

    document.body.setAttribute("class", "no-padding-bottom");

    const header = document.createElement("div");
    this._headerDiv = this._header._shadow.querySelector("header");
    header.setAttribute("class", "annotation__header d-flex flex-items-center flex-justify-between px-2 f3");
    const user = this._header._shadow.querySelector("header-user");
    user.parentNode.insertBefore(header, user);

    const div = document.createElement("div");
    div.setAttribute("class", "d-flex flex-items-center");
    header.appendChild(div);

    this._prev = document.createElement("media-prev-button");
    div.appendChild(this._prev);

    this._next = document.createElement("media-next-button");
    div.appendChild(this._next);

    this._breadcrumbs = document.createElement("annotation-breadcrumbs");
    div.appendChild(this._breadcrumbs);

    const settingsDiv = document.createElement("div");
    settingsDiv.setAttribute("class", "d-flex");
    header.appendChild(settingsDiv);

    this._versionButton = document.createElement("version-button");
    settingsDiv.appendChild(this._versionButton);

    this._settings = document.createElement("annotation-settings");
    settingsDiv.appendChild(this._settings);

    this._main = document.createElement("main");
    this._main.setAttribute("class", "d-flex");
    this._shadow.appendChild(this._main);

    this._versionDialog = document.createElement("version-dialog");
    this._main.appendChild(this._versionDialog);

    this._bookmarkDialog = document.createElement("name-dialog");
    this._main.appendChild(this._bookmarkDialog);

    this._sidebar = document.createElement("annotation-sidebar");
    this._main.appendChild(this._sidebar);

    this._undo = document.createElement("undo-buffer");

    this._data = document.createElement("annotation-data");

    this._browser = document.createElement("annotation-browser");
    this._browser.undoBuffer = this._undo;
    this._browser.annotationData = this._data;
    this._main.appendChild(this._browser);

    this._progressDialog = document.createElement("progress-dialog");
    this._main.appendChild(this._progressDialog);

    this._progressDialog.addEventListener("close", evt => {
      this.removeAttribute("has-open-modal", "");
      this._progressDialog.removeAttribute("is-open", "");
    });

    window.addEventListener("error", (evt) => {
      this._loading.style.display = "none";
      window.alert("System error detected");
      Utilities.warningAlert("System error detected","#ff3e1d", true);
    });

    this._settings._bookmark.addEventListener("click", () => {
      this._bookmarkDialog.setAttribute("is-open", "");
      this.setAttribute("has-open-modal", "");
      document.body.classList.add("shortcuts-disabled");
    });

    this._videoSettingsDialog = document.createElement("video-settings-dialog");
    this._main.appendChild(this._videoSettingsDialog);
  }

  /**
   * Returned promise resolves when job monitoring is done
   */
  showAlgoRunningDialog(uid, runningMsg, successfulMsg, failedMsg) {
    const promise = this._progressDialog.monitorJob(uid, runningMsg, successfulMsg, failedMsg);
    this._progressDialog.setAttribute("is-open", "");
    this.setAttribute("has-open-modal", "");
    return promise;
  };

  static get observedAttributes() {
    return ["project-name", "project-id", "media-id"].concat(TatorPage.observedAttributes);
  }

  connectedCallback() {
    this.setAttribute("has-open-modal", "");
    TatorPage.prototype.connectedCallback.call(this);
  }

  attributeChangedCallback(name, oldValue, newValue) {
    TatorPage.prototype.attributeChangedCallback.call(this, name, oldValue, newValue);
    switch (name) {
      case "project-name":
        this._breadcrumbs.setAttribute("project-name", newValue);
        break;
      case "project-id":
        this._undo.setAttribute("project-id", newValue);
        this._updateLastVisitedBookmark();
        break;
      case "media-id":
        const searchParams = new URLSearchParams(window.location.search);
        fetch(`/rest/Media/${newValue}?presigned=28800`, {
          method: "GET",
          credentials: "same-origin",
          headers: {
            "X-CSRFToken": getCookie("csrftoken"),
            "Accept": "application/json",
            "Content-Type": "application/json"
          }
        })
        .then(response => response.json())
        .then(data => {
          if (data.media_files == null ||
              (data.media_files &&
               !('streaming' in data.media_files) &&
               !('layout' in data.media_files) &&
               !('image' in data.media_files)))
          {
            this._loading.style.display = "none";
            Utilities.sendNotification(`Unplayable file ${data.id}`);
            window.alert("Video can not be played. Please contact the system administrator.")
            return;
          } else if (data.media_files && 'streaming' in data.media_files) {
            data.media_files.streaming.sort((a, b) => {return b.resolution[0] - a.resolution[0];});
          }
          this._breadcrumbs.setAttribute("media-name", data.name);
          this._browser.mediaInfo = data;
          this._undo.mediaInfo = data;

          fetch("/rest/MediaType/" + data.meta, {
            method: "GET",
            credentials: "same-origin",
            headers: {
              "X-CSRFToken": getCookie("csrftoken"),
              "Accept": "application/json",
              "Content-Type": "application/json"
            }
          })
          .then((response) => response.json())
          .then(type_data => {
            this._browser.mediaType = type_data;
            this._undo.mediaType = type_data;
            let player;
            this._mediaIds = [];
            this._numberOfMedia = 1;
            this._mediaDataCount = 0;
            if (type_data.dtype == "video") {
              player = document.createElement("annotation-player");
              this._player = player;
              this._player.mediaType = type_data;
              player.addDomParent({"object": this._headerDiv,
                                   "alignTo":  this._browser});
              player.mediaInfo = data;
              this._main.insertBefore(player, this._browser);
              this._setupInitHandlers(player);
              this._getMetadataTypes(player, player._video._canvas);
              this._browser.canvas = player._video;
              this._videoSettingsDialog.mode("single", [data]);
              this._settings._capture.addEventListener(
                'captureFrame',
                (e) =>
                  {
                    player._video.captureFrame(e.detail.localizations);
                  });
              this._videoSettingsDialog.addEventListener("apply", (evt) => {
                player.apply
              });
            } else if (type_data.dtype == "image" ){
              player = document.createElement("annotation-image");
              this._player = player;
              this._player.mediaType = type_data;
              //player.style.minWidth="63%";
              player.addDomParent({"object": this._headerDiv,
                                   "alignTo":  this._browser});
              player.mediaInfo = data;
              this._main.insertBefore(player, this._browser);
              this._setupInitHandlers(player);
              this._getMetadataTypes(player, player._image._canvas);
              this._browser.canvas = player._image;
              this._settings._capture.addEventListener(
                'captureFrame',
                (e) =>
                  {
                    player._image.captureFrame(e.detail.localizations);
                  });
            } else if (type_data.dtype == "multi") {
              player = document.createElement("annotation-multi");
              this._player = player;
              this._player.parent = this;
              this._player.mediaType = type_data;
              player.addDomParent({"object": this._headerDiv,
                                   "alignTo":  this._browser});

              // Note: The player itself will set the metadatatypes and canvas info with this
              player.mediaInfo = data;
              this._main.insertBefore(player, this._browser);
              this._setupInitHandlers(player);

              var mediaIdCount = 0;
              for (const index of data.media_files.ids.keys()) {
                this._mediaIds.push(data.media_files.ids[index]);
                mediaIdCount += 1;
              }
              this._numberOfMedia = mediaIdCount;
              this._settings._capture.addEventListener(
                'captureFrame',
                (e) =>
                  {
                    player._video.captureFrame(e.detail.localizations);
                  });

              // Set the quality control based on the prime video
              fetch(`/rest/Media/${this._mediaIds[0]}?presigned=28800`, {
                method: "GET",
                credentials: "same-origin",
                headers: {
                  "X-CSRFToken": getCookie("csrftoken"),
                  "Accept": "application/json",
                  "Content-Type": "application/json"
                }
              })
              .then(response => response.json())
              .then(primeMediaData => {
                this._videoSettingsDialog.mode("multiview", [primeMediaData]);
                this._settings.mediaInfo = primeMediaData;
                var playbackQuality = data.media_files.quality;
                if (playbackQuality == undefined)
                {
                  playbackQuality = 360; // Default to something sensible
                }
                if (searchParams.has("quality"))
                {
                  playbackQuality = Number(searchParams.get("quality"));
                }
                this._settings.quality = playbackQuality;
                this._player.setQuality(playbackQuality, null, true);
                this._player.setAvailableQualities(primeMediaData);
              });

            } else {
              window.alert(`Unknown media type ${type_data.dtype}`)
            }
          });
          const nextPromise = fetch(`/rest/MediaNext/${newValue}${window.location.search}`, {
            method: "GET",
            headers: {
              "X-CSRFToken": getCookie("csrftoken"),
              "Accept": "application/json",
              "Content-Type": "application/json",
            }
          });
          const prevPromise = fetch(`/rest/MediaPrev/${newValue}${window.location.search}`, {
            method: "GET",
            headers: {
              "X-CSRFToken": getCookie("csrftoken"),
              "Accept": "application/json",
              "Content-Type": "application/json",
            }
          });
          Promise.all([nextPromise, prevPromise])
          .then(responses => Promise.all(responses.map(resp => resp.json())))
          .then(([nextData, prevData]) => {
            const baseUrl = `/${data.project}/annotation/`;
            const searchParams = this._settings._queryParams();
            const media_id = parseInt(newValue);

            // Turn disable selected_type.
            searchParams.delete("selected_type");

            // Only enable next/prev if there is a next/prev
            if (prevData.prev == -1) {
              this._prev.disabled = true;
            }
            else {
              this._prev.addEventListener("click", () => {
                let url = baseUrl + prevData.prev;
                const searchParams = this._settings._queryParams();
                searchParams.delete("selected_type");
                searchParams.delete("selected_entity");
                searchParams.delete("frame");
                const typeParams = this._settings._typeParams();
                if (typeParams) {
                  searchParams.append("selected_type",typeParams)
                }
                url += "?" + searchParams.toString();
                window.location.href = url;
              });
            }

            if (nextData.next == -1) {
              this._next.disabled = true;
            }
            else {
              this._next.addEventListener("click", () => {
                let url = baseUrl + nextData.next;
                const searchParams = this._settings._queryParams();
                searchParams.delete("selected_type");
                searchParams.delete("selected_entity");
                searchParams.delete("frame");
                const typeParams = this._settings._typeParams();
                if (typeParams) {
                  searchParams.append("selected_type", typeParams)
                }
                url += "?" + searchParams.toString();
                window.location.href = url;
              });
            }
          })
          .catch(err => console.log("Failed to fetch adjacent media! " + err));
          fetch("/rest/Project/" + data.project, {
            method: "GET",
            credentials: "same-origin",
            headers: {
              "X-CSRFToken": getCookie("csrftoken"),
              "Accept": "application/json",
              "Content-Type": "application/json"
            }
          })
          .then(response => response.json())
          .then(data => {
            this._permission = data.permission;
            this.enableEditing(true);
          });
          const countUrl = `/rest/MediaCount/${data.project}?${searchParams.toString()}`;
          searchParams.set("after", data.name);
          const afterUrl = `/rest/MediaCount/${data.project}?${searchParams.toString()}`;
          const countPromise = fetchRetry(countUrl, {
            method: "GET",
            credentials: "same-origin",
            headers: {
              "X-CSRFToken": getCookie("csrftoken"),
              "Accept": "application/json",
              "Content-Type": "application/json"
            }
          });
          const afterPromise = fetchRetry(afterUrl, {
            method: "GET",
            credentials: "same-origin",
            headers: {
              "X-CSRFToken": getCookie("csrftoken"),
              "Accept": "application/json",
              "Content-Type": "application/json"
            }
          });
          Promise.all([countPromise, afterPromise])
          .then(([countResponse, afterResponse]) => {
            const countData = countResponse.json();
            const afterData = afterResponse.json();
            Promise.all([countData, afterData])
            .then(([count, after]) => {
              this._breadcrumbs.setPosition(count - after, count);
            });
          });
        })
        break;
    }
  }

  _setupInitHandlers(canvas) {
    this._canvas = canvas;
    const _handleQueryParams = () => {
      if (this._dataInitialized && this._canvasInitialized) {
        const searchParams = new URLSearchParams(window.location.search);
        const haveEntity = searchParams.has("selected_entity");
        const haveType = searchParams.has("selected_type");
        const haveFrame = searchParams.has("frame");
        const haveVersion = searchParams.has("version");
        const haveLock = searchParams.has("lock");
        const haveFillBoxes = searchParams.has("fill_boxes");
        const haveToggleText = searchParams.has("toggle_text");
        if (haveEntity && haveType) {
          const typeId = searchParams.get("selected_type");
          const entityId = Number(searchParams.get("selected_entity"));
          this._settings.setAttribute("type-id", typeId);
          this._settings.setAttribute("entity-id", entityId);
          this._browser.selectEntityOnUpdate(entityId, typeId);
        } else if (haveType) {
          const typeId = Number(searchParams.get("selected_type"));
          this._settings.setAttribute("type-id", typeId);
          for (const dtype of ['state', 'box', 'line', 'dot']) {
            let modifiedTypeId = dtype + "_" + typeId;
            if (this._data._dataByType.has(modifiedTypeId)) {
              this._browser._openForTypeId(modifiedTypeId);
            }
          }
        }
        if (haveVersion)
        {
          let version_id = searchParams.get("version");
          let evt = {"detail": {"version": this._versionLookup[version_id]}};
          this._versionDialog._handleSelect(evt);
        }
        if (haveLock) {
          const lock = Number(searchParams.get("lock"));
          if (lock) {
            this._settings._lock.lock();
          }
        }
        if (haveFillBoxes) {
          const fill_boxes = Number(searchParams.get("fill_boxes"));
          if (fill_boxes) {
            this._settings._fill_boxes.fill();
          }
          else {
            this._settings._fill_boxes.unfill();
          }
          canvas.toggleBoxFills(this._settings._fill_boxes.get_fill_boxes_status());
        }
        if (haveToggleText) {
          const toggle_text = Number(searchParams.get("toggle_text"));
          if (toggle_text) {
            this._settings._toggle_text.toggle = true;
          }
          else {
            this._settings._toggle_text.toggle = false
          }
          canvas.toggleTextOverlays(this._settings._toggle_text.get_toggle_status());
        }
      }
    }

    const _removeLoading = () => {
      if (this._dataInitialized && this._canvasInitialized) {
        try
        {
          this._loading.style.display = "none";
          this.removeAttribute("has-open-modal");
          window.dispatchEvent(new Event("resize"));
        }
        catch(exception)
        {
          //pass
        }
      }
    }

    this._data.addEventListener("initialized", () => {
      this._dataInitialized = true;
      _handleQueryParams();
      _removeLoading();
    });


    let maskEdits = (evt) => {
      this.enableEditing(!evt.detail.enabled);
      console.info("Setting edit mask to " + evt.detail.enabled);
    };
    // Disable edits via the player + annotation browser
    // only during a network operation
    canvas.addEventListener("temporarilyMaskEdits", maskEdits);
    this._undo.addEventListener("temporarilyMaskEdits", maskEdits);


    canvas.addEventListener("displayLoading", () => {
      // #TODO Revisit. has-open-modal is too aggressive
      //this.setAttribute("has-open-modal", "");
    });
    canvas.addEventListener("hideLoading", () => {
      // #TODO Revisit. has-open-modal is too aggressive
      //this.removeAttribute("has-open-modal");
    });

    canvas.addEventListener("playing", () => {
      this._player.disableRateChange();
      this._player.disableQualityChange();
    });
    canvas.addEventListener("paused", () => {
      this._player.enableRateChange();
      this._player.enableQualityChange();
    });

    canvas.addEventListener("canvasReady", () => {
      this._canvasInitialized = true;
      _handleQueryParams();
      _removeLoading();
    });

    canvas.addEventListener("defaultVideoSettings", evt => {
      this._videoSettingsDialog.defaultSources = evt.detail;
    });

    this._settings._lock.addEventListener("click", evt=> {
      this.enableEditing(true);
    });

    this._settings._fill_boxes.addEventListener("click", evt => {
      canvas.toggleBoxFills(this._settings._fill_boxes.get_fill_boxes_status());
      canvas.refresh();
    })

    this._settings._toggle_text.addEventListener("click", evt => {
      canvas.toggleTextOverlays(this._settings._toggle_text.get_toggle_status());
      canvas.refresh();
    })

    if (this._player._rateControl) {
      this._player._rateControl.addEventListener("rateChange", evt => {
        if ("setRate" in canvas) {
          canvas.setRate(evt.detail.rate);
        }
      });

      this._player._qualityControl.addEventListener("qualityChange", evt => {
        if ("setQuality" in canvas) {
          canvas.setQuality(evt.detail.quality);
        }
      });
    }

    canvas.addEventListener("zoomChange", evt => {
      this._player.setAttribute("zoom", evt.detail.zoom);
    });

    this._player.addEventListener("zoomPlus", () => {
      if ("zoomPlus" in canvas) {
        canvas.zoomPlus();
      }
    });

    this._player.addEventListener("zoomMinus", () => {
      if ("zoomMinus" in canvas) {
        canvas.zoomMinus();
      }
    });

    this._versionDialog.addEventListener("close", evt => {
      this.removeAttribute("has-open-modal", "");
      document.body.classList.remove("shortcuts-disabled");
    });

    this._versionDialog.addEventListener("versionSelect", evt => {
      this._data.setVersion(evt.detail.version).then(() => {
        this._settings.setAttribute("version", evt.detail.version.id);
        this._canvas.refresh();
      });
      this._browser.version = evt.detail.version;
      this._versionButton.text = evt.detail.version.name;
      this._version = evt.detail.version;
      for (const key in this._saves) {
        this._saves[key].version = this._version;
      }
      this.enableEditing();
    });

    this._versionButton.addEventListener("click", () => {
      this._versionDialog.setAttribute("is-open", "");
      this.setAttribute("has-open-modal", "");
      document.body.classList.add("shortcuts-disabled");
    });

    this._bookmarkDialog.addEventListener("close", evt => {
      if (this._bookmarkDialog._confirm) {
        const searchParams = new URLSearchParams(window.location.search);
        let uri = window.location.pathname;
        uri += "?" + this._settings._queryParams(searchParams).toString();
        const name = this._bookmarkDialog._input.value;
        fetch("/rest/Bookmarks/" + this.getAttribute("project-id"), {
          method: "POST",
          credentials: "same-origin",
          headers: {
            "X-CSRFToken": getCookie("csrftoken"),
            "Accept": "application/json",
            "Content-Type": "application/json"
          },
          body: JSON.stringify({
            name: name,
            uri: uri,
          }),
        });
      }
      this.removeAttribute("has-open-modal", "");
      document.body.classList.remove("shortcuts-disabled");
    });

    this._videoSettingsDialog.addEventListener("close", () => {
      this.removeAttribute("has-open-modal", "");
      document.body.classList.remove("shortcuts-disabled");
    });

    this._videoSettingsDialog.addEventListener("applyVideoSources", evt => {
      for (let sourceName in evt.detail) {
        let source = evt.detail[sourceName];
        if (source) {
          canvas.setQuality(source.quality, source.name);

          if (source.name == "play") {
            this._player.quality = source.quality;
          }
        }
      }
    });

    this._videoSettingsDialog.addEventListener("displayOverlays", evt => {
      canvas.displayVideoDiagnosticOverlay(evt.detail.displayDiagnostic);
    });

<<<<<<< HEAD
    this._player.addEventListener("openVideoSettings", () => {
=======
    this._videoSettingsDialog.addEventListener("allowSafeMode", evt => {
      canvas.allowSafeMode(evt.detail.allowSafeMode);
    });

    this._settings.addEventListener("openVideoSettings", () => {
>>>>>>> 1b06342a
      var videoSettings = canvas.getVideoSettings();
      this._videoSettingsDialog.applySettings(videoSettings);
      this._videoSettingsDialog.setAttribute("is-open", "");
      this.setAttribute("has-open-modal", "");
      document.body.classList.add("shortcuts-disabled");
    });
  }

  _getMetadataTypes(canvas, canvasElement, block_signals, subelement_id, update) {
    const projectId = Number(this.getAttribute("project-id"));
    let mediaId = Number(this.getAttribute("media-id"));
    if (subelement_id)
    {
      mediaId = subelement_id;
    }
    const query = "?media_id=" + mediaId;
    const favoritePromise = fetch("/rest/Favorites/" + projectId, {
      method: "GET",
      credentials: "same-origin",
      headers: {
        "X-CSRFToken": getCookie("csrftoken"),
        "Accept": "application/json",
        "Content-Type": "application/json"
      }
    });
    const versionPromise = fetch("/rest/Versions/" + projectId + "?media_id=" + mediaId, {
      method: "GET",
      credentials: "same-origin",
      headers: {
        "X-CSRFToken": getCookie("csrftoken"),
        "Accept": "application/json",
        "Content-Type": "application/json"
      }
    });
    const membershipPromise = fetch(`/rest/Memberships/${projectId}`, {
      method: "GET",
      credentials: "same-origin",
      headers: {
        "X-CSRFToken": getCookie("csrftoken"),
        "Accept": "application/json",
        "Content-Type": "application/json"
      }
    });
    const getMetadataType = endpoint => {
      const url = "/rest/" + endpoint + "/" + projectId + query;
      return fetch(url, {
        method: "GET",
        credentials: "same-origin",
        headers: {
          "X-CSRFToken": getCookie("csrftoken"),
          "Accept": "application/json",
          "Content-Type": "application/json"
        }
      });
    };
    Promise.all([
      getMetadataType("LocalizationTypes"),
      getMetadataType("StateTypes"),
      versionPromise,
      favoritePromise,
      membershipPromise,
    ])
    .then(([localizationResponse, stateResponse, versionResponse, favoriteResponse,
            membershipResponse]) => {
      const localizationData = localizationResponse.json();
      const stateData = stateResponse.json();
      const versionData = versionResponse.json();
      const favoriteData = favoriteResponse.json();
      const membershipData = membershipResponse.json();
      Promise.all([localizationData, stateData, versionData, favoriteData, membershipData])
      .then(([localizationTypes, stateTypes, versions, favorites, memberships]) => {
        // Only display positive version numbers.
        versions = versions.filter(version => version.number >= 0);

        for (const version of versions) {
          this._versionLookup[version.id] = version;
        }

        // If there is a default version pick that one, otherwise use the first one.
        this._version == null;
        let default_version = versions[0].id;
        for (const membership of memberships) {
          if (membership.user == this.getAttribute("user-id")) {
            if (membership.default_version) {
              default_version = membership.default_version;
            }
          }
        }

        // Finde the index of the default version.
        let selected_version_idx = 0;
        for (const [idx, version] of versions.entries()) {
          if (version.id == default_version) {
            this._version = this._versionLookup[default_version];
            selected_version_idx = idx;
          }
        }

        // Initialize version dialog.
        this._versionDialog.init(versions, selected_version_idx);
        if (versions.length == 0) {
          this._versionButton.style.display = "none";
        } else {
          this._versionButton.text = this._version.name;
        }

        var dataTypes = localizationTypes.concat(stateTypes)

        // Replace the data type IDs so they are guaranteed to be unique.
        for (let [idx,dataType] of dataTypes.entries()) {
          dataType.id = dataType.dtype + "_" + dataType.id;
          let isLocalization=false;
          let isTrack=false;
          let isTLState=false;
          if ("dtype" in dataType) {
            isLocalization = ["box", "line", "dot"].includes(dataType.dtype);
          }
          if ("association" in dataType) {
            isTrack = (dataType.association == "Localization");
          }
          if ("interpolation" in dataType) {
            isTLState = (dataType.interpolation == "latest");
          }
          dataType.isLocalization = isLocalization;
          dataType.isTrack = isTrack;
          dataType.isTLState = isTLState;

          if (dataType.isTrack) {
            // Determine the localization type that should be drawn.
            let localizationTypeId = null;
            if (dataType.default_localization) {
              localizationTypeId = dataType.default_localization;
            } else {
              // If default localization type is not set, go by priority box > line > dot.
              const byType = dataTypes.reduce((sec, obj) => {
                if (obj.visible && obj.drawable) {
                  (sec[obj.dtype] = sec[obj.dtype] || []).push(obj);
                }
                return sec;
              }, {});
              if (typeof byType.box !== "undefined") {
                localizationTypeId = byType.box[0].id;
              } else if (typeof byType.line !== "undefined") {
                localizationTypeId = byType.line[0].id;
              } else if (typeof byType.dot !== "undefined") {
                localizationTypeId = byType.dot[0].id;
              }
            }
            if (localizationTypeId === null) {
              throw "Could not find a localization type to use for track creation!";
            }
            dataType.localizationType = dataTypes.filter(type => type.id == localizationTypeId)[0];
          }
        }
        this._data.init(dataTypes, this._version, projectId, mediaId, update, !block_signals);
        this._data.addEventListener("freshData", evt => {
          if (this._newEntityId) {
            for (const elem of evt.detail.data) {
              if (elem.id == this._newEntityId) {
                this._browser.selectEntity(elem);

                if (this._player.selectTimelineData) {
                  this._player.selectTimelineData(elem);
                }

                this._newEntityId = null;
                break;
              }
            }
          }
        });
        this._mediaDataCount += 1;

        // Pull the data / iniitliaze the app if we are using the multi-view player and
        // if all of the media has already registered their data types
        if (this._mediaDataCount == this._numberOfMedia && this._player.mediaType.dtype == "multi") {
          this._data.initialUpdate();
        }

        canvas.undoBuffer = this._undo;
        canvas.annotationData = this._data;
        const byType = localizationTypes.reduce((sec, obj) => {
          if (obj.visible && obj.drawable) {
            (sec[obj.dtype] = sec[obj.dtype] || []).push(obj);
          }
          return sec;
        }, {});
        const trackTypes = stateTypes.filter(type => type.association == 'Localization'
                                                     && type.visible);

        if (block_signals == true)
        {
          return;
        }

        // For states specifically, if we are using the multi-view, we will
        // create the state across all media
        var stateMediaIds;
        if (this._player.mediaType.dtype == "multi") {
          stateMediaIds = this._mediaIds;
        }

        this._browser.init(dataTypes, this._version, stateMediaIds, this._player.mediaType.dtype != "image");

        this._sidebar.localizationTypes = byType;
        this._sidebar.trackTypes = trackTypes;
        this._sidebar.addEventListener("default", evt => {
          this.clearMetaCaches();
          canvas.defaultMode();
        });
        this._sidebar.addEventListener("newMeta", evt => {
          this.clearMetaCaches();
          canvas.newMetadataItem(evt.detail.typeId, evt.detail.metaMode);
        });
        this._sidebar.addEventListener("zoomIn", evt => {
          canvas.zoomIn();
        });
        this._sidebar.addEventListener("zoomOut", evt => {
          canvas.zoomOut();
        });
        this._sidebar.addEventListener("pan", evt => {
          canvas.pan();
        });
        canvas.addEventListener("drawComplete", (evt) => {
          if (evt.detail.metaMode == false)
          {
            this._sidebar.selectDefault();
          }
          this._browser.blur();
        });
        canvas.addEventListener("frameChange", evt => {
          this._browser.frameChange(evt.detail.frame);
          this._settings.setAttribute("frame", evt.detail.frame);
        });
        canvas.addEventListener("select", evt => {
          this._browser.selectEntity(evt.detail);
          this._settings.setAttribute("entity-id", evt.detail.id);
          this._settings.setAttribute("entity-type", evt.detail.meta);
          this._settings.setAttribute("type-id", evt.detail.meta);
        });
        this._undo.addEventListener("update", evt => {

          // Force selecting this new entity in the browser if a new object was created
          // when the data is retrieved (ie freshData event)
          if (evt.detail.method == "POST") {
            this._newEntityId = evt.detail.id;
          }

          this._data.updateTypeLocal(
            evt.detail.method,
            evt.detail.id,
            evt.detail.body,
            evt.detail.dataType,
          );
        });
        this._browser.addEventListener("select", evt => {
          if (evt.detail.byUser) {
            if (evt.detail.dataType.isLocalization) {
              canvas.selectLocalization(evt.detail.data, false, false, !evt.detail.goToEntityFrame);
            } else if (evt.detail.dataType.isTrack) {
              // select track takes care of frame jump
              canvas.selectTrack(evt.detail.data, undefined, !evt.detail.goToEntityFrame);
            }
            else if ('frame' in evt.detail.data) {
              if (evt.detail.goToEntityFrame) {
                canvas.goToFrame(parseInt(evt.detail.data.frame));
              }
            }

            if (this._player.selectTimelineData) {
              this._player.selectTimelineData(evt.detail.data);
            }

            if (this._player.mediaType.dtype == "multi") {
              if (evt.detail.goToEntityFrame) {
                this._player.goToFrame(evt.detail.data.frame);
              }
            }
          }
          this._settings.setAttribute("entity-id", evt.detail.data.id);
          this._settings.setAttribute("entity-type", evt.detail.data.meta);
          this._settings.setAttribute("type-id", evt.detail.data.meta);
        });
        this._browser.addEventListener("capture", evt => {
          if ('_video' in canvas)
          {
            canvas._video.makeDownloadableLocalization(evt.detail.data);
          }
          else
          {
            canvas._image.makeDownloadableLocalization(evt.detail.data);
          }
        });
        this._browser.addEventListener("open", evt => {
          this._settings.setAttribute("type-id", evt.detail.typeId);
        });
        this._browser.addEventListener("close", evt => {
          this._settings.removeAttribute("type-id");

          // The canvas can either be the annotation player or image. The player is the only
          // annotation that has the concepts of tracks, so the following check is performed.
          if (typeof canvas.deselectTrack === "function") {
            canvas.deselectTrack();
          }
          canvas.selectNone();
        });
        this._browser.addEventListener("frameChange", evt => {
          if ('track' in evt.detail)
          {
            canvas.selectTrack(evt.detail.track, evt.detail.frame);
          }
          else
          {
            canvas.goToFrame(evt.detail.frame);
          }
        });
        this._browser.addEventListener("patchMeta", evt => {
          this.clearMetaCaches();
          canvas.newMetadataItem(evt.detail.typeId, false, evt.detail.obj);
        });
        this._saves = {};

        for (const dataType of ["box", "line", "dot"]) {
          const save = document.createElement("save-dialog");
          const dataTypes = localizationTypes.filter(type => type.dtype == dataType
                                                             && type.visible
                                                             && type.drawable);
          if (dataTypes.length > 0) {
            let defaultType = null;
            switch(dataType) {
              case "box":
                if (this._player.mediaType.default_box) {
                  const filtered = dataTypes.filter(type => type.id == this._player.mediaType.default_box);
                  if (filtered.length > 0) {
                    defaultType = filtered[0];
                  }
                }
                break;
              case "line":
                if (this._player.mediaType.default_line) {
                  const filtered = dataTypes.filter(type => type.id == this._player.mediaType.default_line);
                  if (filtered.length > 0) {
                    defaultType = filtered[0];
                  }
                }
                break;
              case "dot":
                if (this._player.mediaType.default_dot) {
                  const filtered = dataTypes.filter(type => type.id == this._player.mediaType.default_dot);
                  if (filtered.length > 0) {
                    defaultType = filtered[0];
                  }
                }
                break;
            }
            if (defaultType === null) {
              defaultType = dataTypes[0];
            }
            save.init(projectId, mediaId, dataTypes, defaultType, this._undo, this._version, favorites);
            this._settings.setAttribute("version", this._version.id);
            this._main.appendChild(save);
            this._saves[dataType] = save;

            save.addEventListener("cancel", () => {
              this._closeModal(save);
              canvas.refresh();
            });

            save.addEventListener("save", () => {
              this._closeModal(save);
            });
          }
        }

        for (const dataType of stateTypes) {
          const save = document.createElement("save-dialog");
          save.init(projectId, mediaId, [dataType], dataType, this._undo, this._version, favorites);
          this._settings.setAttribute("version", this._version.id);
          this._main.appendChild(save);
          this._saves[dataType.id] = save;

          // For states specifically, if we are using the multi-view, we will
          // create the state across all media
          if (this._player.mediaType.dtype == "multi") {
            save.stateMediaIds = this._mediaIds;
          }

          save.addEventListener("cancel", () => {
            this._closeModal(save);
            canvas.refresh();
          });

          save.addEventListener("save", () => {
            this._closeModal(save);
          });
        }

        canvas.addEventListener("create", evt => {
          const metaMode = evt.detail.metaMode;
          const objDescription = evt.detail.objDescription;
          const dragInfo = evt.detail.dragInfo;
          const requestObj = evt.detail.requestObj;
          const canvasPosition = evt.detail.canvasElement.getBoundingClientRect();

          // Get the save dialog for this type. It gets created
          // with a metamode flag that changes based on mode. If
          // it has been created once in a given meta mode, reuse
          // the attributes from previous runs.
          // (Fixes Pulse #324572460)
          var save = this._getSave(objDescription);
          // Because we can be annotating multiple media_ids, set the dialog save
          // to the id the draw event came from
          save._mediaId = evt.detail.mediaId;
          if (metaMode && save.metaMode)
          {
            save.saveObject(requestObj, save.metaCache);
          }
          else
          {
            this._openModal(objDescription, dragInfo, canvasPosition,
                            requestObj,metaMode);
            this._makePreview(objDescription, dragInfo, canvasPosition);
          }
        });

        this._setupContextMenuDialogs(canvas, canvasElement, stateTypes);

        canvas.addEventListener("maximize", () => {
          document.body.requestFullscreen();
        });

        canvas.addEventListener("minimize", () => {
          document.exitFullscreen();
        });
      });
   });
  }

  _setupContextMenuDialogs(canvas, canvasElement, stateTypes) {

    // This is a bit of a hack, but the modals will share the same
    // methods used by the save localization dialogs since the
    // appearance to the user is the same.
    const menu = document.createElement("modify-track-dialog");
    this._main.appendChild(menu);
    this._saves['modifyTrack'] = menu;

    // Look at the registered algorithms for this project. Set the modify track dialog
    // options appropriately.
    this._extend_track_algo_name = "tator_extend_track";
    this._fill_track_gaps_algo_name = "tator_fill_track_gaps";
    const projectId = Number(this.getAttribute("project-id"));
    const algUrl = "/rest/Algorithms/" + projectId;
    const algorithmPromise = fetchRetry(algUrl, {
      method: "GET",
      credentials: "same-origin",
      headers: {
        "X-CSRFToken": getCookie("csrftoken"),
        "Accept": "application/json",
        "Content-Type": "application/json"
      },
    })
    .then(response => { return response.json(); })
    .then(result => {
      var registeredAlgos = [];
      for (const alg of result) {
        registeredAlgos.push(alg.name);
        if (alg.name == this._extend_track_algo_name) {
          menu.enableExtendAutoMethod();
        }
        else if (alg.name == this._fill_track_gaps_algo_name) {
          if (typeof canvas.enableFillTrackGapsOption !== "undefined") {
            canvas.enableFillTrackGapsOption();
          }
        }
      }
      console.log("Registered algorithms: " + registeredAlgos);
    });

    menu.addEventListener("fillTrackGaps", evt => {
      let body = {
        "algorithm_name": this._fill_track_gaps_algo_name,
        "extra_params": [
          {name: 'track', value: evt.detail.trackId}]};

      if ('media' in evt.detail.localization)
      {
        body["media_ids"] = [evt.detail.localization.media];
      }
      else
      {
        body["media_ids"] = [evt.detail.localization.media_id];
      }

      fetch("/rest/AlgorithmLaunch/" + evt.detail.project, {
        method: "POST",
        credentials: "same-origin",
        headers: {
          "X-CSRFToken": getCookie("csrftoken"),
          "Accept": "application/json",
          "Content-Type": "application/json"
        },
        body: JSON.stringify(body),
      })
      .then(response => {
        if (response.status != 201) {
          window.alert("Error launching automatic track gaps fill algorithm!");
        }
        return response.json();
      })
      .then(data => {
        console.log(data);
        return this.showAlgoRunningDialog(
          data.uid,
          "Filling in track gaps with a visual tracker...",
          "Track gaps filled.",
          "Error occured with the visual tracker. Track was not modified.");
      })
      .then((jobSuccessful) => {
        if (jobSuccessful) {
          this._data.updateType(this._data._dataTypes[evt.detail.localization.meta]);
          this._data.updateType(this._data._dataTypes[evt.detail.trackType]);
          Utilities.showSuccessIcon("Track extension done.");
          canvas.selectTrackUsingId(evt.detail.trackId, evt.detail.trackType, evt.detail.localization.frame);
        }
      });
    });

    menu.addEventListener("extendTrack", evt => {

      if (evt.detail.algorithm == "Duplicate") {

        // Create the new localization objets
        var localizationList = [];
        const baseLocalization = evt.detail.localization;
        for (let offset = 1; offset <= evt.detail.numFrames; offset++) {

          var newLocalization = {
            media_id: baseLocalization.media,
            type: Number(baseLocalization.meta.split("_")[1]),
            x: baseLocalization.x,
            y: baseLocalization.y,
            u: baseLocalization.u,
            v: baseLocalization.v,
            width: baseLocalization.width,
            height: baseLocalization.height,
            version: baseLocalization.version
          };

          if (typeof baseLocalization.media === "undefined") {
            newLocalization.media_id = baseLocalization.media_id;
          }

          newLocalization = {...newLocalization, ...baseLocalization.attributes};

          if (evt.detail.direction == "Forward") {
            newLocalization.frame = evt.detail.localization.frame + offset;
          }
          else {
            newLocalization.frame = evt.detail.localization.frame - offset;
          }
          localizationList.push(newLocalization);
        }

        // Make the request
        const promise = fetchRetry("/rest/Localizations/" + evt.detail.project, {
          method: "POST",
          credentials: "same-origin",
          headers: {
            "X-CSRFToken": getCookie("csrftoken"),
            "Accept": "application/json",
            "Content-Type": "application/json"
          },
          body: JSON.stringify(
            localizationList
          ),
        })
        .then (response => {
          return response.json();
        })
        .then(newLocIds => {
          try {
            if (newLocIds.id.length < 1) {
              throw "Problem creating localizations";
            }

            const trackPromise = fetchRetry("/rest/State/" + evt.detail.trackId, {
              method: "PATCH",
              credentials: "same-origin",
              headers: {
                "X-CSRFToken": getCookie("csrftoken"),
                "Accept": "application/json",
                "Content-Type": "application/json"
              },
              body: JSON.stringify(
                {
                  localization_ids_add: newLocIds.id
                }
              ),
            })
            .then (response => response.json());

            return trackPromise;

          } catch (error) {
            window.alert("Error with track extension during localization creation process.");
            return;
          }
        })
        .then(() => {
          this._data.updateType(this._data._dataTypes[evt.detail.localization.meta]);
          this._data.updateType(this._data._dataTypes[evt.detail.trackType]);
          Utilities.showSuccessIcon("Track extension done.");
          canvas.selectTrackUsingId(evt.detail.trackId, evt.detail.trackType, evt.detail.localization.frame);
        });
      }
      else if (evt.detail.algorithm == "Auto") {
        let body = {
          "algorithm_name": this._extend_track_algo_name,
          "extra_params": [
            {name: 'track', value: evt.detail.trackId},
            {name: 'extend_direction', value: evt.detail.direction},
            {name: 'extend_detection_id', value: evt.detail.localization.id}]
          };
        if ('media' in evt.detail.localization)
        {
          body["media_ids"] = [evt.detail.localization.media];
        }
        else
        {
          body["media_ids"] = [evt.detail.localization.media_id];
        }

        fetch("/rest/AlgorithmLaunch/" + evt.detail.project, {
          method: "POST",
          credentials: "same-origin",
          headers: {
            "X-CSRFToken": getCookie("csrftoken"),
            "Accept": "application/json",
            "Content-Type": "application/json"
          },
          body: JSON.stringify(body),
        })
        .then(response => {
          if (response.status != 201) {
            window.alert("Error launching automatic track extension algorithm!");
          }
          return response.json();
        })
        .then(data => {
          console.log(data);
          return this.showAlgoRunningDialog(
            data.uid,
            "Extending track with a visual tracker...",
            "Track extended.",
            "Error occured with the visual tracker. Track was not extended.");
        })
        .then((jobSuccessful) => {
          if (jobSuccessful) {
            this._data.updateType(this._data._dataTypes[evt.detail.localization.meta]);
            this._data.updateType(this._data._dataTypes[evt.detail.trackType]);
            Utilities.showSuccessIcon("Track extension done.");
            canvas.selectTrackUsingId(evt.detail.trackId, evt.detail.trackType, evt.detail.localization.frame);
          }
        });
      }
      else {
        window.alert("Unrecognized track extension algorithm. No track extension performed.");
      }
    });

    menu.addEventListener("trimTrack", evt => {

      const promise = fetchRetry("/rest/TrimStateEnd/" + evt.detail.trackId, {
        method: "PATCH",
        credentials: "same-origin",
        headers: {
          "X-CSRFToken": getCookie("csrftoken"),
          "Accept": "application/json",
          "Content-Type": "application/json"
        },
        body: JSON.stringify(
          {
            frame: evt.detail.frame,
            endpoint: evt.detail.endpoint
          }
        ),
      })
      .then(response => response.json())
      .then(() => {
        this._data.updateType(this._data._dataTypes[evt.detail.localizationType]);
        this._data.updateType(this._data._dataTypes[evt.detail.trackType]);
        Utilities.showSuccessIcon("Track trimming done.");
        canvas.selectTrackUsingId(evt.detail.trackId, evt.detail.trackType, evt.detail.frame);
      });
    });

    this._addDetectionToTrack = evt => {

      const promise = fetchRetry("/rest/State/" + evt.detail.mainTrackId, {
        method: "PATCH",
        credentials: "same-origin",
        headers: {
          "X-CSRFToken": getCookie("csrftoken"),
          "Accept": "application/json",
          "Content-Type": "application/json"
        },
        body: JSON.stringify(
          {
            localization_ids_add: [evt.detail.detectionId],
          }
        ),
      })
      .then(response => response.json())
      .then(() => {
        this._data.updateType(this._data._dataTypes[evt.detail.localizationType]);
        this._data.updateType(this._data._dataTypes[evt.detail.trackType]);
        Utilities.showSuccessIcon("Detection added to track.");
        if (evt.detail.selectTrack) {
          canvas.selectTrackUsingId(evt.detail.mainTrackId, evt.detail.trackType, evt.detail.frame);
        }
      });
    };

    menu.addEventListener("addDetectionToTrack", this._addDetectionToTrack.bind(this));
    for (const save of Object.values(this._saves)) {
      save.addEventListener("addDetectionToTrack", this._addDetectionToTrack.bind(this));
    }

    menu.addEventListener("mergeTracks", evt => {

      const promise = fetchRetry("/rest/MergeStates/" + evt.detail.mainTrackId, {
        method: "PATCH",
        credentials: "same-origin",
        headers: {
          "X-CSRFToken": getCookie("csrftoken"),
          "Accept": "application/json",
          "Content-Type": "application/json"
        },
        body: JSON.stringify(
          {
            merge_state_id: evt.detail.mergeTrackId,
          }
        ),
      })
      .then(response => response.json())
      .then(() => {
        this._data.updateType(this._data._dataTypes[evt.detail.localizationType]);
        this._data.updateType(this._data._dataTypes[evt.detail.trackType]);
        Utilities.showSuccessIcon("Track merged.", this._successColor);
        canvas.selectTrackUsingId(evt.detail.mainTrackId, evt.detail.trackType, evt.detail.frame);
      });
    });

    menu.addEventListener("yes", () => {
      this._closeModal(menu);
    });

    menu.addEventListener("cancel", () => {
      this._closeModal(menu);
      canvas.refresh();
    });

    canvas.addEventListener("modifyTrack", evt => {
      const metaMode = evt.detail.metaMode;
      const objDescription = evt.detail.objDescription;
      const dragInfo = evt.detail.dragInfo;
      const requestObj = evt.detail.requestObj;
      const canvasPosition = canvasElement.getBoundingClientRect();

      const dialog = this._getSave(objDescription);
      dialog.setUI(objDescription);

      this._openModal(objDescription, dragInfo, canvasPosition, requestObj, metaMode);
      this._makePreview(objDescription, dragInfo, canvasPosition);
    });

    if (typeof canvas.addCreateTrackType !== "undefined") {
      for (const dataType of stateTypes) {
        canvas.addCreateTrackType(dataType);
      }
    }
  }

  _closeModal(save) {
    if (save.classList.contains("is-open"))
    {
      save.classList.remove("is-open");
      this.removeAttribute("has-open-modal");
      document.body.classList.remove("shortcuts-disabled");
      this._main.removeChild(this._preview);
    }
  }

  _openModal(objDescription, dragInfo, canvasPosition, requestObj, metaMode) {
    const save = this._getSave(objDescription);
    save.canvasPosition = canvasPosition;
    save.dragInfo = dragInfo;
    save.requestObj = requestObj;
    save.metaMode = metaMode;
    save.classList.add("is-open");
    this.setAttribute("has-open-modal", "");
    document.body.classList.add("shortcuts-disabled");
  }

  _getSave(objDescription) {
    let save;
    if (["box", "line", "dot"].includes(objDescription.dtype)) {
      save = this._saves[objDescription.dtype];
    } else {
      save = this._saves[objDescription.id];
    }
    return save;
  }

  clearMetaCaches() {
    Object.values(this._saves).forEach(save => {
      save.metaMode = false;
    });
  }

  _makePreview(objDescription, dragInfo, canvasPosition) {
    this._preview = document.createElement("div");
    this._preview.style.overflow = "hidden";
    this._preview.style.position = "absolute";
    const prevTop = Math.min(dragInfo.start.y, dragInfo.end.y);
    const prevLeft = Math.min(dragInfo.start.x, dragInfo.end.x);
    this._preview.style.top = (canvasPosition.top + prevTop) + "px";
    this._preview.style.left = (canvasPosition.left + prevLeft) + "px";
    this._preview.style.width = (Math.abs(dragInfo.start.x - dragInfo.end.x) - 6) + "px";
    this._preview.style.height = (Math.abs(dragInfo.start.y - dragInfo.end.y) - 6) + "px";
    this._preview.style.borderStyle = "solid";
    this._preview.style.borderWidth = "3px";
    this._preview.style.borderColor = "white";
    this._preview.style.zIndex = 2;
    this._main.appendChild(this._preview);

    const img = new Image();
    img.src = dragInfo.url;
    img.style.position = "absolute";
    img.style.top = -prevTop - 3 + "px";
    img.style.left = -prevLeft - 3 + "px";
    img.style.width = canvasPosition.width + "px";
    img.style.height = canvasPosition.height + "px";
    this._preview.appendChild(img);
  };

  /// Turn on or off ability to edit annotations
  async enableEditing(mask) {
    // Check state of lock button.
    let enable = this._settings._lock._pathLocked.style.display == "none";

    // Check input.
    if (typeof mask !== "undefined") {
      enable &= mask;
    }

    let permission;
    if (enable) {
      // Set privileges to user's level.
      permission = this._permission;
    } else {
      // Turn off editing.
      permission = "View Only";
    }
    while ((typeof this._player == "undefined")
        || (typeof this._browser == "undefined")
        || (typeof this._sidebar == "undefined")) {
      await new Promise(resolve => setTimeout(resolve, 100));
    }
    this._player.permission = permission;
    this._browser.permission = permission;
    this._sidebar.permission = permission;
  }

  _updateLastVisitedBookmark() {
    const uri = `${window.location.pathname}${window.location.search}`;
    const name = "Last visited";
    // Get the last visited, if it exists.
    fetch(`/rest/Bookmarks/${this.getAttribute("project-id")}?name=${name}`, {
      method: "GET",
      credentials: "same-origin",
      headers: {
        "X-CSRFToken": getCookie("csrftoken"),
        "Accept": "application/json",
        "Content-Type": "application/json"
      },
    })
    .then(response => response.json())
    .then(data => {
      if (data.length == 0) {
        fetch(`/rest/Bookmarks/${this.getAttribute("project-id")}`, {
          method: "POST",
          credentials: "same-origin",
          headers: {
            "X-CSRFToken": getCookie("csrftoken"),
            "Accept": "application/json",
            "Content-Type": "application/json"
          },
          body: JSON.stringify({name: name, uri: uri}),
        });
      } else {
        const id = data[0].id;
        fetch(`/rest/Bookmark/${id}`, {
          method: "PATCH",
          credentials: "same-origin",
          headers: {
            "X-CSRFToken": getCookie("csrftoken"),
            "Accept": "application/json",
            "Content-Type": "application/json"
          },
          body: JSON.stringify({name: name, uri: uri}),
        });
      }
    });
      
  }
}

customElements.define("annotation-page", AnnotationPage);<|MERGE_RESOLUTION|>--- conflicted
+++ resolved
@@ -610,15 +610,11 @@
       canvas.displayVideoDiagnosticOverlay(evt.detail.displayDiagnostic);
     });
 
-<<<<<<< HEAD
-    this._player.addEventListener("openVideoSettings", () => {
-=======
     this._videoSettingsDialog.addEventListener("allowSafeMode", evt => {
       canvas.allowSafeMode(evt.detail.allowSafeMode);
     });
 
-    this._settings.addEventListener("openVideoSettings", () => {
->>>>>>> 1b06342a
+    this._player.addEventListener("openVideoSettings", () => {
       var videoSettings = canvas.getVideoSettings();
       this._videoSettingsDialog.applySettings(videoSettings);
       this._videoSettingsDialog.setAttribute("is-open", "");
