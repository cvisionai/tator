--- conflicted
+++ resolved
@@ -6,40 +6,9 @@
     * 
     */
 
-<<<<<<< HEAD
-      this._galleryCountText = document.createTextNode("");
-      this._p.appendChild(this._galleryCountText);
-    }
-
-    /* Init function to show and populate gallery w/ pagination */
-    show({
-      filtered = false,
-      cardList = {}
-    }){
-      // Update Heading
-      if(filtered) {
-        this._ul.innerHTML = "";
-        this._h3Text = document.createTextNode("Filtered Annotations");
-      } else {
-        this._ul.innerHTML = "";
-        this._h3Text = document.createTextNode("All Annotations");
-      }
-
-      // Update descriptive count text
-      this._galleryCountText.nodeValue = `Showing 1-10 of ${cardList.total}`;
-
-      // Populate the pagination
-      this._paginator.init(cardList.total);
-
-      // Append the cardList
-      this.appendCardList(cardList.cards)
-    }
-=======
-
     // Custom width for annotations gallery
     this.colSize = 200;
     this._ul.style.gridTemplateColumns = `repeat(auto-fill,minmax(${this.colSize}px,1fr))`
->>>>>>> b78e0ba5
 
     // Heading
     this._h3Text = document.createTextNode("All Annotations")
