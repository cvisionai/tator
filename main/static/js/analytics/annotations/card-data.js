--- conflicted
+++ resolved
@@ -3,7 +3,7 @@
  * This provides an interface between the UI elements to the underlying data calls.
  */
 class AnnotationCardData extends HTMLElement {
-  constructor(){
+  constructor() {
     super();
   }
 
@@ -20,56 +20,6 @@
       this.mediaTypeMap.set(mediaType.id, mediaType);
     }
 
-<<<<<<< HEAD
-    init(modelData) {
-        this._modelData = modelData;
-        this.localizationTypes = this._modelData.getStoredLocalizationTypes();
-        this.mediaTypes = this._modelData.getStoredMediaTypes();
-        this.projectId = this._modelData.getProjectId();
-    }
-
-    async makeCardList({filterState, paginationState}) {
-        this.cardList = {};
-        this.cardList.cards = [];
-        this.cardList.filterState = filterState;
-        this.cardList.paginationState = paginationState;
-
-        this.cardList.total = await this._modelData.getFilteredLocalizations("count", filterState.conditionsObject);
-        if (this.cardList.total > this._modelData.getMaxFetchCount()) {
-            this.cardList.total = this._modelData.getMaxFetchCount();
-        }
-        this.localizations = await this._modelData.getFilteredLocalizations("objects", filterState.conditionsObject, paginationState.start, paginationState.stop);
-        //this.mediaTypes = this._modelData.getStoredMediaTypes();
-        //this.projectId = this._modelData.getProjectId();
-
-        var mediaPromises = [];
-        var mediaList = [];
-        for (let idx = 0; idx < this.localizations.length; idx++) {
-            if (!mediaList.includes(this.localizations[idx].media)) {
-                mediaList.push(this.localizations[idx].media);
-            }
-        }
-        for (let idx = 0; idx < mediaList.length; idx++) {
-            mediaPromises.push(this._modelData.getMedia(mediaList[idx]));
-        }
-        this.medias = await Promise.all(mediaPromises);
-
-        await this.getCardList(this.localizations);
-
-        return this.cardList;
-    }
-
-    /**
-     * Updates the provided localization card's attributes
-     */
-    async updateLocalizationAttributes(cardObj) {
-        var locData = await this._modelData.getLocalization(cardObj.id);
-        cardObj.localization = locData;
-        cardObj.attributes = locData.attributes;
-        cardObj.created = new Date(locData.created_datetime);
-        cardObj.modified = new Date(locData.modified_datetime);
-    }
-=======
     this.localizationTypes = this._modelData.getStoredLocalizationTypes();
     this.localizationTypeMap = new Map();
     for (const locType of this.localizationTypes) {
@@ -104,7 +54,7 @@
    * @param {array} localizations Localizations to displays in the annotation gallery
    * @returns {Promise}
    */
-  _getCardList(localizations, medias){
+  _getCardList(localizations, medias) {
     return new Promise((resolve, reject) => {
 
       let counter = localizations.length;
@@ -115,7 +65,7 @@
       // Handle the case where we get nothing back
       haveCardShells();
 
-      for(let [i, l] of localizations.entries()){
+      for (let [i, l] of localizations.entries()) {
         let id = l.id;
         let mediaLink = this._modelData.generateMediaLink(l.media, l.frame, l.id, l.meta, l.version);
         let entityType = this.localizationTypeMap.get(l.meta);
@@ -135,7 +85,6 @@
             break;
           }
         }
->>>>>>> 002f2126
 
         let mediaInfo = {
           id: mediaId,
@@ -146,7 +95,7 @@
 
         let card = {
           id,
-          localization : l,
+          localization: l,
           entityType,
           mediaId,
           mediaInfo,
