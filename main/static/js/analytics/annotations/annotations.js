--- conflicted
+++ resolved
@@ -113,20 +113,12 @@
         this._filterResults.updateCardImage(evt.detail.id, evt.detail.image);
       });
 
-<<<<<<< HEAD
-      // Pass panel and localization types to gallery
-      this._filterResults._initPanel( {
-        panelContainer : this._panelContainer,
-        localizationTypes : this.localizationTypes
-      } );
-=======
     // Pass panel and localization types to gallery
     this._filterResults._initPanel( { 
       panelControls : this._panelTop, 
       panelContainer : this._panelContainer, 
       localizationTypes : this.localizationTypes 
     } );
->>>>>>> 305ec6c4
 
       // If state is stored in URL, update default states
       this._getQueryParams();
@@ -204,18 +196,6 @@
     this._cardGallery(this._filterParams, this._paginationState);
   }
 
-<<<<<<< HEAD
-  setScrollHeight(){
-    console.log("window.innerHeight: " + window.innerHeight);
-    this.main.style.height = window.innerHeight;
-
-    window.addEventListener("resize", () => {
-      this.main.style.height = window.innerHeight;
-    })
-  }
-
-=======
->>>>>>> 305ec6c4
 }
 
 customElements.define("analytics-annotations", AnalyticsAnnotations);