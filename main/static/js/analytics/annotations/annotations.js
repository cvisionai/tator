--- conflicted
+++ resolved
@@ -1,7 +1,7 @@
 /**
  * Page that displays a grid view of selected annotations
  */
- class AnalyticsAnnotations extends TatorPage {
+class AnalyticsAnnotations extends TatorPage {
   constructor() {
     super();
 
@@ -81,7 +81,7 @@
 
     // Modal parent - to pass to page components
     this.modal = document.createElement("modal-dialog");
-    this._shadow.appendChild( this.modal );
+    this._shadow.appendChild(this.modal);
     this.modal.addEventListener("open", this.showDimmer.bind(this));
     this.modal.addEventListener("close", this.hideDimmer.bind(this));
   }
@@ -151,7 +151,7 @@
       });
 
       // Init panel side behavior
-      this._panelContainer.init({ main: this.main, aside : this.aside, pageModal : this.modal, modelData : this._modelData, panelName: "Annotation" });
+      this._panelContainer.init({ main: this.main, aside: this.aside, pageModal: this.modal, modelData: this._modelData, panelName: "Annotation" });
 
       // Update the card with the localization's associated media
       this.cardData.addEventListener("setMedia", (evt) => {
@@ -159,17 +159,17 @@
       });
 
       // Pass panel and localization types to gallery
-      this._filterResults._initPanel( {
-        panelContainer : this._panelContainer,
-        pageModal : this.modal,
-        modelData : this._modelData,
+      this._filterResults._initPanel({
+        panelContainer: this._panelContainer,
+        pageModal: this.modal,
+        modelData: this._modelData,
         cardData: this.cardData
-      } );
+      });
 
       // Init Card Gallery and Right Panel
       this._cardGallery({
-        filterState : this._filterState,
-        paginationState : this._paginationState
+        filterState: this._filterState,
+        paginationState: this._paginationState
       });
 
       // Listen for pagination events
@@ -215,42 +215,23 @@
     return ["project-name", "project-id"].concat(TatorPage.observedAttributes);
   }
 
-<<<<<<< HEAD
-=======
-
-  _checkHistoryState(){
-    // If there was a param string, these objects would not be empty
-    const statesObj = this.history._readQueryParams();
-    console.log(statesObj);
-    // If the history returns non-empty objects, update our local state
-    if(statesObj.filtState !== {} && statesObj.filtState !== null)
-    {
-      this._filterState = statesObj.filtState;
-    }
-    if(statesObj.pagState !== {} && statesObj.pagState !== null)
-    {
-      this._paginationState = statesObj.pagState;
-    }
-  }
-
->>>>>>> 8f3f8b0f
-  _cardGallery({ filterState, paginationState}) {
+  _cardGallery({ filterState, paginationState }) {
     this.loading.showSpinner();
     this.showDimmer();
 
     // Initial view-modal "Cardlist" from fetched localizations
-    this.cardData.makeCardList({filterState, paginationState})
-
-    .then((cardList) => {
-      // CardList inits Gallery component with cards & pagination on page
-      this._filterResults.show(cardList);
-      this.loading.hideSpinner();
-      this.hideDimmer();
-    });
+    this.cardData.makeCardList({ filterState, paginationState })
+
+      .then((cardList) => {
+        // CardList inits Gallery component with cards & pagination on page
+        this._filterResults.show(cardList);
+        this.loading.hideSpinner();
+        this.hideDimmer();
+      });
   }
 
   // Reset the pagination back to page 0
-  _updateFilterResults(evt){
+  _updateFilterResults(evt) {
     this._filterState.conditionsObject = evt.detail.conditions;
 
     var filterURIString = encodeURIComponent(JSON.stringify(this._filterState.conditionsObject));
@@ -264,8 +245,8 @@
 
     // updated the card gallery
     this._cardGallery({
-      filterState : this._filterState,
-      paginationState : this._paginationState
+      filterState: this._filterState,
+      paginationState: this._paginationState
     });
 
     this._settings.setAttribute("filterConditions", filterURIString);
@@ -275,7 +256,7 @@
   }
 
   // Handler for pagination click
-  _paginateFilterResults(evt){
+  _paginateFilterResults(evt) {
     // set state
     this._paginationState.start = evt.detail.start;
     this._paginationState.stop = evt.detail.stop;
@@ -285,8 +266,8 @@
 
     // get the gallery
     this._cardGallery({
-      filterState : this._filterState,
-      paginationState : this._paginationState
+      filterState: this._filterState,
+      paginationState: this._paginationState
     });
 
     // make sure view lined up top and bottom
@@ -299,11 +280,11 @@
   }
 
   // Page dimmer handler
-  showDimmer(){
+  showDimmer() {
     return this.setAttribute("has-open-modal", "");
   }
 
-  hideDimmer(){
+  hideDimmer() {
     return this.removeAttribute("has-open-modal");
   }
 }
