--- conflicted
+++ resolved
@@ -62,12 +62,8 @@
     this._filterResults = document.createElement("annotations-gallery");
     this.main.appendChild(this._filterResults);
 
-<<<<<<< HEAD
-    // Gallery navigation panel
-=======
     /* Right Navigation Pane - Annotation Detail Viewer */
     // Gallery navigation panel  
->>>>>>> 9e704773
     this._panelContainer = document.createElement("div");
     this._panelContainer.setAttribute("class", "entity-panel--container col-5 py-3") //@TODO .slide = open by default
     this.mainWrapper.appendChild(this._panelContainer);
