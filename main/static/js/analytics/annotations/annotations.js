--- conflicted
+++ resolved
@@ -157,25 +157,12 @@
         pageModal: this.modal,
         modelData: this._modelData,
         cardData: this.cardData
-<<<<<<< HEAD
       });
 
       // Init Card Gallery and Right Panel
       this._cardGallery({
         filterState: this._filterState,
         paginationState: this._paginationState
-=======
-      } );
-
-      // Init history & check if state is stored in URL, update default states
-      //this.history = new FilterHistoryManagement({ _paginationState : this._paginationState, _filterState : this._filterState });
-      //this._checkHistoryState();
-
-      // Init Card Gallery and Right Panel
-      this._cardGallery({
-        filterConditions : this._filterConditions,
-        paginationState : this._paginationState
->>>>>>> 002f2126
       });
 
       // Listen for pagination events
@@ -221,30 +208,11 @@
     return ["project-name", "project-id"].concat(TatorPage.observedAttributes);
   }
 
-<<<<<<< HEAD
-  _cardGallery({ filterState, paginationState }) {
-=======
-  _cardGallery({ filterConditions, paginationState}) {
->>>>>>> 002f2126
+  _cardGallery({ filterConditions, paginationState }) {
     this.loading.showSpinner();
     this.showDimmer();
 
     // Initial view-modal "Cardlist" from fetched localizations
-<<<<<<< HEAD
-    this.cardData.makeCardList({ filterState, paginationState })
-
-      .then((cardList) => {
-        // CardList inits Gallery component with cards & pagination on page
-        this._filterResults.show(cardList);
-        this.loading.hideSpinner();
-        this.hideDimmer();
-      });
-  }
-
-  // Reset the pagination back to page 0
-  _updateFilterResults(evt) {
-    this._filterState.conditionsObject = evt.detail.conditions;
-=======
     this.cardData.makeCardList(filterConditions, paginationState).then((cardList) => {
       // CardList inits Gallery component with cards & pagination on page
       this._filterResults.show(cardList);
@@ -254,9 +222,8 @@
   }
 
   // Reset the pagination back to page 0
-  _updateFilterResults(evt){
+  _updateFilterResults(evt) {
     this._filterConditions = evt.detail.conditions;
->>>>>>> 002f2126
 
     var filterURIString = encodeURIComponent(JSON.stringify(this._filterConditions));
     this._paginationState.init = true;
@@ -269,13 +236,8 @@
 
     // updated the card gallery
     this._cardGallery({
-<<<<<<< HEAD
-      filterState: this._filterState,
+      filterConditions: this._filterConditions,
       paginationState: this._paginationState
-=======
-      filterConditions : this._filterConditions,
-      paginationState : this._paginationState
->>>>>>> 002f2126
     });
 
     this._settings.setAttribute("filterConditions", filterURIString);
@@ -295,13 +257,8 @@
 
     // get the gallery
     this._cardGallery({
-<<<<<<< HEAD
-      filterState: this._filterState,
+      filterConditions: this._filterConditions,
       paginationState: this._paginationState
-=======
-      filterConditions : this._filterConditions,
-      paginationState : this._paginationState
->>>>>>> 002f2126
     });
 
     // make sure view lined up top and bottom
