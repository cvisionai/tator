--- conflicted
+++ resolved
@@ -1,5 +1,5 @@
 class CollectionSlideCardData extends HTMLElement {
-    constructor(){
+    constructor() {
         super();
 
 
@@ -13,23 +13,23 @@
     }
 
     async makeCardList({ type, id }) {
-       // 2 -- slideCard list will be the _states array with a "cards" attribute added
+        // 2 -- slideCard list will be the _states array with a "cards" attribute added
         //console.log("********** makeSlideCardList****** For id: "+id);
         this.slideCardList = {};
         this.slideCardList.slideCards = [];
 
-         if(type == "Localization"){
+        if (type == "Localization") {
             var localization = await this._modelData.getLocalization(id);
             var media = await this._modelData.getMedia(localization.media);
             await this.getSlideCardList(localization, media);
             return this.slideCardList.slideCards;
-         } else if (type == "Media") {
+        } else if (type == "Media") {
             this.media = await this._modelData.getMedia(id)
             await this.getSlideMediaCardList(this.media);
             return this.slideCardList.slideCards;
-         }
-      
-        
+        }
+
+
     }
 
     /**
@@ -43,7 +43,7 @@
         cardObj.modified = new Date(locData.modified_datetime);
     }
 
-    getSlideMediaCardList(media){
+    getSlideMediaCardList(media) {
         return new Promise((resolve, reject) => {
             let m = media;
             let id = m.id;
@@ -58,24 +58,24 @@
             let thumbnail = m.media_files.thumbnail[0].path;
 
             let mediaInfo = {
-               id,
-               entityType,
-               attributes,
-               media: m,
+                id,
+                entityType,
+                attributes,
+                media: m,
             }
 
             let slideCard = {
-               id,
-               localization : m, // # todo - fix this downstream to not rely on localization
-               entityType,
-               mediaId,
-               mediaInfo,
-               mediaLink,
-               attributes,
-               created,
-               modified,
-               image,
-               thumbnail 
+                id,
+                localization: m, // # todo - fix this downstream to not rely on localization
+                entityType,
+                mediaId,
+                mediaInfo,
+                mediaLink,
+                attributes,
+                created,
+                modified,
+                image,
+                thumbnail
             };
 
             this.slideCardList.slideCards.push(slideCard);
@@ -94,43 +94,24 @@
             let modified = new Date(l.modified_datetime);
             let mediaId = l.media;
 
-<<<<<<< HEAD
-            let media = this.medias[0];
-            // console.log(mediaId);
-            // for (let idx = 0; idx < this.medias.length; idx++) {
-            //     if (this.medias[idx].id == mediaId) {
-            //         media = this.medias[idx];
-            //         break;
-            //     }
-            // }
-            let mediaInfo = {};
-            if (media !== {}) {
-                mediaInfo = {
-                    id: mediaId,
-                    entityType: this.findMediaMetaDetails(media.meta),
-                    attributes: media.attributes,
-                    media: media,
-                }
-=======
             let mediaInfo = {
                 id: mediaId,
                 entityType: this.findMediaMetaDetails(media.meta),
                 attributes: media.attributes,
                 media: media,
->>>>>>> 7ed551a6
             }
 
             let slideCard = {
                 id,
-                    localization: l,
-                    entityType,
-                    mediaId,
-                    mediaInfo,
-                    mediaLink,
-                    attributes,
-                    created,
-                    modified
-                };
+                localization: l,
+                entityType,
+                mediaId,
+                mediaInfo,
+                mediaLink,
+                attributes,
+                created,
+                modified
+            };
 
             this.slideCardList.slideCards.push(slideCard);
             resolve();
@@ -148,14 +129,14 @@
         });
     }
 
-    findMetaDetails(id){
-       //console.log("findMetaDetails to match id  = "+id);
-       //console.log(this.localizationTypes);
-        for(let lt of this.localizationTypes){
-            if(lt.id == id){
-               // console.log("found! returning.....");
-               // console.log(lt);
-               return lt;
+    findMetaDetails(id) {
+        //console.log("findMetaDetails to match id  = "+id);
+        //console.log(this.localizationTypes);
+        for (let lt of this.localizationTypes) {
+            if (lt.id == id) {
+                // console.log("found! returning.....");
+                // console.log(lt);
+                return lt;
             }
         }
     }
@@ -170,4 +151,4 @@
 
 }
 
-customElements.define("collection-slide-card-data",CollectionSlideCardData);+customElements.define("collection-slide-card-data", CollectionSlideCardData);