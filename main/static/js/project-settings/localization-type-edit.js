--- conflicted
+++ resolved
@@ -110,7 +110,6 @@
 
     // const MEDIA = "Media"; 
     const mediaList = new DataMediaList( this.projectId );
-<<<<<<< HEAD
     const mediaListWithChecked = await mediaList.getCompiledMediaList( data.media );
     this._mediaCheckboxes = document.createElement("checkbox-set");
     this._mediaCheckboxes.setAttribute("name", "Media");
@@ -119,75 +118,17 @@
     this._mediaCheckboxes.default = mediaListWithChecked;
     this._mediaCheckboxes.addEventListener("change", this._formChanged.bind(this));
     this._form.appendChild(this._mediaCheckboxes);
-=======
-    mediaList.getCompiledMediaList( data[MEDIA.toLowerCase()])
-    .then(mediaListWithChecked => {
-
-      this._form.appendChild( this.inputHelper.multipleCheckboxes({
-          "labelText" : MEDIA,
-          "name": MEDIA.toLowerCase(),
-          "checkboxList": mediaListWithChecked
-      } ) );
-    });
->>>>>>> c347fb8e
 
     current.appendChild(this._form);
 
     return current;
   }
 
-<<<<<<< HEAD
   _getFormData(){
     const formData = {};
 
     if (this._editName.changed()) {
       formData.name = this._editName.getValue();
-=======
-  _getFormData(id, includeDtype = false){
-    let form = this._shadow.getElementById(id);
-
-    // name only if changed || can not be ""
-    let name = form.querySelector('[name="name"]').value;
-
-    // description only if changed
-    let description = form.querySelector('[name="description"]').value;
-
-    // Visible is a radio slide
-    let visibleInputs =  form.querySelectorAll('.radio-slide-wrap input[name="visible"]');
-    let visible = this.inputHelper._getSliderSetValue(visibleInputs);
-
-    // Drawable is a radio slide
-    let drawableInputs =  form.querySelectorAll('.radio-slide-wrap input[name="drawable"]');
-    let drawable = this.inputHelper._getSliderSetValue(drawableInputs);
-
-    // grouping_default is a radio slide
-    let grouping_defaultInputs =  form.querySelectorAll('.radio-slide-wrap input[name="grouping_default"]');
-    let grouping_default = this.inputHelper._getSliderSetValue(grouping_defaultInputs);
-
-    // line width
-    let line_width = Number(form.querySelector('[name="line_width"]').value);
-
-    let mediaInputs =  form.querySelectorAll('input[name^="media"]');
-    let media = this.inputHelper._getArrayInputValue(mediaInputs, "checkbox");
-    let media_types = media;
-
-    let formData = {
-      name,
-      description,
-      visible,
-      drawable,
-      grouping_default,
-      //media, 
-      media_types,
-      line_width
-    };
-
-    
-    // Dtype - only send when it's new
-    if(includeDtype) {
-      let dtype = form.querySelector('[name="dtype"]').value;
-      formData.dtype = dtype;
->>>>>>> c347fb8e
     }
 
     if (this.dtypeSelect.changed()) {
