--- conflicted
+++ resolved
@@ -167,9 +167,6 @@
          ),
     path('rest/Favorite/<int:id>',
          FavoriteDetailAPI.as_view(),
-<<<<<<< HEAD
-         ),
-=======
     ),
     path('rest/Files/<int:id>',
          FileListAPI.as_view(),
@@ -177,7 +174,6 @@
     path('rest/File/<int:id>',
          FileDetailAPI.as_view(),
     ),
->>>>>>> 0f36d4a2
     path('rest/GetFrame/<int:id>',
          GetFrameAPI.as_view(),
          ),
