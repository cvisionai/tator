--- conflicted
+++ resolved
@@ -32,14 +32,9 @@
 from .views import AnalyticsLocalizationsView
 from .views import AnalyticsCorrectionsView
 from .views import AnalyticsCollectionsView
-<<<<<<< HEAD
-from .views import AnalyticsVisualizationView
-from .views import AnalyticsReportsView
 from .views import AppsSpeciesView
 from .views import AppsVerificationView
-=======
 from .views import AnalyticsPortalView
->>>>>>> 4fe029fd
 
 from .schema import NoAliasRenderer
 from .schema import CustomGenerator
@@ -65,23 +60,16 @@
          AnalyticsLocalizationsView.as_view(), name='analytics-localizations'),
     path('<int:project_id>/analytics/collections',
          AnalyticsCollectionsView.as_view(), name='analytics-collections'),
-<<<<<<< HEAD
     path('<int:project_id>/analytics/corrections',
          AnalyticsCorrectionsView.as_view(), name='analytics-corrections'),
-    path('<int:project_id>/analytics/visualization',
-         AnalyticsVisualizationView.as_view(), name='analytics-visualization'),
-    path('<int:project_id>/analytics/reports',
-         AnalyticsReportsView.as_view(), name='analytics-reports'),
     path('<int:project_id>/apps/species',
          AppsSpeciesView.as_view(), name='apps-species'),
     path('<int:project_id>/apps/verification',
          AppsVerificationView.as_view(), name='apps-verification'),
-=======
     path('<int:project_id>/dashboards',
          DashboardPortalView.as_view(), name='dashboard-portal'),
     path('<int:project_id>/dashboards/<int:id>',
          DashboardView.as_view(), name='dashboard'),
->>>>>>> 4fe029fd
     path('organizations/', OrganizationsView.as_view(), name='organizations'),
     path('<int:organization_id>/organization-settings', OrganizationSettingsView.as_view(),
          name='organization-settings'),
