import os
import logging

from django.urls import path
from django.urls import include
from django.conf import settings
from django.contrib.auth.views import PasswordChangeView
from django.contrib.auth.views import PasswordChangeDoneView
from django.contrib.auth.views import LogoutView
from django.contrib.auth.views import LoginView

from rest_framework.schemas import get_schema_view

from .views import APIBrowserView
from .views import MainRedirect
from .views import RegistrationView
from .views import AcceptView
from .views import PasswordResetRequestView
from .views import PasswordResetView
from .views import OrganizationsView
from .views import ProjectsView
from .views import AccountProfileView
from .views import TokenView
from .views import ProjectDetailView
from .views import ProjectSettingsView
from .views import OrganizationSettingsView
from .views import AnnotationView
from .views import AuthProjectView
from .views import AuthAdminView
from .views import AnalyticsDashboardView
from .views import AnalyticsLocalizationsView
from .views import AnalyticsCollectionsView
from .views import AnalyticsVisualizationView
from .views import AnalyticsReportsView
from .views import AppsSpeciesView
from .views import AppsVerificationView

from .schema import NoAliasRenderer
from .schema import CustomGenerator

from .rest import *

logger = logging.getLogger(__name__)

schema_view = get_schema_view(
    title='Tator REST API',
    version='v1',
    generator_class=CustomGenerator,
    renderer_classes=[NoAliasRenderer],
)

urlpatterns = [
    path('', MainRedirect.as_view(), name='home'),
    path('accounts/account-profile/',
         AccountProfileView.as_view(), name='account-profile'),
    path('<int:project_id>/analytics/',
         AnalyticsDashboardView.as_view(), name='analytics-dashboard'),
    path('<int:project_id>/analytics/localizations',
         AnalyticsLocalizationsView.as_view(), name='analytics-localizations'),
    path('<int:project_id>/analytics/collections',
         AnalyticsCollectionsView.as_view(), name='analytics-collections'),
    path('<int:project_id>/analytics/visualization',
         AnalyticsVisualizationView.as_view(), name='analytics-visualization'),
    path('<int:project_id>/analytics/reports',
         AnalyticsReportsView.as_view(), name='analytics-reports'),
<<<<<<< HEAD
    path('<int:project_id>/apps/species',
         AppsSpeciesView.as_view(), name='apps-species'),
    path('<int:project_id>/apps/verification',
         AppsVerificationView.as_view(), name='apps-verification'),
=======
    path('organizations/', OrganizationsView.as_view(), name='organizations'),
    path('<int:organization_id>/organization-settings', OrganizationSettingsView.as_view(),
         name='organization-settings'),
>>>>>>> f94bbe38
    path('projects/', ProjectsView.as_view(), name='projects'),
    path('<int:project_id>/project-detail', ProjectDetailView.as_view(), name='project-detail'),
    path('<int:project_id>/project-settings', ProjectSettingsView.as_view(), name='project-settings'),
    path('<int:project_id>/annotation/<int:id>', AnnotationView.as_view(), name='annotation'),
    path('auth-project', AuthProjectView.as_view()),
    path('auth-admin', AuthAdminView.as_view()),
    path('anonymous-gateway', AnonymousGatewayAPI.as_view(),
         name='anonymous-gateway'),
    path('registration', RegistrationView.as_view(), name='registration'),
    path('accept', AcceptView.as_view(), name='accept'),
    path('token', TokenView.as_view(), name='token'),
    path('accounts/password_change/', PasswordChangeView.as_view()),
    path('accounts/password_change/done/', PasswordChangeDoneView.as_view(),
         name='password_change_done'),
    path('accounts/logout/', LogoutView.as_view()),
    path('accounts/login/', LoginView.as_view(extra_context={'email_enabled': settings.TATOR_EMAIL_ENABLED}), name='login'),
]

if settings.COGNITO_ENABLED:
    urlpatterns += [
        path('jwt-gateway/', JwtGatewayAPI.as_view(), name='jwt-gateway')]

if settings.TATOR_EMAIL_ENABLED:
    urlpatterns += [
        path('password-reset-request', PasswordResetRequestView.as_view(), name='password-reset-request'),
        path('password-reset', PasswordResetView.as_view(), name='password-reset')]

# This is used for REST calls
urlpatterns += [
    path('rest/', APIBrowserView.as_view()),
    path('schema/', schema_view, name='schema'),
    path(
        'rest/Affiliations/<int:organization>',
        AffiliationListAPI.as_view(),
    ),
    path(
        'rest/Affiliation/<int:id>',
        AffiliationDetailAPI.as_view(),
    ),
    path(
        'rest/AlgorithmLaunch/<int:project>',
        AlgorithmLaunchAPI.as_view(),
    ),
    path(
        'rest/Algorithms/<int:project>',
        AlgorithmListAPI.as_view(),
    ),
    path(
        'rest/Algorithm/<int:id>',
        AlgorithmDetailAPI.as_view(),
    ),
    path(
        'rest/SaveAlgorithmManifest/<int:project>',
        SaveAlgorithmManifestAPI.as_view(),
        name='SaveAlgorithmManifest',
    ),
    path(
        'rest/Analyses/<int:project>',
        AnalysisListAPI.as_view(),
    ),
    path(
        'rest/Analysis/<int:id>',
        AnalysisDetailAPI.as_view(),
    ),
    path(
        'rest/Announcements',
        AnnouncementListAPI.as_view(),
    ),
    path(
        'rest/Announcement/<int:id>',
        AnnouncementDetailAPI.as_view(),
    ),
    path(
        'rest/AttributeType/<int:id>',
        AttributeTypeListAPI.as_view(),
    ),
    path(
        'rest/AudioFiles/<int:id>',
        AudioFileListAPI.as_view(),
    ),
    path(
        'rest/AudioFile/<int:id>',
        AudioFileDetailAPI.as_view(),
    ),
    path(
        'rest/Bookmarks/<int:project>',
        BookmarkListAPI.as_view(),
    ),
    path(
        'rest/Bookmark/<int:id>',
        BookmarkDetailAPI.as_view(),
    ),
    path('rest/Buckets/<int:organization>',
         BucketListAPI.as_view(),
         ),
    path('rest/Bucket/<int:id>',
         BucketDetailAPI.as_view(),
         ),
    path('rest/ChangeLog/<int:project>',
         ChangeLogListAPI.as_view(),
         ),
    path('rest/CloneMedia/<int:project>',
         CloneMediaListAPI.as_view(),
         ),
    path('rest/DownloadInfo/<int:project>',
         DownloadInfoAPI.as_view(),
         ),
    path(
        'rest/Email/<int:project>',
        EmailAPI.as_view(),
    ),
    path('rest/Favorites/<int:project>',
         FavoriteListAPI.as_view(),
         ),
    path('rest/Favorite/<int:id>',
         FavoriteDetailAPI.as_view(),
    ),
    path('rest/Files/<int:id>',
         FileListAPI.as_view(),
    ),
    path('rest/File/<int:id>',
         FileDetailAPI.as_view(),
    ),
    path('rest/GetFrame/<int:id>',
         GetFrameAPI.as_view(),
         ),
    path('rest/GetClip/<int:id>',
         GetClipAPI.as_view(),
         ),
    path('rest/ImageFiles/<int:id>',
         ImageFileListAPI.as_view(),
         ),
    path('rest/ImageFile/<int:id>',
         ImageFileDetailAPI.as_view(),
    ),
    path('rest/Invitations/<int:organization>',
         InvitationListAPI.as_view(),
         ),
    path('rest/Invitation/<int:id>',
         InvitationDetailAPI.as_view(),
    ),
    path(
        'rest/Jobs/<int:project>',
        JobListAPI.as_view(),
    ),
    path(
        'rest/Job/<str:uid>',
        JobDetailAPI.as_view(),
    ),
    path(
        'rest/JobClusters/<int:id>',
        JobClusterListAPI.as_view(),
    ),
    path(
        'rest/JobCluster/<int:id>',
        JobClusterDetailAPI.as_view(),
    ),
    path(
        'rest/Leaves/Suggestion/<str:ancestor>/<int:project>',
        LeafSuggestionAPI.as_view(),
    ),
    path(
        'rest/Leaves/<int:project>',
        LeafListAPI.as_view(),
        name='Leaves',
    ),
    path(
        'rest/Leaf/<int:id>',
        LeafDetailAPI.as_view(),
    ),
    path(
        'rest/LeafCount/<int:project>',
        LeafCountAPI.as_view(),
    ),
    path(
        'rest/LeafTypes/<int:project>',
        LeafTypeListAPI.as_view(),
    ),
    path(
        'rest/LeafType/<int:id>',
        LeafTypeDetailAPI.as_view(),
    ),
    path(
        'rest/Localizations/<int:project>',
        LocalizationListAPI.as_view(),
        name='Localizations'
    ),
    path(
        'rest/Localization/<int:id>',
        LocalizationDetailAPI.as_view(),
    ),
    path(
        'rest/LocalizationCount/<int:project>',
        LocalizationCountAPI.as_view(),
    ),
    path(
        'rest/LocalizationTypes/<int:project>',
        LocalizationTypeListAPI.as_view(),
    ),
    path(
        'rest/LocalizationType/<int:id>',
        LocalizationTypeDetailAPI.as_view(),
    ),
    path('rest/LocalizationGraphic/<int:id>',
         LocalizationGraphicAPI.as_view(),
         name='LocalizationGraphic',
         ),
    path(
        'rest/Medias/<int:project>',
        MediaListAPI.as_view(),
        name='Medias'
    ),
    path(
        'rest/Media/<int:id>',
        MediaDetailAPI.as_view(),
        name='Media'
    ),
    path(
        'rest/MediaCount/<int:project>',
        MediaCountAPI.as_view(),
        name='MediaCount'
    ),
    path(
        'rest/MediaNext/<int:id>',
        MediaNextAPI.as_view(),
        name='MediaNext',
    ),
    path(
        'rest/MediaPrev/<int:id>',
        MediaPrevAPI.as_view(),
        name='MediaPrev',
    ),
    path(
        'rest/MediaStats/<int:project>',
        MediaStatsAPI.as_view(),
    ),
    path(
        'rest/MediaTypes/<int:project>',
        MediaTypeListAPI.as_view(),
    ),
    path(
        'rest/MediaType/<int:id>',
        MediaTypeDetailAPI.as_view(),
    ),
    path(
        'rest/Memberships/<int:project>',
        MembershipListAPI.as_view(),
        name='Memberships',
    ),
    path(
        'rest/Membership/<int:id>',
        MembershipDetailAPI.as_view(),
        name='Membership',
    ),
    path(
        'rest/Notify',
        NotifyAPI.as_view(),
    ),
    path(
        'rest/Organizations',
        OrganizationListAPI.as_view(),
    ),
    path(
        'rest/Organization/<int:id>',
        OrganizationDetailAPI.as_view(),
    ),
    path(
        'rest/OrganizationUploadInfo/<int:organization>',
        OrganizationUploadInfoAPI.as_view(),
    ),
    path(
        'rest/PasswordReset',
        PasswordResetListAPI.as_view(),
    ),
    path(
        'rest/Permalink/<int:id>',
        PermalinkAPI.as_view(),
        name='Permalink'
    ),
    path(
        'rest/Projects',
        ProjectListAPI.as_view(),
    ),
    path(
        'rest/Project/<int:id>',
        ProjectDetailAPI.as_view(),
    ),
    path(
        'rest/Sections/<int:project>',
        SectionListAPI.as_view(),
    ),
    path(
        'rest/Section/<int:id>',
        SectionDetailAPI.as_view(),
    ),
    path(
        'rest/SectionAnalysis/<int:project>',
        SectionAnalysisAPI.as_view(),
        name='SectionAnalysis',
    ),
    path(
        'rest/States/<int:project>',
        StateListAPI.as_view(),
        name='States'
    ),
    path(
        'rest/StateCount/<int:project>',
        StateCountAPI.as_view(),
        name='StateCount',
    ),
    path(
        'rest/StateGraphic/<int:id>',
        StateGraphicAPI.as_view(),
        name='StateGraphic'
    ),
    path(
        'rest/State/<int:id>',
        StateDetailAPI.as_view(),
    ),
    path(
        'rest/MergeStates/<int:id>',
        MergeStatesAPI.as_view(),
    ),
    path(
        'rest/TrimStateEnd/<int:id>',
        TrimStateEndAPI.as_view(),
    ),
    path(
        'rest/StateTypes/<int:project>',
        StateTypeListAPI.as_view(),
    ),
    path(
        'rest/StateType/<int:id>',
        StateTypeDetailAPI.as_view(),
    ),
    path(
        'rest/TemporaryFiles/<int:project>',
        TemporaryFileListAPI.as_view(),
    ),
    path(
        'rest/TemporaryFile/<int:id>',
        TemporaryFileDetailAPI.as_view(),
    ),
    path('rest/Token',
         TokenAPI.as_view(),
         ),
    path(
        'rest/Transcode/<int:project>',
        TranscodeAPI.as_view(),
    ),
    path(
        'rest/UploadCompletion/<int:project>',
        UploadCompletionAPI.as_view(),
    ),
    path(
        'rest/UploadInfo/<int:project>',
        UploadInfoAPI.as_view(),
    ),
    path(
        'rest/Users',
        UserListAPI.as_view(),
    ),
    path(
        'rest/User/Exists',
        UserExistsAPI.as_view(),
    ),
    path(
        'rest/User/GetCurrent',
        CurrentUserAPI.as_view(),
    ),
    path(
        'rest/User/<int:id>',
        UserDetailAPI.as_view(),
    ),
    path(
        'rest/Versions/<int:project>',
        VersionListAPI.as_view(),
        name='Versions',
    ),
    path(
        'rest/Version/<int:id>',
        VersionDetailAPI.as_view(),
        name='Version',
    ),
    path(
        'rest/VideoFiles/<int:id>',
        VideoFileListAPI.as_view(),
    ),
    path(
        'rest/VideoFile/<int:id>',
        VideoFileDetailAPI.as_view(),
    ),
]<|MERGE_RESOLUTION|>--- conflicted
+++ resolved
@@ -63,16 +63,13 @@
          AnalyticsVisualizationView.as_view(), name='analytics-visualization'),
     path('<int:project_id>/analytics/reports',
          AnalyticsReportsView.as_view(), name='analytics-reports'),
-<<<<<<< HEAD
     path('<int:project_id>/apps/species',
          AppsSpeciesView.as_view(), name='apps-species'),
     path('<int:project_id>/apps/verification',
          AppsVerificationView.as_view(), name='apps-verification'),
-=======
     path('organizations/', OrganizationsView.as_view(), name='organizations'),
     path('<int:organization_id>/organization-settings', OrganizationSettingsView.as_view(),
          name='organization-settings'),
->>>>>>> f94bbe38
     path('projects/', ProjectsView.as_view(), name='projects'),
     path('<int:project_id>/project-detail', ProjectDetailView.as_view(), name='project-detail'),
     path('<int:project_id>/project-settings', ProjectSettingsView.as_view(), name='project-settings'),
