import os
import logging

from django.urls import path
from django.urls import include
from django.conf import settings
from django.contrib.auth.views import PasswordChangeView
from django.contrib.auth.views import PasswordChangeDoneView
from django.contrib.auth.views import LogoutView
from django.contrib.auth.views import LoginView

from rest_framework.schemas import get_schema_view

from .views import APIBrowserView
from .views import MainRedirect
from .views import RegistrationView
from .views import AcceptView
from .views import PasswordResetRequestView
from .views import PasswordResetView
from .views import OrganizationsView
from .views import ProjectsView
from .views import AccountProfileView
from .views import TokenView
from .views import ProjectDetailView
from .views import ProjectSettingsView
from .views import OrganizationSettingsView
from .views import AnnotationView
from .views import AuthProjectView
from .views import AuthAdminView
from .views import DashboardPortalView
from .views import DashboardView
from .views import AnalyticsLocalizationsView
from .views import AnalyticsCorrectionsView
from .views import AnalyticsCollectionsView
from .views import AppsSpeciesView
from .views import AppsVerificationView
from .views import AnalyticsPortalView
from .views import FilesView

from .schema import NoAliasRenderer
from .schema import CustomGenerator

from .rest import *

logger = logging.getLogger(__name__)

schema_view = get_schema_view(
    title='Tator REST API',
    version='v1',
    generator_class=CustomGenerator,
    renderer_classes=[NoAliasRenderer],
)

urlpatterns = [
    path('', MainRedirect.as_view(), name='home'),
    path('accounts/account-profile/',
         AccountProfileView.as_view(), name='account-profile'),
    path('<int:project_id>/analytics/',
         AnalyticsPortalView.as_view(), name='analytics-portal'),
    path('<int:project_id>/analytics/localizations',
         AnalyticsLocalizationsView.as_view(), name='analytics-localizations'),
    path('<int:project_id>/analytics/collections',
         AnalyticsCollectionsView.as_view(), name='analytics-collections'),
    path('<int:project_id>/analytics/corrections',
         AnalyticsCorrectionsView.as_view(), name='analytics-corrections'),
<<<<<<< HEAD
    path('<int:project_id>/apps/species',
         AppsSpeciesView.as_view(), name='apps-species'),
    path('<int:project_id>/apps/verification',
         AppsVerificationView.as_view(), name='apps-verification'),
=======
>>>>>>> 8a922c00
    path('<int:project_id>/analytics/files',
         FilesView.as_view(), name='files'),
    path('<int:project_id>/dashboards',
         DashboardPortalView.as_view(), name='dashboard-portal'),
    path('<int:project_id>/dashboards/<int:id>',
         DashboardView.as_view(), name='dashboard'),
    path('organizations/', OrganizationsView.as_view(), name='organizations'),
    path('<int:organization_id>/organization-settings', OrganizationSettingsView.as_view(),
         name='organization-settings'),
    path('projects/', ProjectsView.as_view(), name='projects'),
    path('<int:project_id>/project-detail', ProjectDetailView.as_view(), name='project-detail'),
    path('<int:project_id>/project-settings', ProjectSettingsView.as_view(), name='project-settings'),
    path('<int:project_id>/annotation/<int:id>', AnnotationView.as_view(), name='annotation'),
    path('auth-project', AuthProjectView.as_view()),
    path('auth-admin', AuthAdminView.as_view()),
    path('anonymous-gateway', AnonymousGatewayAPI.as_view(),
         name='anonymous-gateway'),
    path('registration', RegistrationView.as_view(), name='registration'),
    path('accept', AcceptView.as_view(), name='accept'),
    path('token', TokenView.as_view(), name='token'),
    path('accounts/password_change/', PasswordChangeView.as_view()),
    path('accounts/password_change/done/', PasswordChangeDoneView.as_view(),
         name='password_change_done'),
    path('accounts/logout/', LogoutView.as_view()),
    path('accounts/login/', LoginView.as_view(extra_context={'email_enabled': settings.TATOR_EMAIL_ENABLED}), name='login'),
]

if settings.COGNITO_ENABLED:
    urlpatterns += [
        path('jwt-gateway/', JwtGatewayAPI.as_view(), name='jwt-gateway')]

if settings.TATOR_EMAIL_ENABLED:
    urlpatterns += [
        path('password-reset-request', PasswordResetRequestView.as_view(), name='password-reset-request'),
        path('password-reset', PasswordResetView.as_view(), name='password-reset')]

# This is used for REST calls
urlpatterns += [
    path('rest/', APIBrowserView.as_view()),
    path('schema/', schema_view, name='schema'),
    path(
        'rest/Affiliations/<int:organization>',
        AffiliationListAPI.as_view(),
    ),
    path(
        'rest/Affiliation/<int:id>',
        AffiliationDetailAPI.as_view(),
    ),
    path(
        'rest/AlgorithmLaunch/<int:project>',
        AlgorithmLaunchAPI.as_view(),
    ),
    path(
        'rest/Algorithms/<int:project>',
        AlgorithmListAPI.as_view(),
    ),
    path(
        'rest/Algorithm/<int:id>',
        AlgorithmDetailAPI.as_view(),
    ),
    path(
        'rest/SaveAlgorithmManifest/<int:project>',
        SaveAlgorithmManifestAPI.as_view(),
        name='SaveAlgorithmManifest',
    ),
    path(
        'rest/Analyses/<int:project>',
        AnalysisListAPI.as_view(),
    ),
    path(
        'rest/Analysis/<int:id>',
        AnalysisDetailAPI.as_view(),
    ),
    path(
        'rest/Announcements',
        AnnouncementListAPI.as_view(),
    ),
    path(
        'rest/Announcement/<int:id>',
        AnnouncementDetailAPI.as_view(),
    ),
    path(
        'rest/AttributeType/<int:id>',
        AttributeTypeListAPI.as_view(),
    ),
    path(
        'rest/AudioFiles/<int:id>',
        AudioFileListAPI.as_view(),
    ),
    path(
        'rest/AudioFile/<int:id>',
        AudioFileDetailAPI.as_view(),
    ),
    path('rest/AuxiliaryFiles/<int:id>',
         AuxiliaryFileListAPI.as_view(),
    ),
    path('rest/AuxiliaryFile/<int:id>',
         AuxiliaryFileDetailAPI.as_view(),
    ),
    path(
        'rest/Bookmarks/<int:project>',
        BookmarkListAPI.as_view(),
    ),
    path(
        'rest/Bookmark/<int:id>',
        BookmarkDetailAPI.as_view(),
    ),
    path('rest/Buckets/<int:organization>',
         BucketListAPI.as_view(),
         ),
    path('rest/Bucket/<int:id>',
         BucketDetailAPI.as_view(),
         ),
    path('rest/ChangeLog/<int:project>',
         ChangeLogListAPI.as_view(),
         ),
    path('rest/CloneMedia/<int:project>',
         CloneMediaListAPI.as_view(),
         ),
    path('rest/Applets/<int:project>',
        AppletListAPI.as_view(),
    ),
    path('rest/Applet/<int:id>',
        AppletDetailAPI.as_view(),
    ),
    path('rest/DownloadInfo/<int:project>',
         DownloadInfoAPI.as_view(),
         ),
    path(
        'rest/Email/<int:project>',
        EmailAPI.as_view(),
    ),
    path('rest/Favorites/<int:project>',
         FavoriteListAPI.as_view(),
         ),
    path('rest/Favorite/<int:id>',
         FavoriteDetailAPI.as_view(),
    ),
    path('rest/Files/<int:project>',
         FileListAPI.as_view(),
    ),
    path('rest/File/<int:id>',
         FileDetailAPI.as_view(),
    ),
    path('rest/FileTypes/<int:project>',
         FileTypeListAPI.as_view(),
    ),
    path('rest/FileType/<int:id>',
         FileTypeDetailAPI.as_view(),
    ),
    path('rest/GetFrame/<int:id>',
         GetFrameAPI.as_view(),
         ),
    path('rest/GetClip/<int:id>',
         GetClipAPI.as_view(),
         ),
    path('rest/ImageFiles/<int:id>',
         ImageFileListAPI.as_view(),
         ),
    path('rest/ImageFile/<int:id>',
         ImageFileDetailAPI.as_view(),
    ),
    path('rest/Invitations/<int:organization>',
         InvitationListAPI.as_view(),
         ),
    path('rest/Invitation/<int:id>',
         InvitationDetailAPI.as_view(),
    ),
    path(
        'rest/Jobs/<int:project>',
        JobListAPI.as_view(),
    ),
    path(
        'rest/Job/<str:uid>',
        JobDetailAPI.as_view(),
    ),
    path(
        'rest/JobClusters/<int:id>',
        JobClusterListAPI.as_view(),
    ),
    path(
        'rest/JobCluster/<int:id>',
        JobClusterDetailAPI.as_view(),
    ),
    path(
        'rest/Leaves/Suggestion/<str:ancestor>/<int:project>',
        LeafSuggestionAPI.as_view(),
    ),
    path(
        'rest/Leaves/<int:project>',
        LeafListAPI.as_view(),
        name='Leaves',
    ),
    path(
        'rest/Leaf/<int:id>',
        LeafDetailAPI.as_view(),
    ),
    path(
        'rest/LeafCount/<int:project>',
        LeafCountAPI.as_view(),
    ),
    path(
        'rest/LeafTypes/<int:project>',
        LeafTypeListAPI.as_view(),
    ),
    path(
        'rest/LeafType/<int:id>',
        LeafTypeDetailAPI.as_view(),
    ),
    path(
        'rest/Localizations/<int:project>',
        LocalizationListAPI.as_view(),
        name='Localizations'
    ),
    path(
        'rest/Localization/<int:id>',
        LocalizationDetailAPI.as_view(),
    ),
    path(
        'rest/LocalizationCount/<int:project>',
        LocalizationCountAPI.as_view(),
    ),
    path(
        'rest/LocalizationTypes/<int:project>',
        LocalizationTypeListAPI.as_view(),
    ),
    path(
        'rest/LocalizationType/<int:id>',
        LocalizationTypeDetailAPI.as_view(),
    ),
    path('rest/LocalizationGraphic/<int:id>',
         LocalizationGraphicAPI.as_view(),
         name='LocalizationGraphic',
         ),
    path(
        'rest/Medias/<int:project>',
        MediaListAPI.as_view(),
        name='Medias'
    ),
    path(
        'rest/Media/<int:id>',
        MediaDetailAPI.as_view(),
        name='Media'
    ),
    path(
        'rest/MediaCount/<int:project>',
        MediaCountAPI.as_view(),
        name='MediaCount'
    ),
    path(
        'rest/MediaNext/<int:id>',
        MediaNextAPI.as_view(),
        name='MediaNext',
    ),
    path(
        'rest/MediaPrev/<int:id>',
        MediaPrevAPI.as_view(),
        name='MediaPrev',
    ),
    path(
        'rest/MediaStats/<int:project>',
        MediaStatsAPI.as_view(),
    ),
    path(
        'rest/MediaTypes/<int:project>',
        MediaTypeListAPI.as_view(),
    ),
    path(
        'rest/MediaType/<int:id>',
        MediaTypeDetailAPI.as_view(),
    ),
    path(
        'rest/Memberships/<int:project>',
        MembershipListAPI.as_view(),
        name='Memberships',
    ),
    path(
        'rest/Membership/<int:id>',
        MembershipDetailAPI.as_view(),
        name='Membership',
    ),
    path(
        'rest/Notify',
        NotifyAPI.as_view(),
    ),
    path(
        'rest/Organizations',
        OrganizationListAPI.as_view(),
    ),
    path(
        'rest/Organization/<int:id>',
        OrganizationDetailAPI.as_view(),
    ),
    path(
        'rest/OrganizationUploadInfo/<int:organization>',
        OrganizationUploadInfoAPI.as_view(),
    ),
    path(
        'rest/PasswordReset',
        PasswordResetListAPI.as_view(),
    ),
    path(
        'rest/Permalink/<int:id>',
        PermalinkAPI.as_view(),
        name='Permalink'
    ),
    path(
        'rest/Projects',
        ProjectListAPI.as_view(),
    ),
    path(
        'rest/Project/<int:id>',
        ProjectDetailAPI.as_view(),
    ),
    path(
        'rest/SaveGenericFile/<int:project>',
        SaveGenericFileAPI.as_view(),
        name='SaveGenericFile',
    ),
    path(
        'rest/Sections/<int:project>',
        SectionListAPI.as_view(),
    ),
    path(
        'rest/Section/<int:id>',
        SectionDetailAPI.as_view(),
    ),
    path(
        'rest/SectionAnalysis/<int:project>',
        SectionAnalysisAPI.as_view(),
        name='SectionAnalysis',
    ),
    path(
        'rest/States/<int:project>',
        StateListAPI.as_view(),
        name='States'
    ),
    path(
        'rest/StateCount/<int:project>',
        StateCountAPI.as_view(),
        name='StateCount',
    ),
    path(
        'rest/StateGraphic/<int:id>',
        StateGraphicAPI.as_view(),
        name='StateGraphic'
    ),
    path(
        'rest/State/<int:id>',
        StateDetailAPI.as_view(),
    ),
    path(
        'rest/MergeStates/<int:id>',
        MergeStatesAPI.as_view(),
    ),
    path(
        'rest/TrimStateEnd/<int:id>',
        TrimStateEndAPI.as_view(),
    ),
    path(
        'rest/StateTypes/<int:project>',
        StateTypeListAPI.as_view(),
    ),
    path(
        'rest/StateType/<int:id>',
        StateTypeDetailAPI.as_view(),
    ),
    path(
        'rest/TemporaryFiles/<int:project>',
        TemporaryFileListAPI.as_view(),
    ),
    path(
        'rest/TemporaryFile/<int:id>',
        TemporaryFileDetailAPI.as_view(),
    ),
    path('rest/Token',
         TokenAPI.as_view(),
         ),
    path(
        'rest/Transcode/<int:project>',
        TranscodeAPI.as_view(),
    ),
    path(
        'rest/UploadCompletion/<int:project>',
        UploadCompletionAPI.as_view(),
    ),
    path(
        'rest/UploadInfo/<int:project>',
        UploadInfoAPI.as_view(),
    ),
    path(
        'rest/Users',
        UserListAPI.as_view(),
    ),
    path(
        'rest/User/Exists',
        UserExistsAPI.as_view(),
    ),
    path(
        'rest/User/GetCurrent',
        CurrentUserAPI.as_view(),
    ),
    path(
        'rest/User/<int:id>',
        UserDetailAPI.as_view(),
    ),
    path(
        'rest/Versions/<int:project>',
        VersionListAPI.as_view(),
        name='Versions',
    ),
    path(
        'rest/Version/<int:id>',
        VersionDetailAPI.as_view(),
        name='Version',
    ),
    path(
        'rest/VideoFiles/<int:id>',
        VideoFileListAPI.as_view(),
    ),
    path(
        'rest/VideoFile/<int:id>',
        VideoFileDetailAPI.as_view(),
    ),
]<|MERGE_RESOLUTION|>--- conflicted
+++ resolved
@@ -32,8 +32,6 @@
 from .views import AnalyticsLocalizationsView
 from .views import AnalyticsCorrectionsView
 from .views import AnalyticsCollectionsView
-from .views import AppsSpeciesView
-from .views import AppsVerificationView
 from .views import AnalyticsPortalView
 from .views import FilesView
 
@@ -63,13 +61,6 @@
          AnalyticsCollectionsView.as_view(), name='analytics-collections'),
     path('<int:project_id>/analytics/corrections',
          AnalyticsCorrectionsView.as_view(), name='analytics-corrections'),
-<<<<<<< HEAD
-    path('<int:project_id>/apps/species',
-         AppsSpeciesView.as_view(), name='apps-species'),
-    path('<int:project_id>/apps/verification',
-         AppsVerificationView.as_view(), name='apps-verification'),
-=======
->>>>>>> 8a922c00
     path('<int:project_id>/analytics/files',
          FilesView.as_view(), name='files'),
     path('<int:project_id>/dashboards',
