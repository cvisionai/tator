--- conflicted
+++ resolved
@@ -56,11 +56,6 @@
     path('<int:project_id>/analytics/reports',
          AnalyticsReportsView.as_view(), name='analytics-reports'),
     path('projects/', ProjectsView.as_view(), name='projects'),
-<<<<<<< HEAD
-    path('<int:project_id>/project-detail', ProjectDetailView.as_view(), name='project-detail'),
-    path('<int:project_id>/project-settings', ProjectSettingsView.as_view(), name='project-settings'),
-    path('<int:project_id>/annotation/<int:id>', AnnotationView.as_view(), name='annotation'),
-=======
     path('new-project/custom/', CustomView.as_view(), name='custom'),
     path('<int:project_id>/project-detail',
          ProjectDetailView.as_view(), name='project-detail'),
@@ -68,7 +63,6 @@
          ProjectSettingsView.as_view(), name='project-settings'),
     path('<int:project_id>/annotation/<int:id>',
          AnnotationView.as_view(), name='annotation'),
->>>>>>> 4f2f69d5
     path('auth-project', AuthProjectView.as_view()),
     path('auth-admin', AuthAdminView.as_view()),
     path('anonymous-gateway', AnonymousGatewayAPI.as_view(), name='anonymous-gateway'),
@@ -180,17 +174,7 @@
          ),
     path('rest/ImageFile/<int:id>',
          ImageFileDetailAPI.as_view(),
-<<<<<<< HEAD
-    ),
-    path('rest/Invitations/<int:organization>',
-         InvitationListAPI.as_view(),
-    ),
-    path('rest/Invitation/<int:id>',
-         InvitationDetailAPI.as_view(),
-    ),
-=======
-         ),
->>>>>>> 4f2f69d5
+         ),
     path(
         'rest/Jobs/<int:project>',
         JobListAPI.as_view(),
