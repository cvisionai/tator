import os
import json
import logging
import datetime
import redis
from channels.generic.websocket import JsonWebsocketConsumer
from channels.consumer import SyncConsumer
from channels.layers import get_channel_layer
from channels.exceptions import StopConsumer
from asgiref.sync import async_to_sync
from .models import Project

logger = logging.getLogger(__name__)

class ProgressProducer:
    """Interface for generating progress messages.
    """
    @classmethod
    def setup_redis(cls):
        cls.rds = redis.Redis(
            host=os.getenv('REDIS_HOST'),
            health_check_interval=30,
        )

    def __init__(self, prefix, project_id, gid, uid, name, user, aux={}):
        """Store uid, name, user in a dict. Store project id.
        """
        self.channel_layer = get_channel_layer()
        self.prog_grp = prefix + '_prog_' + str(project_id)
        self.latest_grp = prefix + '_latest_' + str(project_id)
        self.prefix = prefix
        self.gid = gid
        self.uid = uid
        self.header = {
            'type': 'progress',
            'project_id': project_id,
            'uid': uid,
            'uid_gid': gid,
            'prefix': prefix,
            'name': name,
            'user': str(user),
            **aux,
        }
        self.group_header = {
            'type': 'progress',
            'project_id': project_id,
            'gid': gid,
            'prefix': prefix,
            'name': name,
            'user': str(user),
        }

    def _broadcast(self, state, msg, progress=None, aux=None):
        """Output a progress message. Store message in redis.
        """
        msg = {
            **self.header,
            'state': state,
            'message': msg,
        }
        if progress is not None:
            msg['progress'] = progress
        if aux is not None:
            msg = {**msg, **aux}
        try:
            async_to_sync(self.channel_layer.group_send)(self.prog_grp, msg)
        except Exception as e:
            logger.info(f"Failed to send individual progress message! {str(e)}")
        json_msg = json.dumps(msg)
        self.rds.hset(self.latest_grp, self.uid, json_msg)
        self.rds.hset('uids', self.uid, json_msg)
        if 'swid' in msg:
            now = datetime.datetime.now(datetime.timezone.utc)
            self.rds.hset('sw_latest', msg['swid'], str(now))

    def _summary(self):
        """Broadcasts progress summary and stores message in redis.
        """
<<<<<<< HEAD
        num_procs = self.rds.hlen(self.gid + ':started') + self.rds.hlen(self.gid + ':done')
        num_complete = self.rds.hlen(self.gid + ':done')
=======
        # Hash 'num_jobs' is created by POSTing to JobGroup endpoint.
        if self.rds.hexists('num_jobs', self.gid):
            num_procs = int(self.rds.hget('num_jobs', self.gid))
            num_complete = int(self.rds.hget('num_complete', self.gid))
            # TODO Make a cronjob that cleans these up.
        else:
            num_procs = self.rds.hlen(self.gid + ':started') + self.rds.hlen(self.gid + ':done')
            num_complete = self.rds.hlen(self.gid + ':done')
>>>>>>> fe5657ee
        msg = {
            **self.group_header,
            'num_procs': num_procs,
            'num_complete': num_complete,
        }
        if num_procs <= num_complete:
            self.rds.hdel(self.latest_grp, self.gid)
            self.rds.delete(self.gid + ':started')
            self.rds.delete(self.gid + ':done')
            self.rds.hdel('gids', self.gid)
            """
            if self.rds.hexists('num_jobs', self.gid):
                self.rds.hdel('num_jobs', self.gid)
            if self.rds.hexists('num_complete', self.gid):
                self.rds.hdel('num_complete', self.gid)
            """
        else:
            json_msg = json.dumps(msg)
            self.rds.hset(self.latest_grp, self.gid, json_msg)
            self.rds.hset('gids', self.gid, json_msg)
        if num_procs >= num_complete:
            try:
                async_to_sync(self.channel_layer.group_send)(self.prog_grp, msg)
            except:
                logger.info(f"Failed to send summary progress message! {str(e)}")

    def _increment_summary(self, msg):
        if self.rds.hexists('num_complete', self.gid):
            self.rds.hincrby('num_complete', self.gid, 1)
        self.rds.hdel(self.gid + ':started', self.uid)
        self.rds.hset(self.gid + ':done', self.uid, json.dumps(msg))

    def _clear_latest(self):
        self.rds.hdel(self.latest_grp, self.uid)
        self.rds.hdel('uids', self.uid)

    def queued(self, msg):
        """Broadcast a queued message, add to group processes.
        """
        self._broadcast('started', msg, 0)
        self.rds.hset(self.gid + ':started', self.uid, json.dumps(msg))
        self._summary()

    def progress(self, msg, progress, aux=None):
        """Broadcast a progress message.
        """
        self._broadcast('started', msg, progress,aux)

    def failed(self, msg):
        """Broadcast a failure message.
        """
        self._increment_summary(msg)
        self._broadcast('failed', msg, 100)
        self.rds.hdel(self.gid + ':started', self.uid)
        self.rds.hset(self.gid + ':done', self.uid, json.dumps(msg))
        self._clear_latest()
        self._summary()

    def finished(self, msg, aux=None):
        """Broadcast a finished message.
        """
        self._increment_summary(msg)
        self._broadcast('finished', msg, 100, aux)
        self.rds.hdel(self.gid + ':started', self.uid)
        self.rds.hset(self.gid + ':done', self.uid, json.dumps(msg))
        self._clear_latest()
        self._summary()

# Initialize global redis connection
ProgressProducer.setup_redis()

class ProgressConsumer(JsonWebsocketConsumer):
    """Consumer for all progress messages
    """

    @classmethod
    def setup_redis(cls):
        cls.rds = redis.Redis(
            host=os.getenv('REDIS_HOST'),
            health_check_interval=30,
        )

    def __init__(self, *args, **kwargs):
        logger.info("Creating progress consumer.")
        super().__init__(*args, **kwargs)

    def connect(self):
        self.accept()
        logger.info("Connecting to progress consumer.")
        # Join all project groups that this user is a member of
        projects = Project.objects.filter(membership__user=self.scope['user'])
        for project in projects:
            for prefix in ['algorithm', 'upload', 'download']:
                self._join_and_update(prefix, project.id)

    def progress(self, content):
        self.send_json(content)

    def disconnect(self, close_code):
        logger.info("Progress consumer closed with code {}".format(close_code))
        raise StopConsumer

    def _join_and_update(self, prefix, pid):
        self.prog_grp = prefix + '_prog_' + str(pid)
        self.latest_grp = prefix + '_latest_' + str(pid)
        # Add this consumer to group corresponding to media type.
        async_to_sync(self.channel_layer.group_add)(
            self.prog_grp,
            self.channel_name,
        )
        # Get the latest updates from redis.
        for uid, msg in self.rds.hgetall(self.latest_grp).items():
            data = json.loads(msg)
            blacklisted = False
            if 'uid' in data:
                if self.rds.hexists('uid_blacklist', data['uid']):
                    blacklisted = True
            if 'uid_gid' in data:
                if self.rds.hexists('gid_blacklist', data['uid_gid']):
                    blacklisted = True
            if 'gid' in data:
                if self.rds.hexists('gid_blacklist', data['gid']):
                    blacklisted = True
            if blacklisted:
                self.rds.hdel(self.latest_grp, uid)
            else:
                self.send_json(data)

# Initialize global redis connection
ProgressConsumer.setup_redis()

<|MERGE_RESOLUTION|>--- conflicted
+++ resolved
@@ -76,10 +76,6 @@
     def _summary(self):
         """Broadcasts progress summary and stores message in redis.
         """
-<<<<<<< HEAD
-        num_procs = self.rds.hlen(self.gid + ':started') + self.rds.hlen(self.gid + ':done')
-        num_complete = self.rds.hlen(self.gid + ':done')
-=======
         # Hash 'num_jobs' is created by POSTing to JobGroup endpoint.
         if self.rds.hexists('num_jobs', self.gid):
             num_procs = int(self.rds.hget('num_jobs', self.gid))
@@ -88,7 +84,6 @@
         else:
             num_procs = self.rds.hlen(self.gid + ':started') + self.rds.hlen(self.gid + ':done')
             num_complete = self.rds.hlen(self.gid + ':done')
->>>>>>> fe5657ee
         msg = {
             **self.group_header,
             'num_procs': num_procs,
