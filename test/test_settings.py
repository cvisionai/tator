import os
import time
import inspect


from ._common import print_page_error

## Status: In progress
# Goals:
# - Edited: Project; Todo: Assert changes stick single edits
# - Create, Assert & Edit: Media Type-Image, Media Type-Video, Media Type-MultiView
# - Create, Assert & Edit: Localization Type-Box, Localization Type-Dot, Localization Type-Line, [Localization Type-Poly]
# - State Type
# - Membership
# - Versions
# - Algorithm
# - Created, Edited, Cloned & Edit (Assert all steps) - 7 Attribute types
def test_settings_projectEdit(page_factory, project, image_file):
    print("Project Settings Main Tests...")
    page = page_factory(f"{os.path.basename(__file__)}__{inspect.stack()[0][3]}")
    page.goto(f"/{project}/project-settings")
    page.on("pageerror", print_page_error)

    # Update All Project information
    print("Editing project info via Project Settings")
    page.wait_for_selector('project-main-edit')
    page.fill('project-main-edit text-input[name="Name"] input', 'Updated Name ' + str(project))
    page.set_input_files('input[type="file"]', image_file)
    page.fill('project-main-edit text-input[name="Summary"] input', 'Updated Description...')
    page.click('project-main-edit label[for="off"]')
    page.click('project-main-edit input[type="submit"]')
    page.wait_for_selector(f'text="Project {project} updated successfully!"')
    print(f"Project {project} updated successfully!")
    page.click('modal-dialog modal-close .modal__close')
    page.close()


def test_settings_mediaTypes(page_factory, project):
    print("Media Types Tests...")
    page = page_factory(f"{os.path.basename(__file__)}__{inspect.stack()[0][3]}")
    page.goto(f"/{project}/project-settings")
    page.on("pageerror", print_page_error)

    print("Start: Creating Media Types via Project Settings")

    dtypeSet = {"Video","Image","Multiview"}
    for dtypeName in dtypeSet:
        page.click('.heading-for-MediaType .Nav-action')
        page.fill('#itemDivId-MediaType-New text-input[name="Name"] input', 'My '+dtypeName+' Type')
        page.select_option('#itemDivId-MediaType-New enum-input[name="Data Type"] select', label=dtypeName)
        page.fill('#itemDivId-MediaType-New text-input[name="Description"] input', 'Media description for automated test.')
        page.fill('#itemDivId-MediaType-New text-input[name="Default volume"] input', '50')
        page.click('#itemDivId-MediaType-New bool-input[name="Visible"] label[for="on"]')
        page.click('#itemDivId-MediaType-New button[value="Save"]')
        page.wait_for_selector(f'text="Media type created successfully!"')
        page.click('modal-dialog modal-close .modal__close')
        print(f"{dtypeName} Media type created successfully!")
    page.close()
    
def test_settings_localizationTypes(page_factory, project):
    print("Localization Types Tests...")
    page = page_factory(f"{os.path.basename(__file__)}__{inspect.stack()[0][3]}")
    page.goto(f"/{project}/project-settings")
    page.on("pageerror", print_page_error)

    localization_dtypeSet = {"Box","Line","Dot","Poly"}
    for dtypeName in localization_dtypeSet:
        # Create types
        page.click('.heading-for-LocalizationType .Nav-action')
        page.fill(f'#itemDivId-LocalizationType-New text-input[name="Name"] input', 'Auto {dtypeName} Type')
        page.select_option(f'#itemDivId-LocalizationType-New enum-input[name="Data Type"] select', label=dtypeName)
        page.fill('#itemDivId-LocalizationType-New text-input[name="Description"] input', 'Loc Type description for automated test.')
        # page.click('#itemDivId-LocalizationType-New text-input[type="color"]')
        # page.fill('#itemDivId-LocalizationType-New text-input[type="color"] input', '#FF69B4')
        page.click('#itemDivId-LocalizationType-New bool-input[name="Visible"] label[for="on"]')
        page.click('#itemDivId-LocalizationType-New bool-input[name="Drawable"] label[for="on"]')
        page.fill('#itemDivId-LocalizationType-New text-input[name="Line Width"] input', '5')
        page.click('#itemDivId-LocalizationType-New bool-input[name="Grouping Default"] label[for="on"]')
        page.click('#itemDivId-LocalizationType-New span:text("Test Images")')
        page.click('#itemDivId-LocalizationType-New button[value="Save"]')
        page.wait_for_selector(f'text="Localization type created successfully!"')
        page.click('modal-dialog modal-close .modal__close')
        print(f"{dtypeName} - Localization type created successfully!!")
    page.close()

def test_settings_leafType(page_factory, project):
    print("Leaf Type Tests...")
    page = page_factory(f"{os.path.basename(__file__)}__{inspect.stack()[0][3]}")
    page.goto(f"/{project}/project-settings")
    page.on("pageerror", print_page_error)

    # Create Leaf type
    page.click('.heading-for-LeafType .Nav-action')
    page.fill('#itemDivId-LeafType-New text-input[name="Name"] input', 'Testing Leaf')
    page.fill('#itemDivId-LeafType-New text-input[name="Description"] input', 'Leaf Type description for automated test.')
    page.click('#itemDivId-LeafType-New button[value="Save"]')
    page.wait_for_selector(f'text="Leaf type created successfully!"')
    page.click('modal-dialog modal-close .modal__close')
    print(f"Leaf type created successfully!!")

def test_settings_stateTypes(page_factory, project):
    print("State Type Tests...")
    page = page_factory(f"{os.path.basename(__file__)}__{inspect.stack()[0][3]}")
    page.goto(f"/{project}/project-settings")
    page.on("pageerror", print_page_error)

    # Create State types #todo hitting error with media values sent as "[None, None]"
    page.click('.heading-for-StateType .Nav-action')
    page.fill('#itemDivId-StateType-New text-input[name="Name"] input', 'Alabama')
    page.fill('#itemDivId-StateType-New text-input[name="Description"] input', 'State Type description for automated test.')
    page.click('#itemDivId-StateType-New bool-input[name="Visible"] label[for="on"]')
    page.click('#itemDivId-StateType-New bool-input[name="Grouping Default"] label[for="on"]')
    page.click('#itemDivId-StateType-New span:text("My Video Type")')
    page.click('#itemDivId-StateType-New span:text("My Image Type")')
    page.select_option('#itemDivId-StateType-New enum-input[name="Association"] select', label='Localization')
    page.select_option('#itemDivId-StateType-New enum-input[name="Interpolation"] select', label='Latest')
    page.click('#itemDivId-StateType-New bool-input[name="Delete Child Localizations"] label[for="on"]')
    page.click('#itemDivId-StateType-New button[value="Save"]')
    page.click('modal-dialog modal-close .modal__close')
    page.wait_for_selector(f'text="State type created successfully!"')
    print(f"State type created successfully - Association: Localization, Interpolation: Latest")

    page.click('.heading-for-StateType .Nav-action')
    page.fill('#itemDivId-StateType-New text-input[name="Name"] input', 'Alabama')
    page.fill('#itemDivId-StateType-New text-input[name="Description"] input', 'State Type description for automated test.')
    page.click('#itemDivId-StateType-New bool-input[name="Visible"] label[for="on"]')
    page.click('#itemDivId-StateType-New bool-input[name="Grouping Default"] label[for="on"]')
    page.click('#itemDivId-StateType-New span:text("My Video Type")')
    page.click('#itemDivId-StateType-New span:text("My Image Type")')
    page.select_option('#itemDivId-StateType-New enum-input[name="Association"] select', label='Media')
    page.select_option('#itemDivId-StateType-New enum-input[name="Interpolation"] select', label='Latest')
    page.click('#itemDivId-StateType-New bool-input[name="Delete Child Localizations"] label[for="on"]')
    page.click('#itemDivId-StateType-New button[value="Save"]')
    page.wait_for_selector(f'text="State type created successfully!"')
    page.click('modal-dialog modal-close .modal__close')
    print(f"State type created successfully - Association: Media, Interpolation: Latest")
    
    page.click('.heading-for-StateType .Nav-action')
    page.fill('#itemDivId-StateType-New text-input[name="Name"] input', 'Alabama')
    page.fill('#itemDivId-StateType-New text-input[name="Description"] input', 'State Type description for automated test.')
    page.click('#itemDivId-StateType-New bool-input[name="Visible"] label[for="on"]')
    page.click('#itemDivId-StateType-New bool-input[name="Grouping Default"] label[for="on"]')
    page.click('#itemDivId-StateType-New span:text("My Video Type")')
    page.click('#itemDivId-StateType-New span:text("My Image Type")')
    page.select_option('#itemDivId-StateType-New enum-input[name="Association"] select', label='Frame')
    page.select_option('#itemDivId-StateType-New enum-input[name="Interpolation"] select', label='Latest')
    page.click('#itemDivId-StateType-New bool-input[name="Delete Child Localizations"] label[for="on"]')
    page.click('#itemDivId-StateType-New button[value="Save"]')
    page.click('modal-dialog modal-close .modal__close')
    page.wait_for_selector(f'text="State type created successfully!"')
    print(f"State type created successfully - Association: Frame, Interpolation: Latest")
    page.close()


# def test_settings_projectMemberships(page_factory, project):
#     print("Membership Tests...")
#     page = page_factory(f"{os.path.basename(__file__)}__{inspect.stack()[0][3]}")
#     page.goto(f"/{project}/project-settings")
#     page.on("pageerror", print_page_error)

#     # Test memberships
#     page.click('.heading-for-Membership')
#     page.wait_for_selector('.subitems-Membership .SideNav-subItem >> nth=1')
#     subItem = page.query_selector('.subitems-Membership >> nth=1')
#     username = subItem.inner_text()
#     page.click('.heading-for-Membership .Nav-action')

#     page.fill('#itemDivId-Membership-New input[placeholder="Enter semicolon delimited usernames or email addresses..."]', username+';')
#     page.select_option('#itemDivId-Membership-New enum-input[name="Default version"] select', label='Test Version')
#     page.click('#itemDivId-Membership-New button[value="Save"]')
#     # page.wait_for_selector('text="Failed to create 0 memberships."')
#     page.wait_for_selector('text="Failed to create 1 memberships. Membership already exists for project."')
#     page.click('modal-dialog modal-close .modal__close')
#     print(f"Membership endpoint hit successfully!")

#     subItem.click()
#     formSelector = subItem.get_attribute("href")
#     memberId = formSelector.replace("#itemDivId-Membership-", "")
#     page.wait_for_selector(f'{formSelector} enum-input name="Version"')
#     page.select_option(f'{formSelector} enum-input[name="Version"] select', label='Baseline')
#     page.click(f'{formSelector} button[value="Save"]')
#     page.wait_for_selector(f'text="Membership {memberId} successfully updated!"')
#     page.click('modal-dialog modal-close .modal__close')
#     print(f"Membershipship id {memberId} updated successfully!")
#     page.close()

def test_settings_versionTests(page_factory, project):
    print("Version Settings Tests...")
    page = page_factory(f"{os.path.basename(__file__)}__{inspect.stack()[0][3]}")
    page.goto(f"/{project}/project-settings")
    page.on("pageerror", print_page_error)

    # Test Version type
    page.click('.heading-for-Version .Nav-action')
    page.fill('#itemDivId-Version-New text-input[name="Name"] input', 'New Version')
    page.fill('#itemDivId-Version-New text-input[name="Description"] input', 'Version description for automated test.')
    page.click('#itemDivId-Version-New bool-input[name="Show Empty"] label[for="on"]')
    page.check('#itemDivId-Version-New checkbox-input[name="Baseline"] input')
    page.click('#itemDivId-Version-New button[value="Save"]')
    page.wait_for_selector(f'text="Created version successfully!"')
    print(f"Version created successfully!!")
    page.click('modal-dialog modal-close .modal__close')
    page.close()

def test_settings_algorithmTests(page_factory, project, base_url, yaml_file):
    print("Algorithm Settings Tests...")
    page = page_factory(f"{os.path.basename(__file__)}__{inspect.stack()[0][3]}")
    
    # Requires Cluster
    # - Find org ID first
    url = base_url + "/rest/Project/" + str(project)
    with page.expect_response(url) as response_info:
        page.goto(f"/{project}/project-settings")
        page.on("pageerror", print_page_error)
    response = response_info.value
    respObject = response.json()
    organization_id = respObject["organization"]
    print(f"Found Organization id = {organization_id}")
    page.goto(f"/{organization_id}/organization-settings")

    # Creating cluster
    print("Testing job cluster create...")
    url = base_url + "/rest/JobClusters/" + str(organization_id)
    page.click('.toggle-subitems-JobCluster')
    page.click('.heading-for-JobCluster .Nav-action')
    page.fill('div[id="itemDivId-JobCluster-New"] text-input[name="Name"] input', 'Test Cluster')
    page.fill('div[id="itemDivId-JobCluster-New"] text-input[name="Host"] input', 'host')
    page.fill('div[id="itemDivId-JobCluster-New"] text-input[name="Port"] input', '1236')
    page.fill('div[id="itemDivId-JobCluster-New"] text-input[name="Name"] input', 'TokenTest')
    page.fill('div[id="itemDivId-JobCluster-New"] text-area[name="Cert"] textarea', 'testing')
    with page.expect_response(url) as response_info:
        page.click('div[id="itemDivId-JobCluster-New"] button[value="Save"]')
        page.wait_for_selector(f'text="Successfully registered job cluster."')
        page.click('modal-dialog modal-close .modal__close')
    response = response_info.value
    respObject = response.json()
    newClusterId = respObject["id"]
    print(f"Cluster id {newClusterId} created!")

    # Back to settings
    page.goto(f"/{project}/project-settings")

    # Test Algorithm Type
    page.wait_for_selector('.heading-for-Algorithm .Nav-action')
    page.click('.heading-for-Algorithm .Nav-action')
    page.wait_for_selector('#itemDivId-Algorithm-New text-input[name="Name"]')
    page.fill('#itemDivId-Algorithm-New text-input[name="Name"] input', 'New Algorithm')
    page.fill('#itemDivId-Algorithm-New text-input[name="Description"] input', 'Algorithm description for automated test.')
    
    url = base_url + "/rest/SaveAlgorithmManifest/" + str(project)
    with page.expect_response(url) as response_info:
        page.set_input_files('#itemDivId-Algorithm-New input[type="file"]', yaml_file)

    page.fill('#itemDivId-Algorithm-New text-input[name="Files Per Job"] input', '100')
    page.click('#itemDivId-Algorithm-New button[value="Save"]')
    page.wait_for_selector('text="Successfully registered algorithm argo workflow."')
    page.click('modal-dialog modal-close .modal__close')
    print(f"Successfully registered algorithm argo workflow!")
    page.close()

<<<<<<< HEAD
def test_settings_appletTests(authenticated, project, base_url, html_file):
    print("Applet Settings Tests...")
    page = authenticated.new_page()
    
    # Go to settings
    page.goto(f"/{project}/project-settings")

    # Test Applet Type
    page.wait_for_selector('.heading-for-Applet .Nav-action')
    page.click('.heading-for-Applet .Nav-action')
    page.wait_for_selector('#itemDivId-Applet-New text-input[name="Name"]')
    page.fill('#itemDivId-Applet-New text-input[name="Name"] input', 'Test Applet')
    page.fill('#itemDivId-Applet-New text-input[name="Description"] input', 'Description for automated test.')
    page.set_input_files('#itemDivId-Applet-New input[type="file"]', html_file)

    # - Listen for applet id
    url = base_url + "/rest/Applets/" + str(project)
    with page.expect_response(url) as response_info:
        page.click('#itemDivId-Applet-New button[value="Save"]')
    response = response_info.value
    respObject = response.json()
    applet_id = respObject["id"]
    
    page.wait_for_selector(f'text="Successfully created applet {applet_id}!"')
    page.click('modal-dialog modal-close .modal__close')

    # Go to dashboards
    page.goto(f"/{project}/dashboards")
    page.wait_for_selector('text="Test Applet"')

    print(f"Successfully registered Applet.")

def test_settings_attributeTests(authenticated, project):
=======
def test_settings_attributeTests(page_factory, project):
>>>>>>> ee250374
    print("Attribute Settings...")
    page = page_factory(f"{os.path.basename(__file__)}__{inspect.stack()[0][3]}")
    page.goto(f"/{project}/project-settings")
    page.on("pageerror", print_page_error)

    # All Attr types
    dtypeSet = {"bool","int","float","string","datetime","geopos"} # bug with "enum" TODO

    # Add Attribute Types
    page.click('.heading-for-MediaType')
    page.wait_for_selector('text="Test Images"')
    page.click('text="Test Images"')
    imageTypeLink = page.query_selector('text="Test Images"')
    formSelector = imageTypeLink.get_attribute("href")

    for dtype in dtypeSet:      
        page.click(f'{formSelector} .add-new-in-form')
        page.wait_for_selector('modal-dialog form')
        page.fill('modal-dialog text-input[name="Name"] input', dtype+' Type')
        page.select_option(f'modal-dialog enum-input[name="Data Type"] select', dtype)
        page.fill('modal-dialog text-input[name="Description"] input', 'Attr description for automated test.')
        if dtype == 'enum':
            #requires choices
            # page.wait_for_selector('text="Enum Choices"')
            page.click('text="+ Add New"')
            page.fill('modal-dialog array-input[name="Label"] text-input input', "One")
            page.fill('modal-dialog array-input[name="Value"] text-input input', "1")
            page.check('modal-dialog input[name="enum-default"]')
        page.click('modal-dialog input[type="submit"]')
        page.wait_for_selector(f'text="New attribute type \'{dtype} Type\' added"')
        page.click('modal-dialog modal-close .modal__close')
        print(f"New {dtype} type attribute added to Image!")

    # Edit Attribute Types
    print("Editing Attributes...")

    #open the attribute forms
    dtypeSet = {"Test Bool","Test Int","Test Float","Test String","Test Enum","Test Datetime","Test Geoposition"}
    for dtypeName in dtypeSet:
        page.click(f'text="{dtypeName}"')
        page.wait_for_selector(f'attributes-form[data-old-name="{dtypeName}"] text-input[name="Name"] input')
        page.fill(f'attributes-form[data-old-name="{dtypeName}"] text-input[name="Name"] input', dtypeName + ' updated')
        page.click(f'.modal__footer input[type="submit"]')
        page.wait_for_selector('modal-dialog div input[type="checkbox"]')
        successMessages = page.query_selector_all('modal-dialog div input[type="checkbox"]')
        assert len(successMessages) == 1
        page.click('text="Confirm"')

        page.wait_for_selector('modal-dialog modal-success')
        successMessages = page.query_selector_all('modal-dialog modal-success')
        assert len(successMessages) == 1
        page.click('modal-dialog modal-close .modal__close')
        print(f'Successfully edited {len(successMessages)} global attribute named {dtypeName}!')
    page.close()



def test_settings_projectDelete(page_factory, project):
    page = page_factory(f"{os.path.basename(__file__)}__{inspect.stack()[0][3]}")
    page.goto(f"/{project}/project-settings")
    page.on("pageerror", print_page_error)

    # WORKING -- commenting out bc not sure if this affects the rest of tests?
    print(f"Deleting project {project} via settings page...")
    page.click(f'a[href="#itemDivId-Project-{project}"]')
    page.click('project-main-edit .text-red button')
    page.wait_for_selector(f'text="Delete Confirmation"')
    page.click('button:has-text("Confirm")')
    page.wait_for_selector(f'text="Project {project} deleted successfully!"')
    print(f"Project deleted successfully!")
    page.close()<|MERGE_RESOLUTION|>--- conflicted
+++ resolved
@@ -258,8 +258,8 @@
     print(f"Successfully registered algorithm argo workflow!")
     page.close()
 
-<<<<<<< HEAD
-def test_settings_appletTests(authenticated, project, base_url, html_file):
+
+def test_settings_appletTests(page_factory, project, base_url, html_file):
     print("Applet Settings Tests...")
     page = authenticated.new_page()
     
@@ -291,10 +291,8 @@
 
     print(f"Successfully registered Applet.")
 
-def test_settings_attributeTests(authenticated, project):
-=======
+
 def test_settings_attributeTests(page_factory, project):
->>>>>>> ee250374
     print("Attribute Settings...")
     page = page_factory(f"{os.path.basename(__file__)}__{inspect.stack()[0][3]}")
     page.goto(f"/{project}/project-settings")
