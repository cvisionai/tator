import os
import time
import inspect
import math
import subprocess

from ._common import print_page_error

   # Upload media >10 images
   # Change pagination to 10
   # Search & create a saved search section
   # Optional- Go to media, bookmark it? or last visited?
def test_features(request, page_factory, project):
   print("Project Detail Page Feature tests...")
   page = page_factory(
       f"{os.path.basename(__file__)}__{inspect.stack()[0][3]}")
   page.goto(f"/{project}/project-detail", wait_until='networkidle')
   page.on("pageerror", print_page_error)

   page.select_option('.pagination select.form-select', value="100")
   # page.wait_for_selector('text="Page 1 of 1"')
   time.sleep(5)

   # Initial card length
   cards = page.query_selector_all('section-files entity-card[style="display: block;"]')
   initialCardLength = len(cards)
   newCardsLength = 15
   totalCards = initialCardLength + newCardsLength

   nasa_space_photo_1 = '/tmp/hubble-sees-the-wings-of-a-butterfly.jpg'
   if not os.path.exists(nasa_space_photo_1):
      url = 'https://images-assets.nasa.gov/image/hubble-sees-the-wings-of-a-butterfly-the-twin-jet-nebula_20283986193_o/hubble-sees-the-wings-of-a-butterfly-the-twin-jet-nebula_20283986193_o~small.jpg'
      subprocess.run(['wget', '-O', nasa_space_photo_1, url])

   nasa_space_photo_2 = '/tmp/layers-in-galle-crater.jpg'
   if not os.path.exists(nasa_space_photo_2):
      url = 'https://images-assets.nasa.gov/image/PIA21575/PIA21575~medium.jpg'
      subprocess.run(['wget', '-O', nasa_space_photo_2, url])

   nasa_space_photo_3 = '/tmp/behemoth-black-hole.jpg'
   if not os.path.exists(nasa_space_photo_3):
      url = 'https://images-assets.nasa.gov/image/behemoth-black-hole-found-in-an-unlikely-place_26209716511_o/behemoth-black-hole-found-in-an-unlikely-place_26209716511_o~medium.jpg'
      subprocess.run(['wget', '-O', nasa_space_photo_3, url])

   page.set_input_files('section-upload input', [nasa_space_photo_1,nasa_space_photo_2,nasa_space_photo_3,nasa_space_photo_2,nasa_space_photo_2,nasa_space_photo_3,nasa_space_photo_1,nasa_space_photo_1,nasa_space_photo_1,nasa_space_photo_1,nasa_space_photo_1,nasa_space_photo_1,nasa_space_photo_1,nasa_space_photo_1,nasa_space_photo_1])
   page.query_selector('upload-dialog').query_selector('text=Close').click()

   page.click('reload-button')
<<<<<<< HEAD
   page.wait_for_selector('section-files entity-card')
=======
   page.wait_for_selector('text=hubble')
   page.wait_for_selector('text=galle')
   page.wait_for_selector('text=behemoth')
>>>>>>> 34b30997
   time.sleep(5)

   cards = page.query_selector_all('section-files entity-card[style="display: block;"]')
   cardLength = len(cards) # existing + new cards

   print(f"Length of cards {cardLength}  == should match totalCards {totalCards}")
   assert cardLength == totalCards

   # Test selecting less cards
   page.select_option('.pagination select.form-select', value="10")
   pages = int(math.ceil(totalCards / 10))
   page.wait_for_selector(f'text="Page 1 of {str(pages)}"')
   time.sleep(5)
   
   cardsHidden = page.query_selector_all('section-files entity-card[style="display: none;"]')
   cardsHiddenLength = len(cardsHidden)

   print(f"Length of cards hidden {cardsHiddenLength}  == totalCards - 10 {totalCards - 10}")
   totalMinus = totalCards - 10
   assert cardsHiddenLength == totalMinus

   cards = page.query_selector_all('section-files entity-card[style="display: block;"]')
   cardLength = len(cards)

   print(f"Visible card length {cardLength}  == 10")
   assert cardLength == 10
   
   # Test pagination
   paginationLinks = page.query_selector_all('.pagination a')
   paginationLinks[2].click()
   page.wait_for_selector(f'text="Page 2 of {pages}"')
   time.sleep(5)
   
   cards = page.query_selector_all('section-files entity-card[style="display: block;"]')
   cardLength = len(cards)
   totalOnSecond = totalCards - 10
   if totalOnSecond > 10:
      totalOnSecond = 10
   print(f"Second page length of cards {cardLength}  == {totalOnSecond}")
   assert cardLength == totalOnSecond


   href = cards[0].query_selector('a').get_attribute('href')

   # Click off the page to test the url history
   if 'annotation' in href:
      print(f"Clicking the first card to annotator....")
      cards[0].query_selector('a').click()
      page.wait_for_selector('.annotation__panel h3')
      page.go_back()
      time.sleep(1)

      page.wait_for_selector('section-files entity-card')
      print(f"Is pagination preserved?")

      cards = page.query_selector_all('section-files entity-card[style="display: block;"]')
      cardLength = len(cards)
      totalOnSecond = totalCards - 10
      if totalOnSecond > 10:
         totalOnSecond = 10
      print(f"(refreshed) Second page length of cards {cardLength}  == {totalOnSecond}")
      assert cardLength == totalOnSecond

   # Test filtering
   page.click('text="Filter"')
   page.wait_for_selector('filter-condition-group button.btn.btn-outline.btn-small')
   page.click('filter-condition-group button.btn.btn-outline.btn-small')

   page.wait_for_selector('enum-input[name="Field"]')
   page.select_option('enum-input[name="Field"] select', value="filename")

   page.wait_for_selector('text-input[name="Value"] input')
   page.fill('text-input[name="Value"] input', "black-hole")

   filterGroupButtons = page.query_selector_all('.modal__footer button')
   filterGroupButtons[0].click()

   page.wait_for_selector('text="Page 1 of 1"')
   time.sleep(5)

   cards = page.query_selector_all('section-files entity-card[style="display: block;"]')
   cardLength = len(cards)
   print(f"Cards length after search {cardLength} == 2")
   assert cardLength == 2

   saveSearch = page.query_selector('text="Add current search"')
   saveSearch.click()

   newSectionFromSearch = "Black Holes"
   page.wait_for_selector('.modal__main input[placeholder="Give it a name..."]')
   page.fill('.modal__main input[placeholder="Give it a name..."]', newSectionFromSearch)
   saveButton = page.query_selector('text="Save"')
   saveButton.click()


   page.wait_for_selector(f'text="{newSectionFromSearch}"')
   print(f'New section created named: {newSectionFromSearch}')

   clearSearch = page.query_selector('removable-pill button')
   clearSearch.click()

   page.wait_for_selector(f'text="{totalCards} Files"')
   time.sleep(5)

   cards = page.query_selector_all('section-files entity-card[style="display: block;"]')
   cardLength = len(cards)
   print(f"After search cleared cardLength {cardLength} == 10")
   assert cardLength == 10

   page.query_selector(f'text="{newSectionFromSearch}"').click()
   page.wait_for_selector('text="2 Files"')
   time.sleep(5)
   
   cards = page.query_selector_all('section-files entity-card[style="display: block;"]')
   cardLength = len(cards)
   print(f"Cards in saved section {cardLength} == 2")
   assert cardLength == 2<|MERGE_RESOLUTION|>--- conflicted
+++ resolved
@@ -1,8 +1,8 @@
 import os
 import time
 import inspect
+import requests
 import math
-import subprocess
 
 from ._common import print_page_error
 
@@ -10,16 +10,17 @@
    # Change pagination to 10
    # Search & create a saved search section
    # Optional- Go to media, bookmark it? or last visited?
-def test_features(request, page_factory, project):
-   print("Project Detail Page Feature tests...")
+def test_basic(request, page_factory, project): #video 
+   print("Project Detail Page tests...")
    page = page_factory(
        f"{os.path.basename(__file__)}__{inspect.stack()[0][3]}")
-   page.goto(f"/{project}/project-detail", wait_until='networkidle')
+   page.goto(f"/{project}/project-detail")
    page.on("pageerror", print_page_error)
 
+   print("Start: Test Pagination and image upload")  
    page.select_option('.pagination select.form-select', value="100")
    # page.wait_for_selector('text="Page 1 of 1"')
-   time.sleep(5)
+   page.wait_for_timeout(5000)
 
    # Initial card length
    cards = page.query_selector_all('section-files entity-card[style="display: block;"]')
@@ -30,30 +31,39 @@
    nasa_space_photo_1 = '/tmp/hubble-sees-the-wings-of-a-butterfly.jpg'
    if not os.path.exists(nasa_space_photo_1):
       url = 'https://images-assets.nasa.gov/image/hubble-sees-the-wings-of-a-butterfly-the-twin-jet-nebula_20283986193_o/hubble-sees-the-wings-of-a-butterfly-the-twin-jet-nebula_20283986193_o~small.jpg'
-      subprocess.run(['wget', '-O', nasa_space_photo_1, url])
+      with requests.get(url, stream=True) as r:
+         r.raise_for_status()
+         with open(nasa_space_photo_1, 'wb') as f:
+            for chunk in r.iter_content(chunk_size=8192):
+               if chunk:
+                  f.write(chunk)
 
    nasa_space_photo_2 = '/tmp/layers-in-galle-crater.jpg'
    if not os.path.exists(nasa_space_photo_2):
       url = 'https://images-assets.nasa.gov/image/PIA21575/PIA21575~medium.jpg'
-      subprocess.run(['wget', '-O', nasa_space_photo_2, url])
+      with requests.get(url, stream=True) as r:
+         r.raise_for_status()
+         with open(nasa_space_photo_2, 'wb') as f:
+            for chunk in r.iter_content(chunk_size=8192):
+               if chunk:
+                  f.write(chunk)
 
    nasa_space_photo_3 = '/tmp/behemoth-black-hole.jpg'
    if not os.path.exists(nasa_space_photo_3):
       url = 'https://images-assets.nasa.gov/image/behemoth-black-hole-found-in-an-unlikely-place_26209716511_o/behemoth-black-hole-found-in-an-unlikely-place_26209716511_o~medium.jpg'
-      subprocess.run(['wget', '-O', nasa_space_photo_3, url])
+      with requests.get(url, stream=True) as r:
+         r.raise_for_status()
+         with open(nasa_space_photo_3, 'wb') as f:
+            for chunk in r.iter_content(chunk_size=8192):
+               if chunk:
+                  f.write(chunk)
 
    page.set_input_files('section-upload input', [nasa_space_photo_1,nasa_space_photo_2,nasa_space_photo_3,nasa_space_photo_2,nasa_space_photo_2,nasa_space_photo_3,nasa_space_photo_1,nasa_space_photo_1,nasa_space_photo_1,nasa_space_photo_1,nasa_space_photo_1,nasa_space_photo_1,nasa_space_photo_1,nasa_space_photo_1,nasa_space_photo_1])
    page.query_selector('upload-dialog').query_selector('text=Close').click()
 
    page.click('reload-button')
-<<<<<<< HEAD
    page.wait_for_selector('section-files entity-card')
-=======
-   page.wait_for_selector('text=hubble')
-   page.wait_for_selector('text=galle')
-   page.wait_for_selector('text=behemoth')
->>>>>>> 34b30997
-   time.sleep(5)
+   page.wait_for_timeout(5000)
 
    cards = page.query_selector_all('section-files entity-card[style="display: block;"]')
    cardLength = len(cards) # existing + new cards
@@ -65,7 +75,7 @@
    page.select_option('.pagination select.form-select', value="10")
    pages = int(math.ceil(totalCards / 10))
    page.wait_for_selector(f'text="Page 1 of {str(pages)}"')
-   time.sleep(5)
+   page.wait_for_timeout(5000)
    
    cardsHidden = page.query_selector_all('section-files entity-card[style="display: none;"]')
    cardsHiddenLength = len(cardsHidden)
@@ -84,7 +94,7 @@
    paginationLinks = page.query_selector_all('.pagination a')
    paginationLinks[2].click()
    page.wait_for_selector(f'text="Page 2 of {pages}"')
-   time.sleep(5)
+   page.wait_for_timeout(5000)
    
    cards = page.query_selector_all('section-files entity-card[style="display: block;"]')
    cardLength = len(cards)
@@ -103,7 +113,7 @@
       cards[0].query_selector('a').click()
       page.wait_for_selector('.annotation__panel h3')
       page.go_back()
-      time.sleep(1)
+      page.wait_for_timeout(5000)
 
       page.wait_for_selector('section-files entity-card')
       print(f"Is pagination preserved?")
@@ -115,8 +125,10 @@
          totalOnSecond = 10
       print(f"(refreshed) Second page length of cards {cardLength}  == {totalOnSecond}")
       assert cardLength == totalOnSecond
+   print("Complete!") 
 
    # Test filtering
+   print("Start: Test Filtering") 
    page.click('text="Filter"')
    page.wait_for_selector('filter-condition-group button.btn.btn-outline.btn-small')
    page.click('filter-condition-group button.btn.btn-outline.btn-small')
@@ -131,13 +143,15 @@
    filterGroupButtons[0].click()
 
    page.wait_for_selector('text="Page 1 of 1"')
-   time.sleep(5)
+   # time.sleep(5)
+   page.wait_for_timeout(5000)
 
    cards = page.query_selector_all('section-files entity-card[style="display: block;"]')
    cardLength = len(cards)
    print(f"Cards length after search {cardLength} == 2")
    assert cardLength == 2
 
+   print("Start: Test save search as section") 
    saveSearch = page.query_selector('text="Add current search"')
    saveSearch.click()
 
@@ -146,8 +160,9 @@
    page.fill('.modal__main input[placeholder="Give it a name..."]', newSectionFromSearch)
    saveButton = page.query_selector('text="Save"')
    saveButton.click()
-
-
+   
+
+   
    page.wait_for_selector(f'text="{newSectionFromSearch}"')
    print(f'New section created named: {newSectionFromSearch}')
 
@@ -155,7 +170,7 @@
    clearSearch.click()
 
    page.wait_for_selector(f'text="{totalCards} Files"')
-   time.sleep(5)
+   page.wait_for_timeout(5000)
 
    cards = page.query_selector_all('section-files entity-card[style="display: block;"]')
    cardLength = len(cards)
@@ -164,9 +179,64 @@
 
    page.query_selector(f'text="{newSectionFromSearch}"').click()
    page.wait_for_selector('text="2 Files"')
+   page.wait_for_timeout(5000)
+   
+   cards = page.query_selector_all('section-files entity-card[style="display: block;"]')
+   cardLength = len(cards)
+   print(f"Cards in saved section {cardLength} == 2")
+   assert cardLength == 2
+   print("Complete!") 
+
+# def test_bulk_edit(request, page_factory, project): #video
+   # print("Project Detail Page tests...")
+   # page = page_factory(
+   #     f"{os.path.basename(__file__)}__{inspect.stack()[0][3]}")
+   # page.goto(f"/{project}/project-detail")
+   # page.on("pageerror", print_page_error)
+
+   ## Test multiple edit.....
+   print("Start: Test media labels and mult edit") 
+   # Show labels, and multiselect, close more menu
+   page.query_selector('#icon-more-horizontal').click()
+   page.wait_for_selector('text="Media Labels"')
+   page.query_selector('text="Media Labels"').click()
+
+   # select image labels & video (some in the card list and some not) @todo add video to this project
+   test_string = page.query_selector_all('.entity-gallery-labels .entity-gallery-labels--checkbox-div checkbox-input[name="Test String"]')
+   print(f'Label panel is open: found {len(test_string)} string labels....')
+   test_string[0].click()  # for images
+   test_string[2].click()  # for video
+   
+   page.query_selector('.enitity-gallery__labels-div nav-close').click()
+
+   page.query_selector('#icon-more-horizontal').click()
    time.sleep(5)
-   
-   cards = page.query_selector_all('section-files entity-card[style="display: block;"]')
-   cardLength = len(cards)
-   print(f"Cards in saved section {cardLength} == 2")
-   assert cardLength == 2+   # page.wait_for_selector('id=bulkCorrectButtonDiv button')
+   # print('test')
+   # page.query_selector('#bulkCorrectButtonDiv button').click()
+
+   more = page.query_selector_all('.more div div')
+   print(f'more len {len(more)}')
+   more[1].click()
+
+   ## There should be two checked? 
+   selected = page.query_selector('.bulk-edit-attr-choices_bulk-edit input:checked')
+   # print(f'selected len {len(selected)}')
+
+   time.sleep(2)
+
+   ## 
+   cards = page.query_selector_all('section-files entity-card')
+   print(f"Selecting... {len(cards)} cards")
+   
+   page.keyboard.press("Control+A")
+
+   editButton = page.query_selector('.bulk-edit-bar--right_form button')
+   count = editButton.textContent
+
+   print(f'count is {count}')
+   assert count == f'{len(cards)}'
+
+
+   editButton.click()
+
