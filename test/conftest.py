import os
import shutil
import datetime
import subprocess
import tarfile
import pytest
import inspect
import time
<<<<<<< HEAD
=======
import random
import string
>>>>>>> 91903713

import tator

from ._common import download_file, create_media, upload_media_file

# Make a temp folder on module init and delete it when the process exits
# This is to store all the videos downloaded for testing
random_chars = "".join(random.choices(string.ascii_uppercase + string.digits, k=5))
temp_folder = '/tmp/tator_test_videos_' + random_chars
os.makedirs(temp_folder, exist_ok=False)
print("Temp folder for videos: ", temp_folder)
def delete_temp_folder():
    print("Deleting temp folder for videos: ", temp_folder)
    shutil.rmtree(temp_folder)

import atexit
atexit.register(delete_temp_folder)


class PageFactory:
    def __init__(self, browser, browser_context_args, storage, base_path):
        self.browser = browser
        self.browser_context_args = browser_context_args
        self.storage = storage
        self.base_path = base_path
        self._logs = []

    def __call__(self, test_name):
        artifact_path = os.path.join(self.base_path, test_name)
        os.makedirs(artifact_path, exist_ok=True)
        page = self.browser.new_page(
            **self.browser_context_args,
            record_video_dir=artifact_path,
            record_har_path=os.path.join(artifact_path, 'har.json'),
            locale='en-us',
            storage_state=self.storage,
        )
        log_path = os.path.join(artifact_path, 'console.txt')
        self._logs.append(open(log_path, 'w'))
        page.on("console", lambda msg: self._logs[-1].write(f"{msg.location['url']} line "
                                                            f"{msg.location['lineNumber']} col "
                                                            f"{msg.location['columnNumber']} ("
                                                            f"{msg.type}): {msg.text}\n"))
        return page

def pytest_addoption(parser):
    parser.addoption('--username', help='Username for login page.')
    parser.addoption('--password', help='Password for login page.')
    parser.addoption('--videos', help='Directory to store videos.')
    parser.addoption('--keep', help='Do not delete project when done', action='store_true')

def pytest_generate_tests(metafunc):
    if 'username' in metafunc.fixturenames:
          metafunc.parametrize('username', [metafunc.config.getoption('username')])
    if 'password' in metafunc.fixturenames:
          metafunc.parametrize('password', [metafunc.config.getoption('password')])

@pytest.fixture(scope='session')
def launch_time(request):
    current_dt = datetime.datetime.now()
    dt_str = current_dt.strftime('%Y_%m_%d__%H_%M_%S')
    yield dt_str

@pytest.fixture(scope='session')
def chrome(browser_type, browser_type_launch_args):
    args = browser_type_launch_args.get("args", [])
    args.append("--enable-unsafe-swiftshader")
    browser_type_launch_args["args"] = args
    yield browser_type.launch(
        **browser_type_launch_args,
        executable_path="/usr/bin/google-chrome",
    )

@pytest.fixture(scope='session')
def authenticated(request, launch_time, base_url, chrome, browser_context_args):
    """ Yields a persistent logged in context. """
    print("Logging in...")
    username = request.config.option.username
    password = request.config.option.password
    videos = os.path.join(request.config.option.videos, launch_time, f'{os.path.basename(__file__)}__test_login')
    os.makedirs(videos, exist_ok=True)
    context = chrome.new_context(
        **browser_context_args,
        record_video_dir=videos,
        record_video_size={"width": 1920, "height": 1080},
        viewport={"width": 2560, "height": 1440},
        locale="en-US",
    )
    page = context.new_page()
    page.goto('/', wait_until='networkidle')
    page.wait_for_url('/accounts/login/*')
    page.fill('input[name="username"]', username)
    page.fill('input[name="password"]', password)
    page.click('input[type="submit"]')
    page.wait_for_url('/projects')
    yield context
    context.close()

@pytest.fixture(scope='session')
def page_factory(request, launch_time, base_url, chrome, browser_context_args, authenticated):
    base_path = os.path.join(request.config.option.videos, launch_time)
    storage = authenticated.storage_state(path=f"{temp_folder}/state.json")
    yield PageFactory(chrome, browser_context_args, storage, base_path)

@pytest.fixture(scope='session')
def token(request, page_factory):
    """ Token obtained via the API Token page. """
    print("Getting token...")
    username = request.config.option.username
    password = request.config.option.password
    page = page_factory(f"{os.path.basename(__file__)}__{inspect.stack()[0][3]}")
    page.goto('/token', wait_until='networkidle')
    page.fill('input[type="text"]', username)
    page.fill('input[type="password"]', password)
    page.click('input[type="submit"]')
    page.wait_for_selector('text=Your API token is:')
    token = page.text_content('modal-notify .modal__main p')
    page.close()
    assert(len(token) == 40)
    yield token

@pytest.fixture(scope='session')
def random_chars():
    random_str = "".join(random.choices(string.ascii_uppercase + string.digits, k=5))
    yield random_str
@pytest.fixture(scope='session')
def project(request, page_factory, launch_time, base_url, token, random_chars):
    """ Project created with setup_project.py script, all options enabled. """
    print("Creating test project with setup_project.py...")
    name = f"test_front_end_{launch_time}_{random_chars}"
    cmd = [
        'python3',
        'scripts/packages/tator-py/examples/setup_project.py',
        '--host', base_url,
        '--token', token,
        '--name', name,
        '--create-state-latest',
        '--create-state-range-type',
        '--create-track-type',
    ]
    subprocess.run(cmd, check=True)

    page = page_factory(f'{os.path.basename(__file__)}__token')
    page.goto('/projects', wait_until='networkidle')
    page.wait_for_selector(f'text="{name}"')
    summaries = page.query_selector_all('project-summary')
    for summary in reversed(summaries):
        if summary.query_selector('h2').text_content() == name:
            link = summary.query_selector('a')
            href = link.get_attribute('href')
            project_id = int(href.split('/')[-2])
            break
    page.close()
    yield project_id

@pytest.fixture(scope='session')
def video_section(request, page_factory, project):
    print("Creating video section...")
    page = page_factory(f"{os.path.basename(__file__)}__{inspect.stack()[0][3]}")
    page.goto(f'/{project}/project-detail', wait_until='networkidle')
    page.click('div[tooltip="Add Folder"]')
    page.fill('folder-dialog text-input[name="Folder Name:"] input', 'Videos')
    page.select_option('folder-dialog enum-input[name="Parent Folder:"] select', label='-- None --')
    page.click('text="Add"')
    page.click('text="Videos"')
    section = int(page.url.split('=')[-1])
    page.close()
    yield section

@pytest.fixture(scope='session')
def slow_video_section(request, page_factory, project):
    print("Creating video section...")
    page = page_factory(f"{os.path.basename(__file__)}__{inspect.stack()[0][3]}")
    page.goto(f'/{project}/project-detail', wait_until='networkidle')
    page.click('div[tooltip="Add Folder"]')
    page.fill('folder-dialog text-input[name="Folder Name:"] input', 'Slow Videos')
    page.select_option('folder-dialog enum-input[name="Parent Folder:"] select', label='-- None --')
    page.click('text="Add"')
    page.click('text="Slow Videos"')
    section = int(page.url.split('=')[-1])
    page.close()
    yield section

@pytest.fixture(scope='session')
def video_section2(request, page_factory, project):
    print("Creating video section...")
    page = page_factory(f"{os.path.basename(__file__)}__{inspect.stack()[0][3]}")
    page.goto(f'/{project}/project-detail', wait_until='networkidle')
    page.click('div[tooltip="Add Folder"]')
    page.fill('folder-dialog text-input[name="Folder Name:"] input', 'Videos 2')
    page.select_option('folder-dialog enum-input[name="Parent Folder:"] select', label='-- None --')
    page.click('text="Add"')
    page.click('text="Videos 2"')
    section = int(page.url.split('=')[-1])
    page.close()
    yield section

@pytest.fixture(scope='session')
def video_section3(request, page_factory, project):
    print("Creating video section...")
    page = page_factory(f"{os.path.basename(__file__)}__{inspect.stack()[0][3]}")
    page.goto(f'/{project}/project-detail', wait_until='networkidle')
    page.click('div[tooltip="Add Folder"]')
    page.fill('folder-dialog text-input[name="Folder Name:"] input', 'Videos 3')
    page.select_option('folder-dialog enum-input[name="Parent Folder:"] select', label='-- None --')
    page.click('text="Add"')
    page.click('text="Videos 3"')
    section = int(page.url.split('=')[-1])
    page.close()
    yield section

@pytest.fixture(scope='session')
def image_section(request, page_factory, project):
    print("Creating image section...")
    page = page_factory(f"{os.path.basename(__file__)}__{inspect.stack()[0][3]}")
    page.goto(f'/{project}/project-detail', wait_until='networkidle')
    page.click('div[tooltip="Add Folder"]')
    page.fill('folder-dialog text-input[name="Folder Name:"] input', 'Images')
    page.select_option('folder-dialog enum-input[name="Parent Folder:"] select', label='-- None --')
    page.click('text="Add"')
    page.click('text="Images"')
    section = int(page.url.split('=')[-1])
    page.close()
    yield section

@pytest.fixture(scope='session')
def image_section1(request, page_factory, project):
    print("Creating image section...")
    page = page_factory(f"{os.path.basename(__file__)}__{inspect.stack()[0][3]}")
    page.goto(f'/{project}/project-detail', wait_until='networkidle')
    page.click('div[tooltip="Add Folder"]')
    page.fill('folder-dialog text-input[name="Folder Name:"] input', 'Images 1')
    page.select_option('folder-dialog enum-input[name="Parent Folder:"] select', label='-- None --')
    page.click('text="Add"')
    page.click('text="Images 1"')
    section = int(page.url.split('=')[-1])
    page.close()
    yield section

@pytest.fixture(scope='session')
def image_set(request):
    print("Getting image files...")
    out_path = f'{temp_folder}/lfw.tgz'
    extract_path = f'{temp_folder}/lfw'

    # Download Labeled Faces in the Wild dataset.
    if not os.path.exists(out_path):
        url = 'https://s3.amazonaws.com/tator-ci/lfw.tgz'
        subprocess.run(['wget', '-O', out_path, url], check=True)

    # Extract the images.
    if not os.path.exists(extract_path):
        os.makedirs(extract_path, exist_ok=True)
        tar = tarfile.open(out_path)
        for item in tar:
            tar.extract(item, extract_path)

    image_path = os.path.join(extract_path, 'lfw')
    yield image_path
    shutil.rmtree(extract_path)

@pytest.fixture(scope='session')
def video_file(request):
    print("Getting video file...")
    out_path = f'{temp_folder}/AudioVideoSyncTest_BallastMedia.mp4'
    if not os.path.exists(out_path):
        url = 'https://s3.amazonaws.com/tator-ci/AudioVideoSyncTest_BallastMedia.mp4'
        subprocess.run(['wget', '-O', out_path, url], check=True)
    yield out_path

@pytest.fixture(scope='session')
def video(request, page_factory, project, video_section, video_file, base_url, token):
    print("Uploading a video...")
    api = tator.get_api(host=base_url, token=token)
    page = page_factory(f"{os.path.basename(__file__)}__{inspect.stack()[0][3]}")
    page.goto(f"/{project}/project-detail?section={video_section}", wait_until='networkidle')
    page.wait_for_selector('section-upload')
    page.set_input_files('section-upload input', video_file)
    page.query_selector('upload-dialog').query_selector('text=Close').click()
    while True:
        page.locator('.project__header reload-button').click()
        page.wait_for_load_state('networkidle')
        cards = page.query_selector_all('entity-card')
        if len(cards) == 0:
            continue
        href = cards[0].query_selector('a').get_attribute('href')
        if 'annotation' in href:
            print(f"Card href is {href}, media is ready...")
            break
    video = int(cards[0].get_attribute('media-id'))
    page.close()
    for x in range(30):
        video_obj = api.get_media(video)
        if video_obj.media_files is not None:
            if len(video_obj.media_files.to_dict().get('streaming', [])) > 3 and video_obj.num_frames != None:
                break
        time.sleep(1)
        print("Waiting for transcodes")
    yield video

@pytest.fixture(scope='session')
def slow_video_file(request, video_file):
    print("Getting video file...")
    in_path = video_file
    out_path = f'{temp_folder}/AudioVideoSyncTest_slow.mp4'
    subprocess.run(["ffmpeg", "-y", "-i", in_path, "-r", "5", out_path])
    yield out_path

@pytest.fixture(scope='session')
def slow_video(request, page_factory, project, slow_video_section, slow_video_file, base_url, token):
    print("Uploading a video...")
    api = tator.get_api(host=base_url, token=token)
    page = page_factory(f"{os.path.basename(__file__)}__{inspect.stack()[0][3]}")
    page.goto(f"/{project}/project-detail?section={slow_video_section}", wait_until='networkidle')
    page.wait_for_selector('section-upload')
    page.set_input_files('section-upload input', slow_video_file)
    page.query_selector('upload-dialog').query_selector('text=Close').click()
    while True:
        page.locator('.project__header reload-button').click()
        page.wait_for_load_state('networkidle')
        cards = page.query_selector_all('entity-card')
        if len(cards) == 0:
            continue
        href = cards[0].query_selector('a').get_attribute('href')
        if 'annotation' in href:
            print(f"Card href is {href}, media is ready...")
            break
    video = int(cards[0].get_attribute('media-id'))
    page.close()
    for x in range(30):
        video_obj = api.get_media(video)
        if video_obj.media_files is not None:
            if len(video_obj.media_files.to_dict().get('streaming', [])) > 3 and video_obj.num_frames != None:
                break
        time.sleep(1)
        print("Waiting for transcodes")
    yield video

@pytest.fixture(scope='session')
def video2(request, page_factory, project, video_section2, video_file, base_url, token):
    print("Uploading a video...")
    api = tator.get_api(host=base_url, token=token)
    page = page_factory(f"{os.path.basename(__file__)}__{inspect.stack()[0][3]}")
    page.goto(f"/{project}/project-detail?section={video_section2}", wait_until='networkidle')
    page.wait_for_selector('section-upload')
    page.set_input_files('section-upload input', video_file)
    page.query_selector('upload-dialog').query_selector('text=Close').click()
    while True:
        page.locator('.project__header reload-button').click()
        page.wait_for_load_state('networkidle')
        cards = page.query_selector_all('entity-card')
        if len(cards) == 0:
            continue
        href = cards[0].query_selector('a').get_attribute('href')
        if 'annotation' in href:
            print(f"Card href is {href}, media is ready...")
            break
    video = int(cards[0].get_attribute('media-id'))
    page.close()
    for x in range(30):
        video_obj = api.get_media(video)
        if video_obj.media_files is not None:
            if len(video_obj.media_files.to_dict().get('streaming', [])) > 3 and video_obj.num_frames != None:
                break
        time.sleep(1)
        print("Waiting for transcodes")
    yield video

@pytest.fixture(scope='session')
def video3(request, page_factory, project, video_section3, video_file, base_url, token):
    print("Uploading a video...")
    api = tator.get_api(host=base_url, token=token)
    page = page_factory(f"{os.path.basename(__file__)}__{inspect.stack()[0][3]}")
    page.goto(f"/{project}/project-detail?section={video_section3}", wait_until='networkidle')
    page.wait_for_selector('section-upload')
    page.set_input_files('section-upload input', video_file)
    page.query_selector('upload-dialog').query_selector('text=Close').click()
    while True:
        page.locator('.project__header reload-button').click()
        page.wait_for_load_state('networkidle')
        cards = page.query_selector_all('entity-card')
        if len(cards) == 0:
            continue
        href = cards[0].query_selector('a').get_attribute('href')
        if 'annotation' in href:
            print(f"Card href is {href}, media is ready...")
            break
    video = int(cards[0].get_attribute('media-id'))
    page.close()
    for x in range(30):
        video_obj = api.get_media(video)
        if video_obj.media_files is not None:
            if len(video_obj.media_files.to_dict().get('streaming', [])) > 3  and video_obj.num_frames != None:
                break
        time.sleep(1)
        print("Waiting for transcodes")
    yield video

@pytest.fixture(scope='session')
def multi(request, base_url, token, project, video2, video3):
    api = tator.get_api(host=base_url, token=token)
    media_types = api.get_media_type_list(project)
    multi_types = [m for m in media_types if m.dtype == "multi"]
    multi_type_id = multi_types[0]
    response = tator.util.make_multi_stream(api, multi_type_id.id, [1,2], "test.multi",[video2,video3], "Multis")
    yield response.id[0]

@pytest.fixture(scope='session')
def image_file(request):
    out_path = f'{temp_folder}/test1.jpg'
    if not os.path.exists(out_path):
        url = 'https://s3.amazonaws.com/tator-ci/landscape.jpg'
        subprocess.run(['wget', '-O', out_path, url], check=True)
    yield out_path

@pytest.fixture(scope='session')
def image(request, page_factory, project, image_section, image_file, base_url, token):
    print("Uploading an image...")
    api = tator.get_api(host=base_url, token=token)
    page = page_factory(f"{os.path.basename(__file__)}__{inspect.stack()[0][3]}")
    page.goto(f"/{project}/project-detail?section={image_section}", wait_until='networkidle')
    page.wait_for_selector('section-upload')
    page.set_input_files('section-upload input', image_file)
    page.query_selector('upload-dialog').query_selector('text=Close').click()
    while True:
        page.locator('.project__header reload-button').click()
        page.wait_for_load_state('networkidle')
        cards = page.query_selector_all('entity-card')
        if len(cards) == 0:
            continue
        href = cards[0].query_selector('a').get_attribute('href')
        if 'annotation' in href:
            print(f"Card href is {href}, media is ready...")
            break
    image = int(cards[0].get_attribute('media-id'))
    page.close()
    for x in range(30):
        image_obj = api.get_media(image)
        if image_obj.media_files is not None:
            if len(image_obj.media_files.to_dict().get('image', [])) >= 1:
                break
        time.sleep(1)
        print("Waiting for image worker")
    yield image


@pytest.fixture(scope='session')
def referenced_image(request, base_url, token, page_factory, project, image_section):
    api = tator.get_api(host=base_url, token=token)
    media_types = api.get_media_type_list(project)
    image_type = None
    for m in reversed(media_types):
        if m.dtype == "image":
            image_type = m
            break
    media_spec = {'type': image_type.id,
                  'section': "Referenced Image",
                  'name': 'Referenced Image.jpg',
                  'url': 'https://s3.amazonaws.com/tator-ci/landscape.jpg',
                  'md5': tator.util.md5sum('https://s3.amazonaws.com/tator-ci/landscape.jpg'),
                  'width': 550,
                  'height': 368,
                  'reference_only': 1
                  }
    response = api.create_media_list(project, [media_spec])
    media_resp = api.get_media(response.id[0]).to_dict()
    attempts = 0
<<<<<<< HEAD
    while (
        media_resp["media_files"] is None or len(media_resp["media_files"].get("image", [])) < 1
    ) and attempts < 30:
=======
    def is_image_ready(media_resp):
        if media_resp["media_files"] is None:
            return False
        if media_resp["media_files"].get("image", []) == None:
            return False
        if len(media_resp["media_files"].get("image", [])) < 1:
            return False
        else:
            return True

    while (not is_image_ready(media_resp)) and attempts < 30:
>>>>>>> 91903713
        print(f"Waiting for async image job {attempts+1}/30")
        media_resp = api.get_media(response.id[0]).to_dict()
        time.sleep(1)
        attempts += 1
    yield response.id[0]

@pytest.fixture(scope='session')
def referenced_video(request, base_url, token, page_factory, project):
    api = tator.get_api(host=base_url, token=token)
    media_types = api.get_media_type_list(project)
    video_type = None
    for m in reversed(media_types):
        if m.dtype == "video":
            video_type = m
            break
    media_spec = {'type': video_type.id,
                  'section': "Referenced Image",
                  'name': 'Referenced Image.jpg',
                  'md5': tator.util.md5sum('https://s3.amazonaws.com/tator-ci/count.mp4'),
                  'width': 720,
                  'height': 720,
                  'num_frames': 999,
                  'fps': 30.0
                  }
    response = api.create_media_list(project, [media_spec])
    media_id = response.id[0]
    video_def = {
        'codec': 'h264',
        'codec_description': 'H.264 / AVC / MPEG-4 AVC / MPEG-4 part 10',
        'size': 249033,
        'bit_rate': 56393,
        'resolution': [720,720],
        'path': 'https://s3.amazonaws.com/tator-ci/count.mp4',
        'segment_info': 'https://s3.amazonaws.com/tator-ci/count.json',
        'reference_only': 1,
    }
    api.create_video_file(media_id, role='streaming', video_definition=video_def)
    yield media_id

@pytest.fixture(scope='session')
def image1(request, page_factory, project, image_section1, image_file):
    print("Uploading an image...")
    page = page_factory(f"{os.path.basename(__file__)}__{inspect.stack()[0][3]}")
    page.goto(f"/{project}/project-detail?section={image_section1}", wait_until='networkidle')
    page.wait_for_selector('section-upload')
    page.set_input_files('section-upload input', image_file)
    page.query_selector('upload-dialog').query_selector('text=Close').click()
    while True:
        page.locator('.project__header reload-button').click()
        page.wait_for_load_state('networkidle')
        cards = page.query_selector_all('entity-card')
        if len(cards) == 0:
            continue
        href = cards[0].query_selector('a').get_attribute('href')
        if 'annotation' in href:
            print(f"Card href is {href}, media is ready...")
            break
    image = int(cards[0].get_attribute('media-id'))
    page.close()
    yield image

@pytest.fixture(scope='session')
def yaml_file(request):
    out_path = f'{temp_folder}/TEST.yaml'
    if not os.path.exists(out_path):
        with open(out_path, 'w+') as f:
            f.write("test")
    yield out_path

@pytest.fixture(scope='session')
def html_file(request):
    out_path = f'{temp_folder}/applet-test.html'
    if not os.path.exists(out_path):
        with open(out_path, 'w+') as f:
            f.write("<html><head></head><body><h1>HTML FILE</h1></body></html>")
    yield out_path

@pytest.fixture(scope='session')
def video_files(request):
    files = ["https://github.com/cvisionai/rgb_test_videos/raw/v0.0.6/samples/FF0000.mp4",
             "https://github.com/cvisionai/rgb_test_videos/raw/v0.0.6/samples/FF0000.json",
             "https://github.com/cvisionai/rgb_test_videos/raw/v0.0.6/samples/00FF00.mp4",
             "https://github.com/cvisionai/rgb_test_videos/raw/v0.0.6/samples/00FF00.json",
             "https://github.com/cvisionai/rgb_test_videos/raw/v0.0.6/samples/0000FF.mp4",
             "https://github.com/cvisionai/rgb_test_videos/raw/v0.0.6/samples/0000FF.json",
             "https://github.com/cvisionai/rgb_test_videos/raw/v0.0.3/samples/count.mp4",
             "https://github.com/cvisionai/rgb_test_videos/raw/v0.0.3/samples/count.json",
             "https://github.com/cvisionai/rgb_test_videos/raw/v0.0.3/samples/count_360.mp4",
             "https://github.com/cvisionai/rgb_test_videos/raw/v0.0.3/samples/count_360.json",
             "https://github.com/cvisionai/rgb_test_videos/raw/v0.0.4/samples/count_1fps.mp4",
             "https://github.com/cvisionai/rgb_test_videos/raw/v0.0.4/samples/count_1fps.json"]
    for fp in files:
        dst = os.path.join(f"{temp_folder}",os.path.basename(fp))
        download_file(fp, dst)

@pytest.fixture(scope='session')
def rgb_test(request, base_url, project, token, video_files):
    red_mp4=f"{temp_folder}/FF0000.mp4"
    red_segments=f"{temp_folder}/FF0000.json"
    green_mp4=f"{temp_folder}/00FF00.mp4"
    green_segments=f"{temp_folder}/00FF00.json"
    blue_mp4=f"{temp_folder}/0000FF.mp4"
    blue_segments=f"{temp_folder}/0000FF.json"
    api = tator.get_api(host=base_url, token=token)
    media_types = api.get_media_type_list(project)
    video_types = [m for m in media_types if m.dtype == "video"]
    video_type_id = video_types[0].id

    media_id = create_media(api, project, base_url, token, video_type_id, "color_check.mp4", "Color Check Video", red_mp4)
    colors=[red_mp4, green_mp4, blue_mp4]
    segments=[red_segments, green_segments, blue_segments]
    for color,segment in zip(colors, segments):
        upload_media_file(api, project, media_id, color, segment)
    yield media_id

@pytest.fixture(scope='session')
def rgb_test_2(request, base_url, project, token, video_files):
    
    red_mp4=f"{temp_folder}/FF0000.mp4"
    red_segments=f"{temp_folder}/FF0000.json"
    green_mp4=f"{temp_folder}/00FF00.mp4"
    green_segments=f"{temp_folder}/00FF00.json"
    blue_mp4=f"{temp_folder}/0000FF.mp4"
    blue_segments=f"{temp_folder}/0000FF.json"
    api = tator.get_api(host=base_url, token=token)
    media_types = api.get_media_type_list(project)
    video_types = [m for m in media_types if m.dtype == "video"]
    video_type_id = video_types[0].id

    media_id = create_media(api, project, base_url, token, video_type_id, "color_check.mp4", "Color Check Video", red_mp4)
    colors=[red_mp4, green_mp4, blue_mp4]
    segments=[red_segments, green_segments, blue_segments]
    for color,segment in zip(colors, segments):
        upload_media_file(api, project, media_id, color, segment)
    yield media_id

@pytest.fixture(scope='session')
def multi_rgb(request, base_url, token, project, rgb_test, rgb_test_2):
    api = tator.get_api(host=base_url, token=token)
    media_types = api.get_media_type_list(project)
    multi_types = [m for m in media_types if m.dtype == "multi"]
    multi_type_id = multi_types[0]
    response = tator.util.make_multi_stream(api, multi_type_id.id, [1,2], "test.multi",[rgb_test,rgb_test_2], "Multis")
    yield response.id[0]

@pytest.fixture(scope='session')
def small_video(request, base_url, project, token, video_files):
    blue_mp4=f"{temp_folder}/0000FF.mp4"
    blue_segments=f"{temp_folder}/0000FF.json"

    api = tator.get_api(host=base_url, token=token)
    media_types = api.get_media_type_list(project)
    video_types = [m for m in media_types if m.dtype == "video"]
    video_type_id = video_types[0].id

    media_id = create_media(api, project, base_url, token, video_type_id, "color_check.mp4", "Color Check Video", blue_mp4)
    colors=[blue_mp4]
    segments=[blue_segments]
    for color,segment in zip(colors, segments):
        upload_media_file(api, project, media_id, color, segment)
    yield media_id

@pytest.fixture(scope='session')
def count_test(request, base_url, project, token, video_files):
    count_mp4=f"{temp_folder}/count.mp4"
    count_segments=f"{temp_folder}/count.json"
    count_360_mp4=f"{temp_folder}/count_360.mp4"
    count_360_segments=f"{temp_folder}/count_360.json"

    api = tator.get_api(host=base_url, token=token)
    media_types = api.get_media_type_list(project)
    video_types = [m for m in media_types if m.dtype == "video"]
    video_type_id = video_types[0].id

    # Get the file size of the mp4 file
    file_size = os.path.getsize(count_mp4)

    colors=[count_mp4, count_360_mp4]
    segments=[count_segments, count_360_segments]
    media_id = create_media(api, project, base_url, token, video_type_id, "count_check.mp4", "Counts", count_mp4)
    # Ensure it uploads in multiple chunks to verify multipart uploads
    for color,segment in zip(colors, segments):
        upload_media_file(api, project, media_id, color, segment, chunk_size=file_size / 10)
    yield media_id

@pytest.fixture(scope='session')
def count_1fps_test(request, base_url, project, token, video_files):
    count_mp4=f"{temp_folder}/count_1fps.mp4"
    count_segments=f"{temp_folder}/count_1fps.json"

    api = tator.get_api(host=base_url, token=token)
    media_types = api.get_media_type_list(project)
    video_types = [m for m in media_types if m.dtype == "video"]
    video_type_id = video_types[0].id

    colors=[count_mp4]
    segments=[count_segments]
    media_id = create_media(api, project, base_url, token, video_type_id, "count_1fps_check.mp4", "Counts", count_mp4)
    for color,segment in zip(colors, segments):
        upload_media_file(api, project, media_id, color, segment)
    yield media_id

@pytest.fixture(scope='session')
def count_test_2(request, base_url, project, token, video_files):
    count_mp4=f"{temp_folder}/count.mp4"
    count_segments=f"{temp_folder}/count.json"
    count_360_mp4=f"{temp_folder}/count_360.mp4"
    count_360_segments=f"{temp_folder}/count_360.json"

    api = tator.get_api(host=base_url, token=token)
    media_types = api.get_media_type_list(project)
    video_types = [m for m in media_types if m.dtype == "video"]
    video_type_id = video_types[0].id

    colors=[count_mp4, count_360_mp4]
    segments=[count_segments, count_360_segments]
    media_id = create_media(api, project, base_url, token, video_type_id, "count_check.mp4", "Counts", count_mp4)
    for color,segment in zip(colors, segments):
        upload_media_file(api, project, media_id, color, segment)
    yield media_id

@pytest.fixture(scope='session')
def multi_count(request, base_url, token, project, count_test, count_test_2):
    api = tator.get_api(host=base_url, token=token)
    media_types = api.get_media_type_list(project)
    multi_types = [m for m in media_types if m.dtype == "multi"]
    multi_type_id = multi_types[0]
    response = tator.util.make_multi_stream(api, multi_type_id.id, [1,2], "test.multi",[count_test,count_test_2], "Multis")
    yield response.id[0]

@pytest.fixture(scope='session')
def multi_offset_count(request, base_url, token, project, count_test, count_test_2):
    api = tator.get_api(host=base_url, token=token)
    media_types = api.get_media_type_list(project)
    multi_types = [m for m in media_types if m.dtype == "multi"]
    multi_type_id = multi_types[0]
    response = tator.util.make_multi_stream(api, multi_type_id.id, [1,2], "test_offset.multi",[count_test,count_test_2], "Multis")
    api.update_media(response.id[0], {'multi': {'frameOffset': [0,100]}})
    yield response.id[0]

@pytest.fixture(scope='session')
def concat_test(request, base_url, token, project, rgb_test, rgb_test_2):
    api = tator.get_api(host=base_url, token=token)
    response = tator.util.make_concat(api, "test_concat",[rgb_test,rgb_test_2], "Concat")
    yield response.id[0]<|MERGE_RESOLUTION|>--- conflicted
+++ resolved
@@ -6,11 +6,8 @@
 import pytest
 import inspect
 import time
-<<<<<<< HEAD
-=======
 import random
 import string
->>>>>>> 91903713
 
 import tator
 
@@ -478,11 +475,6 @@
     response = api.create_media_list(project, [media_spec])
     media_resp = api.get_media(response.id[0]).to_dict()
     attempts = 0
-<<<<<<< HEAD
-    while (
-        media_resp["media_files"] is None or len(media_resp["media_files"].get("image", [])) < 1
-    ) and attempts < 30:
-=======
     def is_image_ready(media_resp):
         if media_resp["media_files"] is None:
             return False
@@ -494,7 +486,6 @@
             return True
 
     while (not is_image_ready(media_resp)) and attempts < 30:
->>>>>>> 91903713
         print(f"Waiting for async image job {attempts+1}/30")
         media_resp = api.get_media(response.id[0]).to_dict()
         time.sleep(1)
