--- conflicted
+++ resolved
@@ -24,18 +24,9 @@
     img=cv2.imread(os.path.join(td, "canvas.png"))
     img=cv2.cvtColor(img,cv2.COLOR_BGR2RGB)
     text = pytesseract.image_to_string(img)
-<<<<<<< HEAD
-    try:
-      _,val=text.strip().split('=')
-      return int(val)
-    except Exception as e:
-      print("Couldn't read frame {e}")
-      return None
-=======
     _,val=text.strip().split('=')
     val = val.replace('/','')
     return int(val)
->>>>>>> 11aafbb0
 
 def _get_element_center(element):
   box = element.bounding_box()
