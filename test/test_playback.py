--- conflicted
+++ resolved
@@ -85,11 +85,7 @@
     page = page_factory(f"{os.path.basename(__file__)}__{inspect.stack()[0][3]}")
     page.set_viewport_size({"width": 2560, "height": 1440})  # Annotation decent screen
     page.goto(
-<<<<<<< HEAD
-        f"/{project}/annotation/{count_test}?scrubQuality=360&seekQuality=720&playQuality=720",
-=======
         f"/{project}/annotation/{count_test}?scrubQuality=360&seekQuality=720&playQuality=720&forceFPS=60",
->>>>>>> 91903713
         wait_until="networkidle",
     )
     page.on("pageerror", print_page_error)
@@ -97,11 +93,7 @@
     canvas = page.query_selector("video-canvas")
     page.wait_for_timeout(10000)
     play_button = page.query_selector("play-button")
-<<<<<<< HEAD
-    seek_handle = page.query_selector("seek-bar .range-handle")
-=======
     seek_handle = page.query_selector("seek-bar .annotation-range-handle")
->>>>>>> 91903713
     display_div = page.query_selector("#frame_num_display")
     display_ctrl = page.query_selector("#frame_num_ctrl")
 
@@ -119,7 +111,6 @@
     canvas_frame = _get_canvas_frame(canvas)
     assert canvas_frame > 0
     assert int(display_div.inner_text()) == canvas_frame
-<<<<<<< HEAD
 
     # Click the scrub handle
     seek_x, seek_y = _get_element_center(seek_handle)
@@ -153,41 +144,6 @@
     new_frame = _get_canvas_frame(canvas)
     assert new_frame > canvas_frame
     page.close()
-=======
-
-    # Click the scrub handle
-    seek_x, seek_y = _get_element_center(seek_handle)
-    page.mouse.move(seek_x, seek_y, steps=10)
-    page.mouse.down()
-
-    page.mouse.move(seek_x + 500, seek_y, steps=10)
-    canvas_frame = _get_canvas_frame(canvas)
-    assert int(display_div.inner_text()) == canvas_frame
-    page.mouse.up()
->>>>>>> 91903713
-
-    # Complete scrub
-    page.wait_for_timeout(5000)
-    canvas_frame = _get_canvas_frame(canvas)
-    assert int(display_div.inner_text()) == canvas_frame
-
-    rate_ctrl = page.query_selector("rate-control .form-select")
-    assert rate_ctrl.input_value() == "1"
-    page.keyboard.press("4")
-    assert rate_ctrl.input_value() == "4"
-    page.keyboard.press("Control+ArrowDown")
-    assert rate_ctrl.input_value() == "3.5"
-    page.keyboard.press("Control+ArrowUp")
-    assert rate_ctrl.input_value() == "4"
-    page.keyboard.press("1")
-    assert rate_ctrl.input_value() == "1"
-
-    page.keyboard.press("Space")
-    page.wait_for_timeout(5000)
-    page.keyboard.press("Space")
-    new_frame = _get_canvas_frame(canvas)
-    assert new_frame > canvas_frame
-    page.close()
 
 
 @pytest.mark.flaky(reruns=2)
@@ -370,11 +326,7 @@
     page = page_factory(f"{os.path.basename(__file__)}__{inspect.stack()[0][3]}")
     page.set_viewport_size({"width": 2560, "height": 1440})  # Annotation decent screen
     page.goto(
-<<<<<<< HEAD
-        f"/{project}/annotation/{multi_rgb}?scrubQuality=360&seekQuality=1080&playQuality=720",
-=======
         f"/{project}/annotation/{multi_rgb}?scrubQuality=360&seekQuality=1080&playQuality=720&forceFPS=60",
->>>>>>> 91903713
         wait_until="networkidle",
     )
     page.on("pageerror", print_page_error)
@@ -382,11 +334,7 @@
     canvas = page.query_selector_all("video-canvas")
     display_ctrl = page.query_selector("#frame_num_ctrl")
     play_button = page.query_selector("play-button")
-<<<<<<< HEAD
-    seek_handle = page.query_selector("seek-bar .range-handle")
-=======
     seek_handle = page.query_selector("seek-bar .annotation-range-handle")
->>>>>>> 91903713
 
     # Wait for hq buffer and verify it is red
     print("Waiting 15 seconds for video to load")
